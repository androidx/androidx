/*
 * Copyright 2022 The Android Open Source Project
 *
 * Licensed under the Apache License, Version 2.0 (the "License");
 * you may not use this file except in compliance with the License.
 * You may obtain a copy of the License at
 *
 *      http://www.apache.org/licenses/LICENSE-2.0
 *
 * Unless required by applicable law or agreed to in writing, software
 * distributed under the License is distributed on an "AS IS" BASIS,
 * WITHOUT WARRANTIES OR CONDITIONS OF ANY KIND, either express or implied.
 * See the License for the specific language governing permissions and
 * limitations under the License.
 */

package androidx.appsearch.platformstorage.converter;

import android.os.Build;

import androidx.annotation.DoNotInline;
import androidx.annotation.NonNull;
import androidx.annotation.RequiresApi;
import androidx.annotation.RestrictTo;
import androidx.appsearch.app.GetSchemaResponse;
import androidx.appsearch.app.PackageIdentifier;
import androidx.collection.ArraySet;
import androidx.core.util.Preconditions;

import java.util.Map;
import java.util.Set;

/**
 * Translates between Platform and Jetpack versions of {@link GetSchemaResponse}.
 * @exportToFramework:hide
 */
@RestrictTo(RestrictTo.Scope.LIBRARY_GROUP)
@RequiresApi(Build.VERSION_CODES.S)
public final class GetSchemaResponseToPlatformConverter {
    private GetSchemaResponseToPlatformConverter() {}

    /**
     * Translates a platform {@link android.app.appsearch.GetSchemaResponse} into a jetpack
     * {@link GetSchemaResponse}.
     */
    @NonNull
    public static GetSchemaResponse toJetpackGetSchemaResponse(
            @NonNull android.app.appsearch.GetSchemaResponse platformResponse) {
        Preconditions.checkNotNull(platformResponse);
<<<<<<< HEAD
        GetSchemaResponse.Builder jetpackBuilder;
        if (!BuildCompat.isAtLeastT()) {
=======
        GetSchemaResponse.Builder jetpackBuilder = new GetSchemaResponse.Builder();
        if (Build.VERSION.SDK_INT < Build.VERSION_CODES.TIRAMISU) {
>>>>>>> fdff00cc
            // Android API level in S-v2 and lower won't have any supported feature.
            jetpackBuilder.setVisibilitySettingSupported(false);
        }
        for (android.app.appsearch.AppSearchSchema platformSchema : platformResponse.getSchemas()) {
            jetpackBuilder.addSchema(SchemaToPlatformConverter.toJetpackSchema(platformSchema));
        }
        jetpackBuilder.setVersion(platformResponse.getVersion());
        if (Build.VERSION.SDK_INT >= Build.VERSION_CODES.TIRAMISU) {
            // Convert schemas not displayed by system
            for (String schemaTypeNotDisplayedBySystem :
                    ApiHelperForT.getSchemaTypesNotDisplayedBySystem(platformResponse)) {
                jetpackBuilder.addSchemaTypeNotDisplayedBySystem(schemaTypeNotDisplayedBySystem);
            }
            // Convert schemas visible to packages
            convertSchemasVisibleToPackages(platformResponse, jetpackBuilder);
            // Convert schemas visible to permissions
            for (Map.Entry<String, Set<Set<Integer>>> entry :
                    ApiHelperForT.getRequiredPermissionsForSchemaTypeVisibility(platformResponse)
                            .entrySet()) {
                jetpackBuilder.setRequiredPermissionsForSchemaTypeVisibility(entry.getKey(),
                        entry.getValue());
            }
        }
        return jetpackBuilder.build();
    }

    /**
     * Adds package visibilities in a platform {@link android.app.appsearch.GetSchemaResponse} into
     * the given jetpack {@link GetSchemaResponse}.
     */
    @RequiresApi(Build.VERSION_CODES.TIRAMISU)
    private static void convertSchemasVisibleToPackages(
            @NonNull android.app.appsearch.GetSchemaResponse platformResponse,
            @NonNull GetSchemaResponse.Builder jetpackBuilder) {
        // TODO(b/205749173): If there were no packages, getSchemaTypesVisibleToPackages
        //  incorrectly returns {@code null} in some prerelease versions of Android T. Remove
        //  this workaround after the issue is fixed in T.
        Map<String, Set<android.app.appsearch.PackageIdentifier>> schemaTypesVisibleToPackages =
                ApiHelperForT.getSchemaTypesVisibleToPackage(platformResponse);
        if (schemaTypesVisibleToPackages != null) {
            for (Map.Entry<String, Set<android.app.appsearch.PackageIdentifier>> entry
                    : schemaTypesVisibleToPackages.entrySet()) {
                Set<PackageIdentifier> jetpackPackageIdentifiers =
                        new ArraySet<>(entry.getValue().size());
                for (android.app.appsearch.PackageIdentifier frameworkPackageIdentifier
                        : entry.getValue()) {
                    jetpackPackageIdentifiers.add(new PackageIdentifier(
                            frameworkPackageIdentifier.getPackageName(),
                            frameworkPackageIdentifier.getSha256Certificate()));
                }
                jetpackBuilder.setSchemaTypeVisibleToPackages(
                        entry.getKey(), jetpackPackageIdentifiers);
            }
        }
    }

    @RequiresApi(Build.VERSION_CODES.TIRAMISU)
    private static class ApiHelperForT {
        private ApiHelperForT() {
            // This class is not instantiable.
        }

        @DoNotInline
        static Set<String> getSchemaTypesNotDisplayedBySystem(
                android.app.appsearch.GetSchemaResponse platformResponse) {
            return platformResponse.getSchemaTypesNotDisplayedBySystem();
        }

        @DoNotInline
        static Map<String, Set<android.app.appsearch.PackageIdentifier>>
                getSchemaTypesVisibleToPackage(
                    android.app.appsearch.GetSchemaResponse platformResponse) {
            return platformResponse.getSchemaTypesVisibleToPackages();
        }

        @DoNotInline
        static Map<String, Set<Set<Integer>>> getRequiredPermissionsForSchemaTypeVisibility(
                android.app.appsearch.GetSchemaResponse platformResponse) {
            return platformResponse.getRequiredPermissionsForSchemaTypeVisibility();
        }
    }
}<|MERGE_RESOLUTION|>--- conflicted
+++ resolved
@@ -47,13 +47,8 @@
     public static GetSchemaResponse toJetpackGetSchemaResponse(
             @NonNull android.app.appsearch.GetSchemaResponse platformResponse) {
         Preconditions.checkNotNull(platformResponse);
-<<<<<<< HEAD
-        GetSchemaResponse.Builder jetpackBuilder;
-        if (!BuildCompat.isAtLeastT()) {
-=======
         GetSchemaResponse.Builder jetpackBuilder = new GetSchemaResponse.Builder();
         if (Build.VERSION.SDK_INT < Build.VERSION_CODES.TIRAMISU) {
->>>>>>> fdff00cc
             // Android API level in S-v2 and lower won't have any supported feature.
             jetpackBuilder.setVisibilitySettingSupported(false);
         }
