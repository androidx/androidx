/*
 * Copyright 2018 The Android Open Source Project
 *
 * Licensed under the Apache License, Version 2.0 (the "License");
 * you may not use this file except in compliance with the License.
 * You may obtain a copy of the License at
 *
 *      http://www.apache.org/licenses/LICENSE-2.0
 *
 * Unless required by applicable law or agreed to in writing, software
 * distributed under the License is distributed on an "AS IS" BASIS,
 * WITHOUT WARRANTIES OR CONDITIONS OF ANY KIND, either express or implied.
 * See the License for the specific language governing permissions and
 * limitations under the License.
 */
package androidx.ui.core

import android.annotation.SuppressLint
import android.app.Activity
import android.content.Context
import android.content.res.Configuration
import android.view.View
import android.view.ViewGroup
import android.widget.FrameLayout
import androidx.activity.ComponentActivity
import androidx.animation.AnimationClockObservable
import androidx.animation.rootAnimationClockFactory
import androidx.annotation.MainThread
import androidx.compose.Composable
import androidx.compose.Composition
import androidx.compose.CompositionReference
import androidx.compose.FrameManager
import androidx.compose.NeverEqual
import androidx.compose.Providers
import androidx.compose.Recomposer
import androidx.compose.StructurallyEqual
import androidx.compose.ambientOf
import androidx.compose.compositionFor
import androidx.compose.getValue
import androidx.compose.remember
import androidx.compose.setValue
import androidx.compose.state
import androidx.compose.staticAmbientOf
import androidx.lifecycle.Lifecycle
import androidx.lifecycle.LifecycleEventObserver
import androidx.lifecycle.LifecycleOwner
import androidx.ui.autofill.Autofill
import androidx.ui.autofill.AutofillTree
import androidx.ui.core.clipboard.ClipboardManager
import androidx.ui.core.hapticfeedback.HapticFeedback
import androidx.ui.core.input.FocusManager
import androidx.ui.core.input.FocusManagerImpl
import androidx.ui.core.selection.SelectionContainer
import androidx.ui.core.R
import androidx.ui.core.texttoolbar.TextToolbar
import androidx.ui.input.TextInputService
import androidx.ui.node.UiComposer
import androidx.ui.platform.AndroidUriHandler
import androidx.ui.platform.UriHandler
import androidx.ui.savedinstancestate.UiSavedStateRegistryAmbient
import androidx.ui.text.font.Font
import androidx.ui.unit.Density
import kotlinx.coroutines.Dispatchers
import kotlin.coroutines.CoroutineContext

/**
 * Composes the children of the view with the passed in [composable].
 *
 * @see setViewContent
 * @see Composition.dispose
 */
// TODO: Remove this API when View/LayoutNode mixed trees work
fun ViewGroup.setViewContent(
    parent: CompositionReference? = null,
    composable: @Composable() () -> Unit
): Composition = compositionFor(
    context = context,
    container = this,
    recomposer = Recomposer.current(),
    parent = parent,
    onBeforeFirstComposition = {
        removeAllViews()
    }
).apply {
    setContent(composable)
}

/**
 * Sets the contentView of an activity to a FrameLayout, and composes the contents of the layout
 * with the passed in [composable].
 *
 * @see setContent
 * @see Activity.setContentView
 */
<<<<<<< HEAD
// TODO: Remove this API when View/ComponentNode mixed trees work
fun Activity.setViewContent(composable: @Composable() () -> Unit): Composition {
=======
// TODO: Remove this API when View/LayoutNode mixed trees work
fun Activity.setViewContent(composable: @Composable () -> Unit): Composition {
>>>>>>> c4d097f4
    // TODO(lmr): add ambients here, or remove API entirely if we can
    // If there is already a FrameLayout in the root, we assume we want to compose
    // into it instead of create a new one. This allows for `setContent` to be
    // called multiple times.
    val root = window
        .decorView
        .findViewById<ViewGroup>(android.R.id.content)
        .getChildAt(0) as? ViewGroup
        ?: FrameLayout(this).also { setContentView(it) }
    return root.setViewContent(null, composable)
}

// TODO(chuckj): This is a temporary work-around until subframes exist so that
// nextFrame() inside recompose() doesn't really start a new frame, but a new subframe
// instead.
@MainThread
fun subcomposeInto(
    context: Context,
    container: LayoutNode,
    recomposer: Recomposer,
    parent: CompositionReference? = null,
    composable: @Composable() () -> Unit
): Composition = compositionFor(context, container, recomposer, parent).apply {
    setContent(composable)
}

@Deprecated(
    "Specify Recomposer explicitly",
    ReplaceWith(
        "subcomposeInto(context, container, Recomposer.current(), parent, composable)",
        "androidx.compose.Recomposer"
    )
)
@MainThread
fun subcomposeInto(
    container: LayoutNode,
    context: Context,
    parent: CompositionReference? = null,
    composable: @Composable() () -> Unit
): Composition = subcomposeInto(context, container, Recomposer.current(), parent, composable)

/**
 * Composes the given composable into the given activity. The [content] will become the root view
 * of the given activity.
 *
 * [Composition.dispose] is called automatically when the Activity is destroyed.
 *
 * @param recomposer The [Recomposer] to coordinate scheduling of composition updates
 * @param content A `@Composable` function declaring the UI contents
 */
fun ComponentActivity.setContent(
    // Note: Recomposer.current() is the default here since all Activity view trees are hosted
    // on the main thread.
    recomposer: Recomposer = Recomposer.current(),
<<<<<<< HEAD
    content: @Composable() () -> Unit
): Composition = setContent(this, recomposer, content)

/**
 * Composes the given composable into the given activity. The composable will become the root view
 * of the given activity.
 *
 * @param content Composable that will be the content of the activity.
 */
@Deprecated(
    "Your activity should extend androidx.activity.ComponentActivity " +
            "or AppCompatActivity"
)
fun Activity.setContent(
    content: @Composable() () -> Unit
): Composition = setContent(null, Recomposer.current(), content)

private fun Activity.setContent(
    lifecycleOwner: LifecycleOwner?,
    recomposer: Recomposer,
    content: @Composable() () -> Unit
=======
    content: @Composable () -> Unit
>>>>>>> c4d097f4
): Composition {
    FrameManager.ensureStarted()
    val composeView: AndroidOwner = window.decorView
        .findViewById<ViewGroup>(android.R.id.content)
        .getChildAt(0) as? AndroidOwner
        ?: AndroidOwner(this, this).also {
            setContentView(it.view, DefaultLayoutParams)
        }
    return doSetContent(this, composeView, recomposer, content)
}

/**
 * We want text/image selection to be enabled by default and disabled per widget. Therefore a root
 * level [SelectionContainer] is installed at the root.
 */
@Composable
private fun WrapWithSelectionContainer(content: @Composable() () -> Unit) {
    SelectionContainer(children = content)
}

/**
 * Composes the given composable into the given view.
 *
 * Note that this [ViewGroup] should have an unique id for the saved instance state mechanism to
 * be able to save and restore the values used within the composition. See [View.setId].
 *
 * @param recomposer The [Recomposer] to coordinate scheduling of composition updates
 * @param content Composable that will be the content of the view.
 */
fun ViewGroup.setContent(
    recomposer: Recomposer,
    content: @Composable() () -> Unit
): Composition {
    FrameManager.ensureStarted()
    val composeView =
        if (childCount > 0) {
            getChildAt(0) as? AndroidOwner
        } else {
            removeAllViews(); null
        }
            ?: AndroidOwner(context).also { addView(it.view, DefaultLayoutParams) }
    return doSetContent(context, composeView, recomposer, content)
}

/**
 * Composes the given composable into the given view.
 *
 * Note that this [ViewGroup] should have an unique id for the saved instance state mechanism to
 * be able to save and restore the values used within the composition. See [View.setId].
 *
 * @param content Composable that will be the content of the view.
 */
@Deprecated(
    "Specify Recomposer explicitly",
    ReplaceWith(
        "setContent(Recomposer.current(), content)",
        "androidx.compose.Recomposer"
    )
)
fun ViewGroup.setContent(
    content: @Composable() () -> Unit
): Composition = setContent(Recomposer.current(), content)

private fun doSetContent(
    context: Context,
    owner: AndroidOwner,
    recomposer: Recomposer,
    content: @Composable() () -> Unit
): Composition {
    val original = compositionFor(context, owner.root, recomposer)
    val wrapped = owner.view.getTag(R.id.wrapped_composition_tag)
            as? WrappedComposition
        ?: WrappedComposition(owner, original).also {
            owner.view.setTag(R.id.wrapped_composition_tag, it)
        }
    wrapped.setContent(content)
    return wrapped
}

private class WrappedComposition(
    val owner: AndroidOwner,
    val original: Composition
) : Composition, LifecycleEventObserver {

    private var disposed = false
    private var addedToLifecycle: Lifecycle? = null

    override fun setContent(content: @Composable() () -> Unit) {
        val lifecycle = owner.lifecycleOwner?.lifecycle
        if (lifecycle != null) {
            if (addedToLifecycle == null) {
                addedToLifecycle = lifecycle
                lifecycle.addObserver(this)
            }
            if (owner.savedStateRegistry != null) {
                original.setContent {
                    WrapWithAmbients(owner, owner.view.context, Dispatchers.Main) {
                        WrapWithSelectionContainer(content)
                    }
                }
            } else {
                // TODO(Andrey) unify setOnSavedStateRegistryAvailable and
                //  setOnLifecycleOwnerAvailable so we will postpone until we have everything.
                //  we should migrate to androidx SavedStateRegistry first
                // we will postpone the composition until composeView restores the state.
                owner.setOnSavedStateRegistryAvailable {
                    if (!disposed) setContent(content)
                }
            }
        } else {
            // we will postpone the composition until we got the lifecycle owner
            owner.setOnLifecycleOwnerAvailable { if (!disposed) setContent(content) }
        }
    }

    override fun dispose() {
        if (!disposed) {
            disposed = true
            owner.view.setTag(R.id.wrapped_composition_tag, null)
            addedToLifecycle?.removeObserver(this)
        }
        original.dispose()
    }

    override fun onStateChanged(source: LifecycleOwner, event: Lifecycle.Event) {
        if (event == Lifecycle.Event.ON_DESTROY) {
            dispose()
        }
    }
}

@SuppressLint("UnnecessaryLambdaCreation")
@Composable
private fun WrapWithAmbients(
    owner: Owner,
    context: Context,
    coroutineContext: CoroutineContext,
    content: @Composable() () -> Unit
) {
    // TODO(nona): Tie the focus manger lifecycle to Window, otherwise FocusManager won't work
    //             with nested AndroidComposeView case
    val focusManager = remember { FocusManagerImpl() }
    var configuration by state(NeverEqual) {
        context.applicationContext.resources.configuration
    }

    // onConfigurationChange is the correct hook to update configuration, however it is
    // possible that the configuration object itself may come from a wrapped
    // context / themed activity, and may not actually reflect the system. So instead we
    // use this hook to grab the applicationContext's configuration, which accurately
    // reflects the state of the application / system.
    owner.configurationChangeObserver = {
        configuration = context.applicationContext.resources.configuration
    }

    // We don't use the attached View's layout direction here since that layout direction may not
    // be resolved since the composables may be composed without attaching to the RootViewImpl.
    // In Jetpack Compose, use the locale layout direction (i.e. layoutDirection came from
    // configuration) as a default layout direction.
    val layoutDirection = when (configuration.layoutDirection) {
        android.util.LayoutDirection.LTR -> LayoutDirection.Ltr
        android.util.LayoutDirection.RTL -> LayoutDirection.Rtl
        // API doc says Configuration#getLayoutDirection only returns LTR or RTL.
        // Fallback to LTR for unexpected return value.
        else -> LayoutDirection.Ltr
    }

    val rootAnimationClock = remember { rootAnimationClockFactory() }
    val savedStateRegistry = requireNotNull(owner.savedStateRegistry)
    val lifecycleOwner = requireNotNull(owner.lifecycleOwner)

    val uriHandler = remember { AndroidUriHandler(context) }

    @Suppress("DEPRECATION")
    Providers(
        ContextAmbient provides context,
        CoroutineContextAmbient provides coroutineContext,
        DensityAmbient provides Density(context),
        FocusManagerAmbient provides focusManager,
        TextInputServiceAmbient provides owner.textInputService,
        FontLoaderAmbient provides owner.fontLoader,
        HapticFeedBackAmbient provides owner.hapticFeedBack,
        ClipboardManagerAmbient provides owner.clipboardManager,
        TextToolbarAmbient provides owner.textToolbar,
        AutofillTreeAmbient provides owner.autofillTree,
        AutofillAmbient provides owner.autofill,
        ConfigurationAmbient provides configuration,
        OwnerAmbient provides owner,
        LayoutDirectionAmbient provides layoutDirection,
        AnimationClockAmbient provides rootAnimationClock,
        UiSavedStateRegistryAmbient provides savedStateRegistry,
        UriHandlerAmbient provides uriHandler,
        LifecycleOwnerAmbient provides lifecycleOwner,
        children = content
    )
}

/**
 * Provides a [Context] that can be used by Android applications.
 */
val ContextAmbient = staticAmbientOf<Context>()

/**
 * Provides the [Density] to be used to transform between [density-independent pixel
 * units (DP)][androidx.ui.unit.Dp] and [pixel units][androidx.ui.unit.Px] or
 * [scale-independent pixel units (SP)][androidx.ui.unit.TextUnit] and
 * [pixel units][androidx.ui.unit.Px]. This is typically used when a [DP][androidx.ui.unit.Dp]
 * is provided and it must be converted in the body of [Layout] or [DrawModifier].
 */
val DensityAmbient = ambientOf<Density>(StructurallyEqual)

/**
 * Don't use this.
 * @suppress
 */
@Deprecated(message = "This will be replaced with something more appropriate when suspend works.")
val CoroutineContextAmbient = ambientOf<CoroutineContext>()

/**
 * The Android [Configuration]. The [Configuration] is useful for determining how to organize the
 * UI.
 */
val ConfigurationAmbient = ambientOf<Configuration>(NeverEqual)

/**
 * Don't use this
 * @suppress
 */
// TODO(b/139866476): The Owner should not be exposed via ambient
@Deprecated(message = "This will be removed as of b/139866476")
val OwnerAmbient = staticAmbientOf<Owner>()

/**
 * The ambient that can be used to trigger autofill actions. Eg. [Autofill.requestAutofillForNode].
 */
val AutofillAmbient = ambientOf<Autofill?>()

/**
 * The ambient that can be used to add
 * [AutofillNode][import androidx.ui.autofill.AutofillNode]s to the autofill tree. The
 * [AutofillTree] is a temporary data structure that will be replaced by Autofill Semantics
 * (b/138604305).
 */
val AutofillTreeAmbient = staticAmbientOf<AutofillTree>()

@Deprecated(
    "LayoutDirection ambient is deprecated. Use ConfigurationAmbient instead to read the locale" +
            " layout direction",
    ReplaceWith(
        "ConfigurationAmbient.current.localeLayoutDirection",
        "import androidx.ui.core.localeLayoutDirection"
    )
)
val LayoutDirectionAmbient = ambientOf<LayoutDirection>()

/**
 * The ambient to provide focus manager.
 */
@Deprecated("Use FocusModifier instead.")
val FocusManagerAmbient = ambientOf<FocusManager>()

/**
 * The ambient to provide communication with platform text input service.
 */
val TextInputServiceAmbient = staticAmbientOf<TextInputService?>()

/**
 * The default animation clock used for animations when an explicit clock isn't provided.
 */
val AnimationClockAmbient = staticAmbientOf<AnimationClockObservable>()

/**
 * The ambient to provide platform font loading methods.
 *
 * Use [androidx.ui.res.fontResource] instead.
 * @suppress
 */
val FontLoaderAmbient = staticAmbientOf<Font.ResourceLoader>()

/**
 * The ambient to provide functionality related to URL, e.g. open URI.
 */
val UriHandlerAmbient = staticAmbientOf<UriHandler>()

/**
 * The ambient to provide communication with platform clipboard service.
 */
val ClipboardManagerAmbient = staticAmbientOf<ClipboardManager>()

val TextToolbarAmbient = staticAmbientOf<TextToolbar>()

/**
 * The ambient to provide haptic feedback to the user.
 */
val HapticFeedBackAmbient = staticAmbientOf<HapticFeedback>()

/**
 * The ambient containing the current [LifecycleOwner].
 */
val LifecycleOwnerAmbient = staticAmbientOf<LifecycleOwner>()

@Suppress("NAME_SHADOWING")
private fun compositionFor(
    context: Context,
    container: Any,
    recomposer: Recomposer,
    parent: CompositionReference? = null,
    onBeforeFirstComposition: (() -> Unit)? = null
) = compositionFor(
    container = container,
    recomposer = recomposer,
    parent = parent,
    composerFactory = { slotTable, recomposer ->
        onBeforeFirstComposition?.invoke()
        UiComposer(context, container, slotTable, recomposer)
    }
)

private val DefaultLayoutParams = ViewGroup.LayoutParams(
    ViewGroup.LayoutParams.WRAP_CONTENT,
    ViewGroup.LayoutParams.WRAP_CONTENT
)<|MERGE_RESOLUTION|>--- conflicted
+++ resolved
@@ -51,7 +51,6 @@
 import androidx.ui.core.input.FocusManager
 import androidx.ui.core.input.FocusManagerImpl
 import androidx.ui.core.selection.SelectionContainer
-import androidx.ui.core.R
 import androidx.ui.core.texttoolbar.TextToolbar
 import androidx.ui.input.TextInputService
 import androidx.ui.node.UiComposer
@@ -72,7 +71,7 @@
 // TODO: Remove this API when View/LayoutNode mixed trees work
 fun ViewGroup.setViewContent(
     parent: CompositionReference? = null,
-    composable: @Composable() () -> Unit
+    composable: @Composable () -> Unit
 ): Composition = compositionFor(
     context = context,
     container = this,
@@ -92,13 +91,8 @@
  * @see setContent
  * @see Activity.setContentView
  */
-<<<<<<< HEAD
-// TODO: Remove this API when View/ComponentNode mixed trees work
-fun Activity.setViewContent(composable: @Composable() () -> Unit): Composition {
-=======
 // TODO: Remove this API when View/LayoutNode mixed trees work
 fun Activity.setViewContent(composable: @Composable () -> Unit): Composition {
->>>>>>> c4d097f4
     // TODO(lmr): add ambients here, or remove API entirely if we can
     // If there is already a FrameLayout in the root, we assume we want to compose
     // into it instead of create a new one. This allows for `setContent` to be
@@ -120,7 +114,7 @@
     container: LayoutNode,
     recomposer: Recomposer,
     parent: CompositionReference? = null,
-    composable: @Composable() () -> Unit
+    composable: @Composable () -> Unit
 ): Composition = compositionFor(context, container, recomposer, parent).apply {
     setContent(composable)
 }
@@ -137,7 +131,7 @@
     container: LayoutNode,
     context: Context,
     parent: CompositionReference? = null,
-    composable: @Composable() () -> Unit
+    composable: @Composable () -> Unit
 ): Composition = subcomposeInto(context, container, Recomposer.current(), parent, composable)
 
 /**
@@ -153,31 +147,7 @@
     // Note: Recomposer.current() is the default here since all Activity view trees are hosted
     // on the main thread.
     recomposer: Recomposer = Recomposer.current(),
-<<<<<<< HEAD
-    content: @Composable() () -> Unit
-): Composition = setContent(this, recomposer, content)
-
-/**
- * Composes the given composable into the given activity. The composable will become the root view
- * of the given activity.
- *
- * @param content Composable that will be the content of the activity.
- */
-@Deprecated(
-    "Your activity should extend androidx.activity.ComponentActivity " +
-            "or AppCompatActivity"
-)
-fun Activity.setContent(
-    content: @Composable() () -> Unit
-): Composition = setContent(null, Recomposer.current(), content)
-
-private fun Activity.setContent(
-    lifecycleOwner: LifecycleOwner?,
-    recomposer: Recomposer,
-    content: @Composable() () -> Unit
-=======
     content: @Composable () -> Unit
->>>>>>> c4d097f4
 ): Composition {
     FrameManager.ensureStarted()
     val composeView: AndroidOwner = window.decorView
@@ -194,7 +164,7 @@
  * level [SelectionContainer] is installed at the root.
  */
 @Composable
-private fun WrapWithSelectionContainer(content: @Composable() () -> Unit) {
+private fun WrapWithSelectionContainer(content: @Composable () -> Unit) {
     SelectionContainer(children = content)
 }
 
@@ -209,7 +179,7 @@
  */
 fun ViewGroup.setContent(
     recomposer: Recomposer,
-    content: @Composable() () -> Unit
+    content: @Composable () -> Unit
 ): Composition {
     FrameManager.ensureStarted()
     val composeView =
@@ -238,14 +208,14 @@
     )
 )
 fun ViewGroup.setContent(
-    content: @Composable() () -> Unit
+    content: @Composable () -> Unit
 ): Composition = setContent(Recomposer.current(), content)
 
 private fun doSetContent(
     context: Context,
     owner: AndroidOwner,
     recomposer: Recomposer,
-    content: @Composable() () -> Unit
+    content: @Composable () -> Unit
 ): Composition {
     val original = compositionFor(context, owner.root, recomposer)
     val wrapped = owner.view.getTag(R.id.wrapped_composition_tag)
@@ -265,7 +235,7 @@
     private var disposed = false
     private var addedToLifecycle: Lifecycle? = null
 
-    override fun setContent(content: @Composable() () -> Unit) {
+    override fun setContent(content: @Composable () -> Unit) {
         val lifecycle = owner.lifecycleOwner?.lifecycle
         if (lifecycle != null) {
             if (addedToLifecycle == null) {
@@ -315,7 +285,7 @@
     owner: Owner,
     context: Context,
     coroutineContext: CoroutineContext,
-    content: @Composable() () -> Unit
+    content: @Composable () -> Unit
 ) {
     // TODO(nona): Tie the focus manger lifecycle to Window, otherwise FocusManager won't work
     //             with nested AndroidComposeView case
