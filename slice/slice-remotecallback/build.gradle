--- conflicted
+++ resolved
@@ -15,6 +15,7 @@
  */
 
 import androidx.build.Publish
+import androidx.build.RunApiTasks
 
 plugins {
     id("AndroidXPlugin")
@@ -37,12 +38,8 @@
 
 androidx {
     name = "Slice Remote Callback"
-<<<<<<< HEAD
-    publish = Publish.SNAPSHOT_AND_RELEASE
-=======
     publish = Publish.SNAPSHOT_ONLY // Library is deprecated pending removal.
     runApiTasks = new RunApiTasks.Yes() // Pending removal, but keep API files for now.
->>>>>>> fdff00cc
     mavenVersion = LibraryVersions.SLICE_REMOTECALLBACK
     inceptionYear = "2019"
     description = "A library that handles PendingIntents in slices as remote callbacks"
