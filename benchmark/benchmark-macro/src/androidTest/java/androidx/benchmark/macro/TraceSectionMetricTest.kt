/*
 * Copyright 2021 The Android Open Source Project
 *
 * Licensed under the Apache License, Version 2.0 (the "License");
 * you may not use this file except in compliance with the License.
 * You may obtain a copy of the License at
 *
 *      http://www.apache.org/licenses/LICENSE-2.0
 *
 * Unless required by applicable law or agreed to in writing, software
 * distributed under the License is distributed on an "AS IS" BASIS,
 * WITHOUT WARRANTIES OR CONDITIONS OF ANY KIND, either express or implied.
 * See the License for the specific language governing permissions and
 * limitations under the License.
 */

package androidx.benchmark.macro

import androidx.benchmark.macro.perfetto.PerfettoTraceProcessor
import androidx.benchmark.perfetto.PerfettoHelper
import androidx.test.filters.MediumTest
import kotlin.test.assertEquals
import org.junit.Assume.assumeTrue
import org.junit.Test

@MediumTest
@OptIn(ExperimentalMetricApi::class)
class TraceSectionMetricTest {
    private val api24ColdStart = createTempFileFromAsset(
        prefix = "api24_startup_cold",
        suffix = ".perfetto-trace"
    ).absolutePath

    private val commasInSliceNames = createTempFileFromAsset(
        prefix = "api24_commas_in_slice_names",
        suffix = ".perfetto-trace"
    ).absolutePath

    @Test
    fun activityThreadMain() = verifyFirstSum(
        tracePath = api24ColdStart,
        packageName = Packages.TARGET,
        sectionName = "ActivityThreadMain",
        expectedFirstMs = 12.639
    )

    @Test
    fun activityStart() = verifyFirstSum(
        tracePath = api24ColdStart,
        packageName = Packages.TARGET,
        sectionName = "activityStart",
        expectedFirstMs = 81.979
    )

    @Test
    fun startActivityAndWait() = verifyFirstSum(
        tracePath = api24ColdStart,
        packageName = "androidx.benchmark.integration.macrobenchmark.test",
        sectionName = "startActivityAndWait",
        expectedFirstMs = 1_110.689,
    )

    @Test
    fun launching() = verifyFirstSum(
        tracePath = api24ColdStart,
        packageName = Packages.TARGET,
        sectionName = "launching: androidx.benchmark.integration.macrobenchmark.target",
        expectedFirstMs = 269.947,
        targetPackageOnly = false // slice from system_server
    )

    @Test
    fun section1_2() = verifyFirstSum(
        tracePath = commasInSliceNames,
        packageName = Packages.TARGET,
        sectionName = "section1,2",
        expectedFirstMs = 0.006615
    )

    @Test
    fun multiSection_targetOnly() = verifyFirstSum(
        tracePath = api24ColdStart,
        packageName = Packages.TARGET,
        sectionName = "inflate",
        expectedFirstMs = 4.949, // first inflation
        expectedSumMs = 19.779, // total inflation
        expectedSumCount = 3,
        targetPackageOnly = true,
    )

    @Test
    fun multiSection_unfiltered() = verifyFirstSum(
        tracePath = api24ColdStart,
        packageName = Packages.TARGET,
        sectionName = "inflate",
        expectedFirstMs = 13.318, // first inflation
        expectedSumMs = 43.128, // total inflation
        expectedSumCount = 8,
        targetPackageOnly = false,
    )

    companion object {
        private fun verifyMetric(
            tracePath: String,
            packageName: String,
            sectionName: String,
            mode: TraceSectionMetric.Mode,
            expectedMs: Double,
            expectedCount: Int,
            targetPackageOnly: Boolean
        ) {
            assumeTrue(PerfettoHelper.isAbiSupported())

<<<<<<< HEAD
            val metric = TraceSectionMetric(sectionName, mode)
            val expectedKey = sectionName + "Ms"
            metric.configure(packageName = packageName)

            val iterationResult = PerfettoTraceProcessor.runServer(tracePath) {
                metric.getMetrics(
                    captureInfo = captureInfo,
                    perfettoTraceProcessor = this
                )
            }

            assertEquals(setOf(expectedKey), iterationResult.singleMetrics.keys)
            assertEquals(expectedMs, iterationResult.singleMetrics[expectedKey]!!, 0.001)
=======
            val metric = TraceSectionMetric(sectionName, mode, targetPackageOnly)
            metric.configure(packageName = packageName)

            val result = PerfettoTraceProcessor.runSingleSessionServer(tracePath) {
                metric.getResult(
                    // note that most args are incorrect here, but currently
                    // only targetPackageName matters in this context
                    captureInfo = Metric.CaptureInfo(
                        targetPackageName = packageName,
                        testPackageName = Packages.TEST,
                        startupMode = StartupMode.COLD,
                        apiLevel = 24
                    ),
                    traceSession = this
                )
            }

            var measurements = listOf(Metric.Measurement(sectionName + "Ms", expectedMs))

            if (mode == TraceSectionMetric.Mode.Sum) {
                measurements = measurements + listOf(
                    Metric.Measurement(sectionName + "Count", expectedCount.toDouble())
                )
            }

            assertEqualMeasurements(
                expected = measurements,
                observed = result,
                threshold = 0.001
            )
>>>>>>> fdff00cc
        }

        private fun verifyFirstSum(
            tracePath: String,
            packageName: String,
            sectionName: String,
            expectedFirstMs: Double,
            expectedSumMs: Double = expectedFirstMs, // default implies only one matching section
            expectedSumCount: Int = 1,
            targetPackageOnly: Boolean = true,
        ) {
            verifyMetric(
                tracePath = tracePath,
                packageName = packageName,
                sectionName = sectionName,
                mode = TraceSectionMetric.Mode.First,
                expectedMs = expectedFirstMs,
                expectedCount = 1,
                targetPackageOnly = targetPackageOnly,
            )
            verifyMetric(
                tracePath = tracePath,
                packageName = packageName,
                sectionName = sectionName,
                mode = TraceSectionMetric.Mode.Sum,
                expectedMs = expectedSumMs,
                expectedCount = expectedSumCount,
                targetPackageOnly = targetPackageOnly,
            )
        }
    }
}<|MERGE_RESOLUTION|>--- conflicted
+++ resolved
@@ -16,10 +16,9 @@
 
 package androidx.benchmark.macro
 
-import androidx.benchmark.macro.perfetto.PerfettoTraceProcessor
 import androidx.benchmark.perfetto.PerfettoHelper
+import androidx.benchmark.perfetto.PerfettoTraceProcessor
 import androidx.test.filters.MediumTest
-import kotlin.test.assertEquals
 import org.junit.Assume.assumeTrue
 import org.junit.Test
 
@@ -111,21 +110,6 @@
         ) {
             assumeTrue(PerfettoHelper.isAbiSupported())
 
-<<<<<<< HEAD
-            val metric = TraceSectionMetric(sectionName, mode)
-            val expectedKey = sectionName + "Ms"
-            metric.configure(packageName = packageName)
-
-            val iterationResult = PerfettoTraceProcessor.runServer(tracePath) {
-                metric.getMetrics(
-                    captureInfo = captureInfo,
-                    perfettoTraceProcessor = this
-                )
-            }
-
-            assertEquals(setOf(expectedKey), iterationResult.singleMetrics.keys)
-            assertEquals(expectedMs, iterationResult.singleMetrics[expectedKey]!!, 0.001)
-=======
             val metric = TraceSectionMetric(sectionName, mode, targetPackageOnly)
             metric.configure(packageName = packageName)
 
@@ -156,7 +140,6 @@
                 observed = result,
                 threshold = 0.001
             )
->>>>>>> fdff00cc
         }
 
         private fun verifyFirstSum(
