--- conflicted
+++ resolved
@@ -347,16 +347,9 @@
      * @see NavController.navigate
      */
     public fun addDeepLink(navDeepLink: NavDeepLink) {
-<<<<<<< HEAD
-        val missingRequiredArguments =
-            arguments.filterValues { !it.isNullable && !it.isDefaultValuePresent }
-                .keys
-                .filter { it !in navDeepLink.argumentsNames }
-=======
         val missingRequiredArguments = _arguments.missingRequiredArguments { key ->
             key !in navDeepLink.argumentsNames
         }
->>>>>>> fdff00cc
         require(missingRequiredArguments.isEmpty()) {
             "Deep link ${navDeepLink.uriPattern} can't be used to open destination $this.\n" +
                 "Following required arguments are missing: $missingRequiredArguments"
@@ -407,13 +400,9 @@
             val mimeType = navDeepLinkRequest.mimeType
             val mimeTypeMatchLevel =
                 if (mimeType != null) deepLink.getMimeTypeMatchRating(mimeType) else -1
-<<<<<<< HEAD
-            if (matchingArguments != null || matchingAction || mimeTypeMatchLevel > -1) {
-=======
             if (matchingArguments != null || ((matchingAction || mimeTypeMatchLevel > -1) &&
                     hasRequiredArguments(deepLink, uri, _arguments))
             ) {
->>>>>>> fdff00cc
                 val newMatch = DeepLinkMatch(
                     this, matchingArguments,
                     deepLink.isExactDeepLink, matchingPathSegments, matchingAction,
@@ -425,6 +414,18 @@
             }
         }
         return bestMatch
+    }
+
+    private fun hasRequiredArguments(
+        deepLink: NavDeepLink,
+        uri: Uri?,
+        arguments: Map<String, NavArgument>
+    ): Boolean {
+        val matchingArgs = deepLink.getMatchingPathAndQueryArgs(uri, arguments)
+        val missingRequiredArguments = arguments.missingRequiredArguments { key ->
+            !matchingArgs.containsKey(key)
+        }
+        return missingRequiredArguments.isEmpty()
     }
 
     /**
