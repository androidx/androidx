/*
 * Copyright 2020 The Android Open Source Project
 *
 * Licensed under the Apache License, Version 2.0 (the "License");
 * you may not use this file except in compliance with the License.
 * You may obtain a copy of the License at
 *
 *      http://www.apache.org/licenses/LICENSE-2.0
 *
 * Unless required by applicable law or agreed to in writing, software
 * distributed under the License is distributed on an "AS IS" BASIS,
 * WITHOUT WARRANTIES OR CONDITIONS OF ANY KIND, either express or implied.
 * See the License for the specific language governing permissions and
 * limitations under the License.
 */

package androidx.navigation.dynamicfeatures

import androidx.annotation.IdRes
import androidx.navigation.NavDestination
import androidx.navigation.NavDestinationDsl
import androidx.navigation.NavGraph
import androidx.navigation.NavGraphBuilder
import androidx.navigation.NavigatorProvider
import androidx.navigation.dynamicfeatures.DynamicActivityNavigator.Destination
import androidx.navigation.get

/**
 * Construct a new [DynamicGraphNavigator.DynamicNavGraph]
 *
 * @param id NavGraph id.
 * @param startDestination Id start destination in the graph
 * @param builder Another builder for chaining.
 */
@Suppress("Deprecation")
@Deprecated(
    "Use routes to create your DynamicNavGraph instead",
    ReplaceWith(
        "navigation(startDestination = startDestination.toString(), route = id.toString()) " +
            "{ builder.invoke() }"
    )
)
public inline fun NavigatorProvider.navigation(
    @IdRes id: Int = 0,
    @IdRes startDestination: Int,
    builder: DynamicNavGraphBuilder.() -> Unit
): NavGraph = DynamicNavGraphBuilder(this, id, startDestination).apply(builder).build()

/**
 * Construct a nested [DynamicGraphNavigator.DynamicNavGraph]
 *
 * @param id NavGraph id.
 * @param startDestination Id start destination in the graph
 * @param builder Another builder for chaining.
 */
@Suppress("Deprecation")
@Deprecated(
    "Use routes to create your DynamicNavGraph instead",
    ReplaceWith(
        "navigation(startDestination = startDestination.toString(), route = id.toString()) " +
            "{ builder.invoke() }"
    )
)
public inline fun DynamicNavGraphBuilder.navigation(
    @IdRes id: Int,
    @IdRes startDestination: Int,
    builder: DynamicNavGraphBuilder.() -> Unit
): Unit = destination(DynamicNavGraphBuilder(provider, id, startDestination).apply(builder))

/**
 * Construct a new [DynamicGraphNavigator.DynamicNavGraph]
 *
 * @param route NavGraph route.
 * @param startDestination route start destination in the graph
 * @param builder Another builder for chaining.
 */
public inline fun NavigatorProvider.navigation(
    startDestination: String,
    route: String? = null,
    builder: DynamicNavGraphBuilder.() -> Unit
): NavGraph = DynamicNavGraphBuilder(this, startDestination, route).apply(builder).build()

/**
 * Construct a nested [DynamicGraphNavigator.DynamicNavGraph]
 *
 * @param route NavGraph route.
 * @param startDestination route start destination in the graph
 * @param builder Another builder for chaining.
 */
public inline fun DynamicNavGraphBuilder.navigation(
    startDestination: String,
    route: String,
    builder: DynamicNavGraphBuilder.() -> Unit
): Unit = destination(DynamicNavGraphBuilder(provider, startDestination, route).apply(builder))

/**
<<<<<<< HEAD
 * DSL for constructing a new [DynamicGraphNavigator.DynamicNavGraph]
 */
=======
 * Construct a new [DynamicGraphNavigator.DynamicNavGraph]
 *
 * @param startDestination the starting destination's route from a [KClass] for this NavGraph. The
 *   respective NavDestination must be added with route from a [KClass] in order to match.
 * @param route the graph's unique route as a [KClass]
 * @param typeMap A mapping of KType to custom NavType<*> in the [route]. May be empty if [route]
 *   does not use custom NavTypes.
 * @param builder Another builder for chaining.
 */
public inline fun NavigatorProvider.navigation(
    startDestination: KClass<*>,
    route: KClass<*>? = null,
    typeMap: Map<KType, @JvmSuppressWildcards NavType<*>> = emptyMap(),
    builder: DynamicNavGraphBuilder.() -> Unit
): NavGraph = DynamicNavGraphBuilder(this, startDestination, route, typeMap).apply(builder).build()

/**
 * Construct a new [DynamicGraphNavigator.DynamicNavGraph]
 *
 * @param startDestination the starting destination's route from an Object for this NavGraph. The
 *   respective NavDestination must be added with route from a [KClass] in order to match.
 * @param route the graph's unique route as a [KClass]
 * @param typeMap A mapping of KType to custom NavType<*> in the [route]. May be empty if [route]
 *   does not use custom NavTypes.
 * @param builder Another builder for chaining.
 */
public inline fun NavigatorProvider.navigation(
    startDestination: Any,
    route: KClass<*>? = null,
    typeMap: Map<KType, @JvmSuppressWildcards NavType<*>> = emptyMap(),
    builder: DynamicNavGraphBuilder.() -> Unit
): NavGraph = DynamicNavGraphBuilder(this, startDestination, route, typeMap).apply(builder).build()

/**
 * Construct a nested [DynamicGraphNavigator.DynamicNavGraph]
 *
 * @param startDestination the starting destination's route from a [KClass] for this NavGraph. The
 *   respective NavDestination must be added with route from a [KClass] in order to match.
 * @param T the graph's unique route as a [KClass]
 * @param typeMap A mapping of KType to custom NavType<*> in the [T]. May be empty if [T] does not
 *   use custom NavTypes.
 * @param builder Another builder for chaining.
 */
public inline fun <reified T : Any> DynamicNavGraphBuilder.navigation(
    startDestination: KClass<*>,
    typeMap: Map<KType, @JvmSuppressWildcards NavType<*>> = emptyMap(),
    builder: DynamicNavGraphBuilder.() -> Unit
): Unit =
    destination(
        DynamicNavGraphBuilder(provider, startDestination, T::class, typeMap).apply(builder)
    )

/**
 * Construct a nested [DynamicGraphNavigator.DynamicNavGraph]
 *
 * @param startDestination the starting destination's route from an Object for this NavGraph. The
 *   respective NavDestination must be added with route from a [KClass] in order to match.
 * @param T the graph's unique route as a [KClass]
 * @param typeMap A mapping of KType to custom NavType<*> in the [T]. May be empty if [T] does not
 *   use custom NavTypes.
 * @param builder Another builder for chaining.
 */
public inline fun <reified T : Any> DynamicNavGraphBuilder.navigation(
    startDestination: Any,
    typeMap: Map<KType, @JvmSuppressWildcards NavType<*>> = emptyMap(),
    builder: DynamicNavGraphBuilder.() -> Unit
): Unit =
    destination(
        DynamicNavGraphBuilder(provider, startDestination, T::class, typeMap).apply(builder)
    )

/** DSL for constructing a new [DynamicGraphNavigator.DynamicNavGraph] */
>>>>>>> 9de5bf61
@NavDestinationDsl
public class DynamicNavGraphBuilder : NavGraphBuilder {
    @IdRes private var startDestinationId: Int = 0
    private var startDestinationRoute: String? = null

    @Suppress("Deprecation")
    @Deprecated(
        "Use routes to create your DynamicNavGraphBuilder instead",
        ReplaceWith(
            "DynamicNavGraphBuilder(provider, startDestination = startDestination.toString(), " +
                "route = id.toString())"
        )
    )
    public constructor(
        provider: NavigatorProvider,
        @IdRes id: Int,
        @IdRes startDestination: Int
    ) : super(provider, id, startDestination) {
        this.startDestinationId = startDestination
    }

    public constructor(
        provider: NavigatorProvider,
        startDestination: String,
        route: String? = null
    ) : super(provider, startDestination, route) {
        this.startDestinationRoute = startDestination
    }

    /**
<<<<<<< HEAD
     * The module name of this [Destination]'s dynamic feature module. This has to be the
     * same as defined in the dynamic feature module's AndroidManifest.xml file.
=======
     * DSL for constructing a new [DynamicGraphNavigator.DynamicNavGraph]
     *
     * @param provider navigator used to create the destination
     * @param startDestination the starting destination's route as a [KClass] for this NavGraph. The
     *   respective NavDestination must be added with route from a [KClass] in order to match.
     * @param route the graph's unique route as a [KClass]
     * @param typeMap A mapping of KType to custom NavType<*> in the [route]. May be empty if
     *   [route] does not use custom NavTypes.
     * @return the newly created NavGraph
     */
    public constructor(
        provider: NavigatorProvider,
        startDestination: KClass<*>,
        route: KClass<*>?,
        typeMap: Map<KType, @JvmSuppressWildcards NavType<*>>
    ) : super(provider, startDestination, route, typeMap)

    /**
     * DSL for constructing a new [DynamicGraphNavigator.DynamicNavGraph]
     *
     * @param provider navigator used to create the destination
     * @param startDestination the starting destination's route as an Object for this NavGraph. The
     *   respective NavDestination must be added with route from a [KClass] in order to match.
     * @param route the graph's unique route as a [KClass]
     * @param typeMap A mapping of KType to custom NavType<*> in the [route]. May be empty if
     *   [route] does not use custom NavTypes.
     * @return the newly created NavGraph
     */
    public constructor(
        provider: NavigatorProvider,
        startDestination: Any,
        route: KClass<*>?,
        typeMap: Map<KType, @JvmSuppressWildcards NavType<*>>
    ) : super(provider, startDestination, route, typeMap)

    /**
     * The module name of this [Destination]'s dynamic feature module. This has to be the same as
     * defined in the dynamic feature module's AndroidManifest.xml file.
>>>>>>> 9de5bf61
     */
    public var moduleName: String? = null

    private var _progressDestination: Int = 0
    /**
     * ID of the destination displayed during module installation. This generally does not need to
     * be set, but is instead filled in by the NavHost via
     * [DynamicGraphNavigator.installDefaultProgressDestination].
     *
     * Setting this clears any previously set [progressDestinationRoute].
     */
    public var progressDestination: Int
        get() = _progressDestination
        set(p) {
            if (progressDestinationRoute != null) {
                progressDestinationRoute = null
            }
            _progressDestination = p
        }

    /**
     * Route of the destination displayed during module installation. This generally does not need
     * to be set, but is instead filled in by the NavHost via
     * [DynamicGraphNavigator.installDefaultProgressDestination].
     *
     * Setting this overrides any previously set [progressDestination].
     */
    public var progressDestinationRoute: String? = null
        set(progDestRoute) {
            _progressDestination =
                if (progDestRoute == null) {
                    0
                } else {
                    require(progDestRoute.isNotBlank()) {
                        "Cannot have an empty progress destination route"
                    }
                    NavDestination.createRoute(progressDestinationRoute).hashCode()
                }
            field = progDestRoute
        }

    /** @return The [DynamicGraphNavigator.DynamicNavGraph]. */
    override fun build(): NavGraph =
        super.build().also { navGraph ->
            if (navGraph is DynamicGraphNavigator.DynamicNavGraph) {
                navGraph.moduleName = moduleName
                if (navGraph.route != null) {
                    navGraph.progressDestination =
                        NavDestination.createRoute(progressDestinationRoute).hashCode()
                } else {
                    navGraph.progressDestination = progressDestination
                }
                if (progressDestination == 0) {
                    val navGraphNavigator: DynamicGraphNavigator =
                        provider[DynamicGraphNavigator::class]
                    navGraphNavigator.destinationsWithoutDefaultProgressDestination.add(navGraph)
                }
            }
        }
}<|MERGE_RESOLUTION|>--- conflicted
+++ resolved
@@ -21,9 +21,12 @@
 import androidx.navigation.NavDestinationDsl
 import androidx.navigation.NavGraph
 import androidx.navigation.NavGraphBuilder
+import androidx.navigation.NavType
 import androidx.navigation.NavigatorProvider
 import androidx.navigation.dynamicfeatures.DynamicActivityNavigator.Destination
 import androidx.navigation.get
+import kotlin.reflect.KClass
+import kotlin.reflect.KType
 
 /**
  * Construct a new [DynamicGraphNavigator.DynamicNavGraph]
@@ -94,10 +97,6 @@
 ): Unit = destination(DynamicNavGraphBuilder(provider, startDestination, route).apply(builder))
 
 /**
-<<<<<<< HEAD
- * DSL for constructing a new [DynamicGraphNavigator.DynamicNavGraph]
- */
-=======
  * Construct a new [DynamicGraphNavigator.DynamicNavGraph]
  *
  * @param startDestination the starting destination's route from a [KClass] for this NavGraph. The
@@ -170,7 +169,6 @@
     )
 
 /** DSL for constructing a new [DynamicGraphNavigator.DynamicNavGraph] */
->>>>>>> 9de5bf61
 @NavDestinationDsl
 public class DynamicNavGraphBuilder : NavGraphBuilder {
     @IdRes private var startDestinationId: Int = 0
@@ -201,10 +199,6 @@
     }
 
     /**
-<<<<<<< HEAD
-     * The module name of this [Destination]'s dynamic feature module. This has to be the
-     * same as defined in the dynamic feature module's AndroidManifest.xml file.
-=======
      * DSL for constructing a new [DynamicGraphNavigator.DynamicNavGraph]
      *
      * @param provider navigator used to create the destination
@@ -243,7 +237,6 @@
     /**
      * The module name of this [Destination]'s dynamic feature module. This has to be the same as
      * defined in the dynamic feature module's AndroidManifest.xml file.
->>>>>>> 9de5bf61
      */
     public var moduleName: String? = null
 
