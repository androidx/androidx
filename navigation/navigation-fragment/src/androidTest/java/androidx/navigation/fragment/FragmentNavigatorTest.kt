/*
 * Copyright 2018 The Android Open Source Project
 *
 * Licensed under the Apache License, Version 2.0 (the "License");
 * you may not use this file except in compliance with the License.
 * You may obtain a copy of the License at
 *
 *      http://www.apache.org/licenses/LICENSE-2.0
 *
 * Unless required by applicable law or agreed to in writing, software
 * distributed under the License is distributed on an "AS IS" BASIS,
 * WITHOUT WARRANTIES OR CONDITIONS OF ANY KIND, either express or implied.
 * See the License for the specific language governing permissions and
 * limitations under the License.
 */

package androidx.navigation.fragment

import android.os.Build
import android.os.Bundle
<<<<<<< HEAD
=======
import android.os.Handler
import android.os.Looper
import android.view.LayoutInflater
import android.view.View
import android.view.ViewGroup
import android.widget.FrameLayout
import androidx.annotation.LayoutRes
import androidx.core.os.postDelayed
>>>>>>> fdff00cc
import androidx.fragment.app.Fragment
import androidx.fragment.app.FragmentActivity
import androidx.fragment.app.FragmentFactory
import androidx.fragment.app.FragmentManager
<<<<<<< HEAD
=======
import androidx.fragment.app.FragmentManager.OnBackStackChangedListener
import androidx.fragment.app.StrictFragment
>>>>>>> fdff00cc
import androidx.lifecycle.Lifecycle
import androidx.lifecycle.LifecycleEventObserver
import androidx.lifecycle.LifecycleOwner
import androidx.navigation.NavBackStackEntry
import androidx.navigation.NavOptions
import androidx.navigation.fragment.test.EmptyFragment
import androidx.navigation.fragment.test.R
import androidx.navigation.navOptions
import androidx.navigation.testing.TestNavigatorState
import androidx.test.annotation.UiThreadTest
import androidx.test.ext.junit.runners.AndroidJUnit4
import androidx.test.filters.LargeTest
import androidx.test.filters.SdkSuppress
import com.google.common.truth.Truth.assertThat
import com.google.common.truth.Truth.assertWithMessage
import java.util.concurrent.CountDownLatch
import java.util.concurrent.TimeUnit
import kotlin.reflect.KClass
import org.junit.Before
import org.junit.Ignore
import org.junit.Rule
import org.junit.Test
import org.junit.runner.RunWith

@LargeTest
@RunWith(AndroidJUnit4::class)
class FragmentNavigatorTest {

    companion object {
        private const val INITIAL_FRAGMENT = 1
        private const val SECOND_FRAGMENT = 2
        private const val THIRD_FRAGMENT = 3
        private const val FOURTH_FRAGMENT = 4
        private const val TEST_LABEL = "test_label"
    }

    @Suppress("DEPRECATION")
    @get:Rule
    var activityRule = androidx.test.rule.ActivityTestRule(EmptyActivity::class.java)

    private lateinit var emptyActivity: EmptyActivity
    private lateinit var fragmentManager: FragmentManager
    private lateinit var navigatorState: TestNavigatorState
    private lateinit var fragmentNavigator: FragmentNavigator

    @Before
    fun setup() {
        emptyActivity = activityRule.activity
        fragmentManager = emptyActivity.supportFragmentManager
        navigatorState = TestNavigatorState()
        fragmentNavigator = FragmentNavigator(emptyActivity, fragmentManager, R.id.container)
        fragmentNavigator.onAttach(navigatorState)
    }

    @UiThreadTest
    @Test
    fun testNavigate() {
        val entry = createBackStackEntry()

        fragmentNavigator.navigate(listOf(entry), null, null)
        assertThat(navigatorState.backStack.value)
            .containsExactly(entry)
        assertWithMessage("Initial navigation should not trigger an addBackStack transaction")
            .that(fragmentNavigator.pendingOps.entries())
            .isEmpty()
        fragmentManager.executePendingTransactions()
        val fragment = fragmentManager.findFragmentById(R.id.container)
        assertWithMessage("Fragment should be added")
            .that(fragment)
            .isNotNull()
        assertWithMessage("Fragment should be the correct type")
            .that(fragment)
            .isInstanceOf(EmptyFragment::class.java)
        assertWithMessage("Fragment should be the primary navigation Fragment")
            .that(fragmentManager.primaryNavigationFragment)
            .isSameInstanceAs(fragment)
        assertWithMessage("Initial entry should not be added to FragmentManager backstack")
            .that(fragmentManager.backStackEntryCount)
            .isEqualTo(0)
    }

    @UiThreadTest
    @Test
    fun testNavigateWithFragmentFactory() {
        fragmentManager.fragmentFactory = NonEmptyFragmentFactory()
        val entry = createBackStackEntry(clazz = NonEmptyConstructorFragment::class)

        fragmentNavigator.navigate(listOf(entry), null, null)
        assertThat(navigatorState.backStack.value)
            .containsExactly(entry)
        fragmentManager.executePendingTransactions()
        val fragment = fragmentManager.findFragmentById(R.id.container)
        assertWithMessage("Fragment should be added")
            .that(fragment)
            .isNotNull()
        assertWithMessage("Fragment should be the correct type")
            .that(fragment)
            .isInstanceOf(NonEmptyConstructorFragment::class.java)
        assertWithMessage("Fragment should be the primary navigation Fragment")
            .that(fragment)
            .isSameInstanceAs(fragmentManager.primaryNavigationFragment)
    }

    @UiThreadTest
    @Test
    fun testNavigateTwice() {
        val entry = createBackStackEntry()

        fragmentNavigator.navigate(listOf(entry), null, null)
        assertThat(navigatorState.backStack.value)
            .containsExactly(entry)
        fragmentManager.executePendingTransactions()
        val fragment = fragmentManager.findFragmentById(R.id.container)
        assertWithMessage("Fragment should be added")
            .that(fragment)
            .isNotNull()
        assertWithMessage("Fragment should be the correct type")
            .that(fragment)
            .isInstanceOf(EmptyFragment::class.java)
        assertWithMessage("Fragment should be the primary navigation Fragment")
            .that(fragmentManager.primaryNavigationFragment)
            .isSameInstanceAs(fragment)

        // Now push a second fragment
        val replacementEntry = createBackStackEntry(SECOND_FRAGMENT)
        fragmentNavigator.navigate(listOf(replacementEntry), null, null)
        assertThat(navigatorState.backStack.value)
            .containsExactly(entry, replacementEntry).inOrder()
        assertThat(fragmentNavigator.pendingOps.entries())
            .containsExactly(entry.id, replacementEntry.id)
        fragmentManager.executePendingTransactions()
        val replacementFragment = fragmentManager.findFragmentById(R.id.container)
        assertWithMessage("Replacement Fragment should be added")
            .that(replacementFragment)
            .isNotNull()
        assertWithMessage("Replacement Fragment should be the correct type")
            .that(replacementFragment)
            .isInstanceOf(EmptyFragment::class.java)
        assertWithMessage("Replacement Fragment should be the primary navigation Fragment")
            .that(fragmentManager.primaryNavigationFragment)
            .isSameInstanceAs(replacementFragment)
        assertThat(navigatorState.transitionsInProgress.value).isEmpty()
        assertThat(fragmentNavigator.pendingOps.entries()).isEmpty()
    }

    @UiThreadTest
    @Test
    fun testNavigateWithPopUpToThenPop() {
        val entry = createBackStackEntry()

        // Push initial fragment
        fragmentNavigator.navigate(listOf(entry), null, null)
        assertThat(navigatorState.backStack.value)
            .containsExactly(entry)
        fragmentManager.executePendingTransactions()

        // Push a second fragment
        val secondEntry = createBackStackEntry(SECOND_FRAGMENT)
        fragmentNavigator.navigate(listOf(secondEntry), null, null)
        assertThat(navigatorState.backStack.value)
            .containsExactly(entry, secondEntry).inOrder()
        fragmentManager.executePendingTransactions()

        // Pop and then push third fragment, simulating popUpTo to initial.
        fragmentNavigator.popBackStack(secondEntry, false)
        assertThat(fragmentNavigator.pendingOps.entries()).containsExactly(entry.id, secondEntry.id)
        assertThat(navigatorState.backStack.value)
            .containsExactly(entry)
        val thirdEntry = createBackStackEntry(THIRD_FRAGMENT)
        fragmentNavigator.navigate(listOf(thirdEntry), null, null)
        assertThat(navigatorState.backStack.value)
            .containsExactly(entry, thirdEntry).inOrder()
        assertThat(fragmentNavigator.pendingOps.entries()).containsExactly(
            entry.id, secondEntry.id, thirdEntry.id
        )
        fragmentManager.executePendingTransactions()
        assertThat(fragmentNavigator.pendingOps.entries()).isEmpty()

        // Now pop the Fragment
        fragmentNavigator.popBackStack(thirdEntry, false)
        assertThat(navigatorState.backStack.value)
            .containsExactly(entry)
        assertThat(fragmentNavigator.pendingOps.entries()).containsExactly(entry.id, thirdEntry.id)
        fragmentManager.executePendingTransactions()
        assertThat(fragmentNavigator.pendingOps.entries()).isEmpty()
    }

    @UiThreadTest
    @Test
    fun testSingleTopInitial() {
        val entry = createBackStackEntry()

        fragmentNavigator.navigate(listOf(entry), null, null)
        fragmentManager.executePendingTransactions()
        val fragment = fragmentManager.findFragmentById(R.id.container)
        assertWithMessage("Fragment should be added")
            .that(fragment)
            .isNotNull()
        val lifecycle = fragment!!.lifecycle

        fragmentNavigator.onLaunchSingleTop(entry)
        assertThat(navigatorState.backStack.value)
            .containsExactly(entry)
        assertThat(fragmentNavigator.pendingOps.entries()).isEmpty()
        fragmentManager.executePendingTransactions()
        val replacementFragment = fragmentManager.findFragmentById(R.id.container)
        assertWithMessage("Replacement Fragment should be added")
            .that(replacementFragment)
            .isNotNull()
        assertWithMessage("Replacement Fragment should be the correct type")
            .that(replacementFragment)
            .isInstanceOf(EmptyFragment::class.java)
        assertWithMessage("Replacement Fragment should be the primary navigation Fragment")
            .that(fragmentManager.primaryNavigationFragment)
            .isSameInstanceAs(replacementFragment)
        assertWithMessage("Replacement should be a new instance")
            .that(replacementFragment)
            .isNotSameInstanceAs(fragment)
        assertWithMessage("Old instance should be destroyed")
            .that(lifecycle.currentState)
            .isEqualTo(Lifecycle.State.DESTROYED)
        assertThat(fragmentNavigator.pendingOps.entries()).isEmpty()
    }

    @UiThreadTest
    @Test
    fun testSingleTop() {
        val entry = createBackStackEntry()

        // First push an initial Fragment
        fragmentNavigator.navigate(listOf(entry), null, null)
        assertThat(navigatorState.backStack.value)
            .containsExactly(entry)
        fragmentManager.executePendingTransactions()
        val initialFragment = fragmentManager.findFragmentById(R.id.container)
        assertWithMessage("Initial Fragment should be added")
            .that(initialFragment)
            .isNotNull()

        // Now push the Fragment that we want to replace with a singleTop operation
        val replacementEntry = createBackStackEntry(SECOND_FRAGMENT)
        fragmentNavigator.navigate(listOf(replacementEntry), null, null)
        assertThat(navigatorState.backStack.value)
            .containsExactly(entry, replacementEntry).inOrder()
        assertThat(fragmentNavigator.pendingOps.entries()).containsExactly(
            entry.id, replacementEntry.id
        )
        fragmentManager.executePendingTransactions()
        val fragment = fragmentManager.findFragmentById(R.id.container)
        assertWithMessage("Fragment should be added")
            .that(fragment)
            .isNotNull()
        assertThat(fragmentNavigator.pendingOps.entries()).isEmpty()
        val lifecycle = fragment!!.lifecycle

        fragmentNavigator.onLaunchSingleTop(replacementEntry)
        assertThat(navigatorState.backStack.value)
            .containsExactly(entry, replacementEntry).inOrder()
        assertThat(fragmentNavigator.pendingOps.entries()).containsExactly(
            entry.id, replacementEntry.id, replacementEntry.id
        )
        fragmentManager.executePendingTransactions()
        val replacementFragment = fragmentManager.findFragmentById(R.id.container)
        assertWithMessage("Replacement Fragment should be added")
            .that(replacementFragment)
            .isNotNull()
        assertWithMessage("Replacement Fragment should be the correct type")
            .that(replacementFragment)
            .isInstanceOf(EmptyFragment::class.java)
        assertWithMessage("Replacement Fragment should be the primary navigation Fragment")
            .that(fragmentManager.primaryNavigationFragment)
            .isSameInstanceAs(replacementFragment)
        assertWithMessage("Replacement should be a new instance")
            .that(replacementFragment)
            .isNotSameInstanceAs(fragment)
        assertWithMessage("Old instance should be destroyed")
            .that(lifecycle.currentState)
            .isEqualTo(Lifecycle.State.DESTROYED)
        assertThat(fragmentNavigator.pendingOps.entries()).isEmpty()

        fragmentNavigator.popBackStack(replacementEntry, false)
        assertThat(navigatorState.backStack.value)
            .containsExactly(entry)
        assertThat(fragmentNavigator.pendingOps.entries()).containsExactly(
            entry.id, replacementEntry.id
        )
        fragmentManager.executePendingTransactions()
        assertWithMessage("Initial Fragment should be on top of back stack after pop")
            .that(fragmentManager.findFragmentById(R.id.container))
            .isSameInstanceAs(initialFragment)
        assertWithMessage("Initial Fragment should be the primary navigation Fragment")
            .that(fragmentManager.primaryNavigationFragment)
            .isSameInstanceAs(initialFragment)
        assertThat(fragmentNavigator.pendingOps.entries()).isEmpty()
    }

    @UiThreadTest
    @Test
    fun testPopInitial() {
        val entry = createBackStackEntry()

        // First push an initial Fragment
        fragmentNavigator.navigate(listOf(entry), null, null)
        assertThat(navigatorState.backStack.value)
            .containsExactly(entry)

        // Now pop the initial Fragment
        fragmentNavigator.popBackStack(entry, false)
        assertThat(fragmentNavigator.pendingOps.entries()).isEmpty()
        assertThat(navigatorState.backStack.value)
            .isEmpty()
    }

    @UiThreadTest
    @Test
    fun testPop() {
        val entry = createBackStackEntry()

        // First push an initial Fragment
        fragmentNavigator.navigate(listOf(entry), null, null)
        assertThat(navigatorState.backStack.value)
            .containsExactly(entry)
        fragmentManager.executePendingTransactions()
        val fragment = fragmentManager.findFragmentById(R.id.container)
        assertWithMessage("Fragment should be added")
            .that(fragment)
            .isNotNull()

        // Now push the Fragment that we want to pop
        val replacementEntry = createBackStackEntry(SECOND_FRAGMENT)
        fragmentNavigator.navigate(listOf(replacementEntry), null, null)
        assertThat(navigatorState.backStack.value)
            .containsExactly(entry, replacementEntry).inOrder()
        fragmentManager.executePendingTransactions()
        val replacementFragment = fragmentManager.findFragmentById(R.id.container)
        assertWithMessage("Replacement Fragment should be added")
            .that(replacementFragment)
            .isNotNull()
        assertWithMessage("Replacement Fragment should be the correct type")
            .that(replacementFragment)
            .isInstanceOf(EmptyFragment::class.java)
        assertWithMessage("Replacement Fragment should be the primary navigation Fragment")
            .that(fragmentManager.primaryNavigationFragment)
            .isSameInstanceAs(replacementFragment)
        assertWithMessage("Initial entry should not be added to FragmentManager backstack")
            .that(fragmentManager.backStackEntryCount)
            .isEqualTo(1)

        // Now pop the Fragment
        fragmentNavigator.popBackStack(replacementEntry, false)
        assertThat(fragmentNavigator.pendingOps.entries()).containsExactly(
            entry.id, replacementEntry.id
        )
        fragmentManager.executePendingTransactions()
        assertThat(navigatorState.backStack.value)
            .containsExactly(entry)
        assertWithMessage("Fragment should be the primary navigation Fragment after pop")
            .that(fragmentManager.primaryNavigationFragment)
            .isSameInstanceAs(fragment)
        assertThat(navigatorState.transitionsInProgress.value).isEmpty()
        assertWithMessage("Initial entry should not be added to FragmentManager backstack")
            .that(fragmentManager.backStackEntryCount)
            .isEqualTo(0)
        assertThat(fragmentNavigator.pendingOps.entries()).isEmpty()
    }

    @UiThreadTest
    @Test
    fun testPopTwice() {
        val entry = createBackStackEntry()
        val secondEntry = createBackStackEntry(SECOND_FRAGMENT, clazz = Fragment::class)
        val thirdEntry = createBackStackEntry(THIRD_FRAGMENT)

        // Push 3 fragments and execute
        fragmentNavigator.navigate(listOf(entry, secondEntry, thirdEntry), null, null)
        fragmentManager.executePendingTransactions()

        // Now pop thirdEntry
        fragmentNavigator.popBackStack(thirdEntry, false)
        assertThat(fragmentNavigator.pendingOps.entries()).containsExactly(
            secondEntry.id, thirdEntry.id
        )
        fragmentManager.executePendingTransactions()
        assertThat(navigatorState.backStack.value)
            .containsExactly(entry, secondEntry)
        // We should ensure the fragment manager is on the proper fragment at the end
        assertWithMessage("FragmentManager back stack should have only SECOND_FRAGMENT")
            .that(fragmentManager.backStackEntryCount)
            .isEqualTo(1)
        assertWithMessage("PrimaryFragment should be the correct type")
            .that(fragmentManager.primaryNavigationFragment)
            .isNotInstanceOf(EmptyFragment::class.java)
        assertThat(navigatorState.transitionsInProgress.value).isEmpty()
        assertThat(fragmentNavigator.pendingOps.entries()).isEmpty()

        // Pop secondEntry
        fragmentNavigator.popBackStack(secondEntry, false)
        assertThat(fragmentNavigator.pendingOps.entries()).containsExactly(entry.id, secondEntry.id)
        fragmentManager.executePendingTransactions()
        assertThat(navigatorState.backStack.value).containsExactly(entry)
        // We should ensure the fragment manager is on the proper fragment at the end
        assertWithMessage("FragmentManager back stack should be empty")
            .that(fragmentManager.backStackEntryCount)
            .isEqualTo(0)
        assertWithMessage("PrimaryFragment should be the correct type")
            .that(fragmentManager.primaryNavigationFragment)
            .isInstanceOf(EmptyFragment::class.java)
        assertThat(navigatorState.transitionsInProgress.value).isEmpty()
        assertThat(fragmentNavigator.pendingOps.entries()).isEmpty()
    }

    @Test
    fun testPopTwiceWithAnimator() {
        val entry1 = createBackStackEntry()
        val entry2 = createBackStackEntry(SECOND_FRAGMENT, AnimatorFragment::class)
        val entry3 = createBackStackEntry(THIRD_FRAGMENT)

        val options = navOptions {
            anim {
                enter = R.animator.fade_enter
                exit = R.animator.fade_exit
                popEnter = R.animator.fade_enter
                popExit = R.animator.fade_exit
            }
        }

        // navigate to all fragments consecutively
        activityRule.runOnUiThread {
            fragmentNavigator.navigate(listOf(entry1), null, null)
            fragmentManager.executePendingTransactions()
            assertThat(fragmentNavigator.pendingOps.entries()).isEmpty()

            fragmentNavigator.navigate(listOf(entry2), options, null)
            assertThat(fragmentNavigator.pendingOps.entries()).containsExactly(entry1.id, entry2.id)
            fragmentManager.executePendingTransactions()
            assertThat(fragmentNavigator.pendingOps.entries()).isEmpty()

            fragmentNavigator.navigate(listOf(entry3), null, null)
            assertThat(fragmentNavigator.pendingOps.entries()).containsExactly(entry2.id, entry3.id)
            fragmentManager.executePendingTransactions()
        }

        // Ensure states are settled
        assertWithMessage("FragmentManager back stack should have second and third fragment")
            .that(fragmentManager.backStackEntryCount)
            .isEqualTo(2)
        assertThat(navigatorState.transitionsInProgress.value).isEmpty()
        assertThat(fragmentNavigator.pendingOps.entries()).isEmpty()

        fragmentNavigator.pendingOps.onBackStackChangedStarted {
            assertThat(it.entries()).containsExactly(entry2.id, entry3.id)
        }
        // first pop entry3
        fragmentNavigator.popBackStack(entry3, false)

        activityRule.runOnUiThread {
            fragmentManager.executePendingTransactions()
            assertThat(fragmentNavigator.pendingOps.entries()).isEmpty()
        }

        fragmentNavigator.pendingOps.onBackStackChangedStarted {
            assertThat(it.entries()).containsExactly(entry1.id, entry2.id)
        }
        // And then pop entry2
        fragmentNavigator.popBackStack(entry2, false)
        activityRule.runOnUiThread {
            fragmentManager.executePendingTransactions()
            assertThat(fragmentNavigator.pendingOps.entries()).isEmpty()
        }

        val fragment1 = fragmentManager.findFragmentById(R.id.container)
        assertWithMessage("Fragment should be added")
            .that(fragment1)
            .isNotNull()
        assertThat(fragment1?.tag).isEqualTo(entry1.id)

        // Add an observer to ensure that we don't attempt to verify the state until animations
        // are complete and the viewLifecycle has been RESUMED.
        val countDownLatch = CountDownLatch(1)
        activityRule.runOnUiThread {
            fragment1?.viewLifecycleOwner?.lifecycle?.addObserver(object : LifecycleEventObserver {
                override fun onStateChanged(source: LifecycleOwner, event: Lifecycle.Event) {
                    if (event == Lifecycle.Event.ON_RESUME) {
                        countDownLatch.countDown()
                    }
                }
            })
        }
        assertThat(countDownLatch.await(1000, TimeUnit.MILLISECONDS)).isTrue()
        assertThat(navigatorState.backStack.value).containsExactly(entry1)
        // We should ensure the fragment manager is on the proper fragment at the end
        assertWithMessage("FragmentManager back stack should be empty")
            .that(fragmentManager.backStackEntryCount)
            .isEqualTo(0)
        assertWithMessage("PrimaryFragment should be the correct type")
            .that(fragmentManager.primaryNavigationFragment)
            .isInstanceOf(EmptyFragment::class.java)
        assertThat(navigatorState.transitionsInProgress.value).isEmpty()
        assertThat(fragmentNavigator.pendingOps.entries()).isEmpty()
    }

    @UiThreadTest
    @Test
    fun testPopWithSameDestinationTwice() {
        val entry = createBackStackEntry()

        // First push an initial Fragment
        fragmentNavigator.navigate(listOf(entry), null, null)
        assertThat(navigatorState.backStack.value)
            .containsExactly(entry)
        fragmentManager.executePendingTransactions()
        val fragment = fragmentManager.findFragmentById(R.id.container)
        assertWithMessage("Fragment should be added")
            .that(fragment)
            .isNotNull()

        // Now push a second Fragment
        val secondEntry = createBackStackEntry(SECOND_FRAGMENT)
        fragmentNavigator.navigate(listOf(secondEntry), null, null)
        assertThat(navigatorState.backStack.value)
            .containsExactly(entry, secondEntry).inOrder()
        fragmentManager.executePendingTransactions()
        val replacementFragment = fragmentManager.findFragmentById(R.id.container)
        assertWithMessage("Replacement Fragment should be added")
            .that(replacementFragment)
            .isNotNull()
        assertWithMessage("Replacement Fragment should be the primary navigation Fragment")
            .that(fragmentManager.primaryNavigationFragment)
            .isSameInstanceAs(replacementFragment)

        // Push the same Fragment a second time, creating a stack of two
        // identical Fragments
        val replacementEntry = createBackStackEntry(SECOND_FRAGMENT)
        fragmentNavigator.navigate(listOf(replacementEntry), null, null)
        assertThat(navigatorState.backStack.value)
            .containsExactly(entry, secondEntry, replacementEntry).inOrder()
        assertThat(fragmentNavigator.pendingOps.entries()).containsExactly(
            secondEntry.id, replacementEntry.id
        )
        fragmentManager.executePendingTransactions()
        val fragmentToPop = fragmentManager.findFragmentById(R.id.container)
        assertWithMessage("Fragment to pop should be added")
            .that(fragmentToPop)
            .isNotNull()
        assertWithMessage("Fragment to pop should be the primary navigation Fragment")
            .that(fragmentManager.primaryNavigationFragment)
            .isSameInstanceAs(fragmentToPop)
        assertThat(fragmentNavigator.pendingOps.entries()).isEmpty()

        // Now pop the Fragment
        fragmentNavigator.popBackStack(replacementEntry, false)
        assertThat(fragmentNavigator.pendingOps.entries()).containsExactly(
            secondEntry.id, replacementEntry.id
        )
        fragmentManager.executePendingTransactions()
        assertThat(navigatorState.backStack.value)
            .containsExactly(entry, secondEntry).inOrder()
        assertWithMessage(
            "Replacement Fragment should be the primary navigation Fragment " +
                "after pop"
        )
            .that(fragmentManager.primaryNavigationFragment)
            .isSameInstanceAs(replacementFragment)
        assertThat(fragmentNavigator.pendingOps.entries()).isEmpty()
    }

    @UiThreadTest
    @Test
    fun testPopWithChildFragmentBackStack() {
        val entry = createBackStackEntry()

        // First push an initial Fragment
        fragmentNavigator.navigate(listOf(entry), null, null)
        assertThat(navigatorState.backStack.value)
            .containsExactly(entry)
        fragmentManager.executePendingTransactions()
        val fragment = fragmentManager.findFragmentById(R.id.container)
        assertWithMessage("Fragment should be added")
            .that(fragment)
            .isNotNull()

        // Now push the Fragment that we want to pop
        val replacementEntry = createBackStackEntry(SECOND_FRAGMENT)
        fragmentNavigator.navigate(listOf(replacementEntry), null, null)
        assertThat(navigatorState.backStack.value)
            .containsExactly(entry, replacementEntry).inOrder()
        fragmentManager.executePendingTransactions()
        val replacementFragment = fragmentManager.findFragmentById(R.id.container)
        assertWithMessage("Replacement Fragment should be added")
            .that(replacementFragment)
            .isNotNull()
        assertWithMessage("Replacement Fragment should be the correct type")
            .that(replacementFragment)
            .isInstanceOf(EmptyFragment::class.java)
        assertWithMessage("Replacement Fragment should be the primary navigation Fragment")
            .that(fragmentManager.primaryNavigationFragment)
            .isSameInstanceAs(replacementFragment)

        // Add a Fragment to the replacementFragment's childFragmentManager back stack
        replacementFragment?.childFragmentManager?.run {
            beginTransaction()
                .add(EmptyFragment(), "child")
                .addToBackStack(null)
                .commit()
            executePendingTransactions()
        }
        assertThat(fragmentNavigator.pendingOps.entries()).isEmpty()

        // Now pop the Fragment
        fragmentNavigator.popBackStack(replacementEntry, false)
        fragmentManager.executePendingTransactions()
        assertThat(navigatorState.backStack.value)
            .containsExactly(entry)
        assertWithMessage("Fragment should be the primary navigation Fragment after pop")
            .that(fragmentManager.primaryNavigationFragment)
            .isSameInstanceAs(fragment)
        assertThat(fragmentNavigator.pendingOps.entries()).isEmpty()
    }

    @UiThreadTest
    @Test
    fun testDeepLinkPop() {
        val entry = createBackStackEntry()
        val secondEntry = createBackStackEntry(SECOND_FRAGMENT)

        // First push two Fragments as our 'deep link'
        fragmentNavigator.navigate(listOf(entry, secondEntry), null, null)
        assertThat(navigatorState.backStack.value)
            .containsExactly(entry, secondEntry)

        // Now push the Fragment that we want to pop
        val thirdEntry = createBackStackEntry(THIRD_FRAGMENT)
        fragmentNavigator.navigate(listOf(thirdEntry), null, null)
        assertThat(navigatorState.backStack.value)
            .containsExactly(entry, secondEntry, thirdEntry)
        fragmentManager.executePendingTransactions()
        val replacementFragment = fragmentManager.findFragmentById(R.id.container)
        assertWithMessage("Replacement Fragment should be added")
            .that(replacementFragment)
            .isNotNull()
        assertWithMessage("Replacement Fragment should be the correct type")
            .that(replacementFragment)
            .isInstanceOf(EmptyFragment::class.java)
        assertWithMessage("Replacement Fragment should be the primary navigation Fragment")
            .that(fragmentManager.primaryNavigationFragment)
            .isSameInstanceAs(replacementFragment)

        // Now pop the Fragment
        fragmentNavigator.popBackStack(thirdEntry, false)
        fragmentManager.executePendingTransactions()
        val fragment = fragmentManager.findFragmentById(R.id.container)
        assertWithMessage("Fragment should be the primary navigation Fragment after pop")
            .that(fragmentManager.primaryNavigationFragment)
            .isSameInstanceAs(fragment)
    }

    @UiThreadTest
    @Test
    fun testMultipleNavigateFragmentTransactionsThenPop() {
        val entry = createBackStackEntry()
        val secondEntry = createBackStackEntry(SECOND_FRAGMENT, clazz = Fragment::class)
        val thirdEntry = createBackStackEntry(THIRD_FRAGMENT)

        // Push 3 fragments without executing pending transactions.
        fragmentNavigator.navigate(listOf(entry, secondEntry, thirdEntry), null, null)

        // Now pop the Fragment
        fragmentNavigator.popBackStack(thirdEntry, false)
        assertThat(fragmentNavigator.pendingOps.entries()).containsExactly(
            entry.id, secondEntry.id, thirdEntry.id
        )
        fragmentManager.executePendingTransactions()
        assertThat(navigatorState.backStack.value)
            .containsExactly(entry, secondEntry)
        // We should ensure the fragment manager is on the proper fragment at the end
        assertWithMessage("FragmentManager back stack should have only SECOND_FRAGMENT")
            .that(fragmentManager.backStackEntryCount)
            .isEqualTo(1)
        assertWithMessage("PrimaryFragment should be the correct type")
            .that(fragmentManager.primaryNavigationFragment)
            .isNotInstanceOf(EmptyFragment::class.java)
        assertThat(navigatorState.transitionsInProgress.value).isEmpty()
        assertThat(fragmentNavigator.pendingOps.entries()).isEmpty()
    }

    @UiThreadTest
    @Test
    fun testMultipleNavigateFragmentTransactionsThenPopMultiple() {
        val entry = createBackStackEntry()
        val secondEntry = createBackStackEntry(SECOND_FRAGMENT, clazz = Fragment::class)
        val thirdEntry = createBackStackEntry(THIRD_FRAGMENT)

        // Push 3 fragments
        fragmentNavigator.navigate(listOf(entry, secondEntry, thirdEntry), null, null)
        assertThat(fragmentNavigator.pendingOps.entries()).containsExactly(
            entry.id, secondEntry.id, thirdEntry.id
        )
        fragmentManager.executePendingTransactions()
        assertThat(fragmentNavigator.pendingOps.entries()).isEmpty()

        // Now pop multiple fragments with savedState so that the secondEntry does not get
        // marked complete by clear viewModel
        fragmentNavigator.popBackStack(secondEntry, true)
        assertThat(fragmentNavigator.pendingOps.entries()).containsExactly(
            entry.id, secondEntry.id, thirdEntry.id
        )
        fragmentManager.executePendingTransactions()
        assertThat(navigatorState.backStack.value).containsExactly(entry)
        assertThat(navigatorState.transitionsInProgress.value).isEmpty()
        assertThat(fragmentNavigator.pendingOps.entries()).isEmpty()
    }

    @UiThreadTest
    @Test
    fun testMultiplePopFragmentTransactionsThenPop() {
        val entry = createBackStackEntry()
        val secondEntry = createBackStackEntry(SECOND_FRAGMENT)
        val thirdEntry = createBackStackEntry(THIRD_FRAGMENT)
        val fourthEntry = createBackStackEntry(FOURTH_FRAGMENT)

        // Push 4 fragments
        fragmentNavigator.navigate(
            listOf(entry, secondEntry, thirdEntry, fourthEntry),
            null, null
        )
        fragmentManager.executePendingTransactions()
        assertThat(fragmentNavigator.pendingOps.entries()).isEmpty()

        // Pop 2 fragments without executing pending transactions.
        fragmentNavigator.popBackStack(thirdEntry, false)

        fragmentNavigator.popBackStack(secondEntry, false)
        assertThat(fragmentNavigator.pendingOps.entries()).containsExactly(
            entry.id, secondEntry.id, thirdEntry.id, fourthEntry.id
        )
        fragmentManager.executePendingTransactions()
        assertThat(navigatorState.backStack.value)
            .containsExactly(entry)
        assertThat(fragmentNavigator.pendingOps.entries()).isEmpty()
    }

<<<<<<< HEAD
=======
    @UiThreadTest
    @Test
    fun testNavigationAndAddIndependentFragmentWithoutBackStack() {
        val entry = createBackStackEntry()

        fragmentNavigator.navigate(listOf(entry), null, null)
        assertThat(navigatorState.backStack.value)
            .containsExactly(entry)
        fragmentManager.executePendingTransactions()
        val fragment = fragmentManager.findFragmentById(R.id.container)
        assertWithMessage("Fragment should be added")
            .that(fragment)
            .isNotNull()
        assertWithMessage("Fragment should be the correct type")
            .that(fragment)
            .isInstanceOf(EmptyFragment::class.java)
        assertWithMessage("Fragment should be the primary navigation Fragment")
            .that(fragmentManager.primaryNavigationFragment)
            .isSameInstanceAs(fragment)

        val independentFragment = EmptyFragment()
        fragmentManager.beginTransaction()
            .replace(R.id.container, independentFragment)
            .commit()
        assertThat(fragmentNavigator.pendingOps.entries()).isEmpty()
        fragmentManager.executePendingTransactions()

        assertWithMessage("Independent fragment should be added")
            .that(fragmentManager.findFragmentById(R.id.container))
            .isEqualTo(independentFragment)
    }

    @UiThreadTest
    @Test
    fun testNavigateAndAddIndependentFragmentWithBackStack() {
        val entry = createBackStackEntry()

        fragmentNavigator.navigate(listOf(entry), null, null)
        assertThat(navigatorState.backStack.value)
            .containsExactly(entry)
        fragmentManager.executePendingTransactions()
        val fragment = fragmentManager.findFragmentById(R.id.container)
        assertWithMessage("Fragment should be added")
            .that(fragment)
            .isNotNull()
        assertWithMessage("Fragment should be the correct type")
            .that(fragment)
            .isInstanceOf(EmptyFragment::class.java)
        assertWithMessage("Fragment should be the primary navigation Fragment")
            .that(fragmentManager.primaryNavigationFragment)
            .isSameInstanceAs(fragment)

        val independentFragment = EmptyFragment()
        fragmentManager.beginTransaction()
            .replace(R.id.container, independentFragment)
            .addToBackStack(null)
            .commit()
        try {
            fragmentManager.executePendingTransactions()
        } catch (e: IllegalArgumentException) {
            assertWithMessage("adding a fragment to the back stack manually should fail")
                .that(e.message)
                .contains("The fragment " + independentFragment + " is unknown to the " +
                    "FragmentNavigator. Please use the navigate() function to add fragments to " +
                    "the FragmentNavigator managed FragmentManager.")
        }
    }

    @LargeTest
    @UiThreadTest
    @Test
    @SdkSuppress(minSdkVersion = Build.VERSION_CODES.LOLLIPOP)
    fun testEntryResumedWithAnimation() {
        val entry1 = createBackStackEntry()

        // use animation
        val options = navOptions {
            anim {
                enter = R.anim.fade_enter
                exit = R.anim.fade_exit
                popEnter = R.anim.fade_enter
                popExit = R.anim.fade_exit
            }
        }

        // navigate to first entry and verify it executed correctly
        fragmentNavigator.navigate(listOf(entry1), options, null)
        assertThat(navigatorState.backStack.value).containsExactly(entry1)
        fragmentManager.executePendingTransactions()

        val fragment = fragmentManager.findFragmentById(R.id.container)
        assertWithMessage("Fragment should be added")
            .that(fragment)
            .isNotNull()

        assertThat(entry1.lifecycle.currentState).isEqualTo(Lifecycle.State.RESUMED)

        val entry2 = createBackStackEntry(SECOND_FRAGMENT)

        fragmentNavigator.navigate(listOf(entry2), options, null)
        fragmentManager.executePendingTransactions()

        assertThat(entry1.lifecycle.currentState).isEqualTo(Lifecycle.State.CREATED)
        // assert entry received fragment lifecycle event to move it to resumed
        assertThat(entry2.lifecycle.currentState).isEqualTo(Lifecycle.State.RESUMED)
    }

    @LargeTest
    @Test
    @SdkSuppress(minSdkVersion = Build.VERSION_CODES.LOLLIPOP)
    fun testEntryResumedWithAnimator() {
        val entry1 = createBackStackEntry()

        // use animator
        val options = navOptions {
            anim {
                enter = R.animator.fade_enter
                exit = R.animator.fade_exit
                popEnter = R.animator.fade_enter
                popExit = R.animator.fade_exit
            }
        }

        // navigate to first entry and verify it executed correctly
        activityRule.runOnUiThread {
            fragmentNavigator.navigate(listOf(entry1), options, null)
        }
        assertThat(navigatorState.backStack.value).containsExactly(entry1)
        activityRule.runOnUiThread {
            fragmentManager.executePendingTransactions()
        }
        val fragment = fragmentManager.findFragmentById(R.id.container)
        assertWithMessage("Fragment should be added")
            .that(fragment)
            .isNotNull()

        // assert states
        val countDownLatch = CountDownLatch(1)
        activityRule.runOnUiThread {
            fragment?.viewLifecycleOwner?.lifecycle?.addObserver(object : LifecycleEventObserver {
                override fun onStateChanged(source: LifecycleOwner, event: Lifecycle.Event) {
                    if (event == Lifecycle.Event.ON_RESUME) {
                        countDownLatch.countDown()
                    }
                }
            })
        }

        assertThat(countDownLatch.await(1000, TimeUnit.MILLISECONDS)).isTrue()
        assertThat(entry1.lifecycle.currentState).isEqualTo(Lifecycle.State.RESUMED)

        // navigate to entry2
        val entry2 = createBackStackEntry(SECOND_FRAGMENT)
        activityRule.runOnUiThread {
            fragmentNavigator.navigate(listOf(entry2), options, null)
            fragmentManager.executePendingTransactions()
        }

        // assert states
        val fragment2 = fragmentManager.findFragmentById(R.id.container)
        assertWithMessage("Fragment should be added")
            .that(fragment2)
            .isNotNull()

        val countDownLatch2 = CountDownLatch(1)
        activityRule.runOnUiThread {
            fragment2?.viewLifecycleOwner?.lifecycle?.addObserver(object : LifecycleEventObserver {
                override fun onStateChanged(source: LifecycleOwner, event: Lifecycle.Event) {
                    if (event == Lifecycle.Event.ON_RESUME) {
                        countDownLatch2.countDown()
                    }
                }
            })
        }
        assertThat(countDownLatch2.await(1000, TimeUnit.MILLISECONDS)).isTrue()
        assertThat(entry1.lifecycle.currentState).isEqualTo(Lifecycle.State.CREATED)
        // assert entry received fragment lifecycle event to move it to resumed
        assertThat(entry2.lifecycle.currentState).isEqualTo(Lifecycle.State.RESUMED)
    }

    @UiThreadTest
    @Test
    fun testEntryResumedWhenRestoredState() {
        val entry = createBackStackEntry()

        // First push an initial Fragment
        fragmentNavigator.navigate(listOf(entry), null, null)
        assertThat(navigatorState.backStack.value).containsExactly(entry)
        fragmentManager.executePendingTransactions()
        val fragment = fragmentManager.findFragmentById(R.id.container)
        assertWithMessage("Fragment should be added")
            .that(fragment)
            .isNotNull()

        assertThat(entry.lifecycle.currentState).isEqualTo(Lifecycle.State.RESUMED)

        // Now push the Fragment that we want to save
        val replacementEntry = createBackStackEntry(SECOND_FRAGMENT, SavedStateFragment::class)
        fragmentNavigator.navigate(listOf(replacementEntry), null, null)
        assertThat(navigatorState.backStack.value)
            .containsExactly(entry, replacementEntry).inOrder()
        fragmentManager.executePendingTransactions()
        val replacementFragment = fragmentManager.findFragmentById(R.id.container)
        assertWithMessage("Replacement Fragment should be added")
            .that(replacementFragment)
            .isNotNull()

        assertThat(entry.lifecycle.currentState).isEqualTo(Lifecycle.State.CREATED)
        assertThat(replacementEntry.lifecycle.currentState).isEqualTo(Lifecycle.State.RESUMED)

        // Save some state into the replacement fragment
        (replacementFragment as SavedStateFragment).savedState = "test"

        // Now save the Fragment
        fragmentNavigator.popBackStack(replacementEntry, true)
        fragmentManager.executePendingTransactions()

        // Create a new FragmentNavigator, replacing the previous one
        val savedState = fragmentNavigator.onSaveState() as Bundle
        fragmentNavigator = FragmentNavigator(
            emptyActivity,
            fragmentManager, R.id.container
        )
        fragmentNavigator.onAttach(navigatorState)
        fragmentNavigator.onRestoreState(savedState)

        // And now restore the fragment
        val restoredEntry = navigatorState.restoreBackStackEntry(replacementEntry)
        fragmentNavigator.navigate(
            listOf(restoredEntry),
            NavOptions.Builder().setRestoreState(true).build(), null
        )
        assertThat(navigatorState.backStack.value)
            .containsExactly(entry, restoredEntry).inOrder()
        fragmentManager.executePendingTransactions()

        assertThat(entry.lifecycle.currentState).isEqualTo(Lifecycle.State.CREATED)
        assertThat(restoredEntry.lifecycle.currentState).isEqualTo(Lifecycle.State.RESUMED)
    }

    @LargeTest
    @Test
    @SdkSuppress(minSdkVersion = Build.VERSION_CODES.LOLLIPOP)
    fun testEntryStatesWithAnimationAfterReconfiguration() {
        withUse(ActivityScenario.launch(NavigationActivity::class.java)) {
            val navController1 = withActivity { findNavController(R.id.nav_host) }
            val fragNavigator1 = navController1.navigatorProvider.getNavigator(
                FragmentNavigator::class.java
            )

            // navigated to startDestination -- assert states
            assertThat(fragNavigator1.backStack.value.size).isEqualTo(1)
            val entry1 = fragNavigator1.backStack.value[0]
            val fm1 = withActivity {
                supportFragmentManager.findFragmentById(R.id.nav_host)!!.childFragmentManager
                    .also { it.executePendingTransactions() }
            }

            val fragment1 = fm1.findFragmentByTag(entry1.id)
            assertWithMessage("Fragment should be added")
                .that(fragment1)
                .isNotNull()
            assertThat(entry1.lifecycle.currentState).isEqualTo(Lifecycle.State.RESUMED)

            // use animation
            val options = navOptions {
                anim {
                    enter = R.anim.fade_enter
                    exit = R.anim.fade_exit
                    popEnter = R.anim.fade_enter
                    popExit = R.anim.fade_exit
                }
            }

            // navigate to second destination -- assert states
            onActivity {
                navController1.navigate(R.id.empty_fragment, null, options)
                fm1.executePendingTransactions()
            }
            assertThat(fragNavigator1.backStack.value.size).isEqualTo(2)
            val entry2 = fragNavigator1.backStack.value[1]
            val fragment2 = fm1.findFragmentByTag(entry2.id)
            assertWithMessage("Fragment should be added")
                .that(fragment2)
                .isNotNull()
            assertThat(entry1.lifecycle.currentState).isEqualTo(Lifecycle.State.CREATED)
            assertThat(entry2.lifecycle.currentState).isEqualTo(Lifecycle.State.RESUMED)

            // recreate activity - imitate configuration change
            recreate()

            assertThat(entry1.lifecycle.currentState).isEqualTo(Lifecycle.State.DESTROYED)
            assertThat(entry2.lifecycle.currentState).isEqualTo(Lifecycle.State.DESTROYED)

            // get restored components
            val fm2 = withActivity {
                supportFragmentManager.findFragmentById(R.id.nav_host)!!.childFragmentManager
                    .also { it.executePendingTransactions() }
            }
            val navController2 = withActivity { findNavController(R.id.nav_host) }
            val fragNavigator2 = navController2.navigatorProvider.getNavigator(
                FragmentNavigator::class.java
            )
            assertThat(fm2).isNotEqualTo(fm1)
            assertThat(navController2).isNotEqualTo(navController1)
            assertThat(fragNavigator2).isNotEqualTo(fragNavigator1)
            assertThat(fragNavigator2.backStack.value.size).isEqualTo(2)

            // check that entries are restored to correct states
            val entry1Restored = fragNavigator2.backStack.value[0]
            val entry2Restored = fragNavigator2.backStack.value[1]
            assertThat(entry1Restored.id).isEqualTo(entry1.id)
            assertThat(entry2Restored.id).isEqualTo(entry2.id)
            assertThat(entry1Restored.lifecycle.currentState).isEqualTo(Lifecycle.State.CREATED)
            assertThat(entry2Restored.lifecycle.currentState).isEqualTo(Lifecycle.State.RESUMED)

            // check that fragments have been restored
            val fragment1Restored = fm2.findFragmentByTag(entry1.id)
            assertWithMessage("Fragment should be added")
                .that(fragment1Restored)
                .isNotNull()
            val fragment2Restored = fm2.findFragmentByTag(entry2.id)
            assertWithMessage("Fragment should be added")
                .that(fragment2Restored)
                .isNotNull()

            // attach ON_DESTROY listeners which should be triggered when we pop
            var entry2RestoredDestroyed = false
            val countDownLatch = CountDownLatch(1)
            onActivity {
                fragment2Restored?.viewLifecycleOwner?.lifecycle?.addObserver(
                    object : LifecycleEventObserver {
                        override fun onStateChanged(
                            source: LifecycleOwner,
                            event: Lifecycle.Event
                        ) {
                            if (event == Lifecycle.Event.ON_DESTROY) {
                                countDownLatch.countDown()
                            }
                        }
                    }
                )
                entry2Restored.lifecycle.addObserver(object : LifecycleEventObserver {
                    override fun onStateChanged(source: LifecycleOwner, event: Lifecycle.Event) {
                        if (event == Lifecycle.Event.ON_DESTROY) {
                            entry2RestoredDestroyed = true
                        }
                    }
                })
            }

            // pop backstack
            onActivity {
                navController2.popBackStack(entry2Restored.destination.id, true)
            }

            assertThat(countDownLatch.await(1000, TimeUnit.MILLISECONDS)).isTrue()

            onActivity {
                fm2.executePendingTransactions()
            }

            // assert popped states
            assertThat(entry2RestoredDestroyed).isTrue()
            assertThat(entry1Restored.lifecycle.currentState).isEqualTo(Lifecycle.State.RESUMED)
            assertThat(fragNavigator2.backStack.value).containsExactly(entry1Restored)
            // navController backstack is updated properly. Contains graph root entry & entry1
            assertThat(navController2.currentBackStack.value.size).isEqualTo(2)
            assertThat(navController2.currentBackStack.value.last()).isEqualTo(entry1Restored)
        }
    }

    @LargeTest
    @Test
    @SdkSuppress(minSdkVersion = Build.VERSION_CODES.LOLLIPOP)
    fun testEntryStatesWithAnimatorAfterReconfiguration() {
        withUse(ActivityScenario.launch(NavigationActivity::class.java)) {
            val navController1 = withActivity { findNavController(R.id.nav_host) }
            val fragNavigator1 = navController1.navigatorProvider.getNavigator(
                FragmentNavigator::class.java
            )

            // navigated to startDestination -- assert states
            assertThat(fragNavigator1.backStack.value.size).isEqualTo(1)
            val entry1 = fragNavigator1.backStack.value[0]
            val fm1 = withActivity {
                supportFragmentManager.findFragmentById(R.id.nav_host)!!.childFragmentManager
                    .also { it.executePendingTransactions() }
            }

            val fragment1 = fm1.findFragmentByTag(entry1.id)
            assertWithMessage("Fragment should be added")
                .that(fragment1)
                .isNotNull()
            assertThat(entry1.lifecycle.currentState).isEqualTo(Lifecycle.State.RESUMED)

            // use animator
            val options = navOptions {
                anim {
                    enter = R.animator.fade_enter
                    exit = R.animator.fade_exit
                    popEnter = R.animator.fade_enter
                    popExit = R.animator.fade_exit
                }
            }

            // navigate to second destination -- assert states
            onActivity {
                navController1.navigate(R.id.animator_fragment, null, options)
                fm1.executePendingTransactions()
            }
            assertThat(fragNavigator1.backStack.value.size).isEqualTo(2)
            val entry2 = fragNavigator1.backStack.value[1]
            val fragment2 = fm1.findFragmentByTag(entry2.id) as AnimatorFragment

            assertThat(entry1.lifecycle.currentState).isEqualTo(Lifecycle.State.CREATED)
            if (fragment2.endLatch.count == 1L) {
                // Entry 2 should move back to STARTED if animating
                assertThat(entry2.lifecycle.currentState).isEqualTo(Lifecycle.State.STARTED)
            } else {
                // And to RESUMED if it finishes
                assertThat(entry2.lifecycle.currentState).isEqualTo(Lifecycle.State.RESUMED)
            }

            // recreate activity - imitate configuration change
            recreate()

            assertThat(entry1.lifecycle.currentState).isEqualTo(Lifecycle.State.DESTROYED)
            assertThat(entry2.lifecycle.currentState).isEqualTo(Lifecycle.State.DESTROYED)

            // get restored components
            val fm2 = withActivity {
                supportFragmentManager.findFragmentById(R.id.nav_host)!!.childFragmentManager
                    .also { it.executePendingTransactions() }
            }
            val navController2 = withActivity { findNavController(R.id.nav_host) }
            val fragNavigator2 = navController2.navigatorProvider.getNavigator(
                FragmentNavigator::class.java
            )
            assertThat(fm2).isNotEqualTo(fm1)
            assertThat(navController2).isNotEqualTo(navController1)
            assertThat(fragNavigator2).isNotEqualTo(fragNavigator1)
            assertThat(fragNavigator2.backStack.value.size).isEqualTo(2)

            // check that entries are restored to correct states
            val entry1Restored = fragNavigator2.backStack.value[0]
            val entry2Restored = fragNavigator2.backStack.value[1]
            assertThat(entry1Restored.id).isEqualTo(entry1.id)
            assertThat(entry2Restored.id).isEqualTo(entry2.id)
            assertThat(entry1Restored.lifecycle.currentState).isEqualTo(Lifecycle.State.CREATED)
            assertThat(entry2Restored.lifecycle.currentState).isEqualTo(Lifecycle.State.RESUMED)

            // check that fragments have been restored
            val fragment1Restored = fm2.findFragmentByTag(entry1.id)
            assertWithMessage("Fragment should be added")
                .that(fragment1Restored)
                .isNotNull()
            val fragment2Restored = fm2.findFragmentByTag(entry2.id)
            assertWithMessage("Fragment should be added")
                .that(fragment2Restored)
                .isNotNull()

            // attach ON_DESTROY listeners which should be triggered when we pop
            var entry2RestoredDestroyed = false
            val countDownLatch = CountDownLatch(1)
            onActivity {
                fragment2Restored?.viewLifecycleOwner?.lifecycle?.addObserver(
                    object : LifecycleEventObserver {
                        override fun onStateChanged(
                            source: LifecycleOwner,
                            event: Lifecycle.Event
                        ) {
                            if (event == Lifecycle.Event.ON_DESTROY) {
                                countDownLatch.countDown()
                            }
                        }
                    }
                )
                entry2Restored.lifecycle.addObserver(object : LifecycleEventObserver {
                    override fun onStateChanged(source: LifecycleOwner, event: Lifecycle.Event) {
                        if (event == Lifecycle.Event.ON_DESTROY) {
                            entry2RestoredDestroyed = true
                        }
                    }
                })
            }

            // pop backstack
            onActivity {
                navController2.popBackStack(entry2Restored.destination.id, true)
            }

            assertThat(countDownLatch.await(1000, TimeUnit.MILLISECONDS)).isTrue()

            onActivity {
                fm2.executePendingTransactions()
            }

            // assert popped states
            assertThat(entry2RestoredDestroyed).isTrue()
            assertThat(entry1Restored.lifecycle.currentState).isEqualTo(Lifecycle.State.RESUMED)
            assertThat(fragNavigator2.backStack.value).containsExactly(entry1Restored)
            // navController backstack is updated properly. Contains graph root entry & entry1
            assertThat(navController2.currentBackStack.value.size).isEqualTo(2)
            assertThat(navController2.currentBackStack.value.last()).isEqualTo(entry1Restored)
        }
    }

    @UiThreadTest
    @Test
    fun testPopUpToDestroysIntermediateEntries() {
        val entry1 = createBackStackEntry()

        // navigate to first entry and verify it executed correctly
        fragmentNavigator.navigate(listOf(entry1), null, null)
        assertThat(navigatorState.backStack.value).containsExactly(entry1)
        fragmentManager.executePendingTransactions()

        assertThat(entry1.lifecycle.currentState).isEqualTo(Lifecycle.State.RESUMED)

        val entry2 = createBackStackEntry(SECOND_FRAGMENT)
        fragmentNavigator.navigate(listOf(entry2), null, null)
        fragmentManager.executePendingTransactions()

        val fragment = fragmentManager.findFragmentById(R.id.container)
        assertWithMessage("Fragment should be added")
            .that(fragment)
            .isNotNull()

        assertThat(entry1.lifecycle.currentState).isEqualTo(Lifecycle.State.CREATED)
        // assert entry received fragment lifecycle event to move it to resumed
        assertThat(entry2.lifecycle.currentState).isEqualTo(Lifecycle.State.RESUMED)

        val entry3 = createBackStackEntry(THIRD_FRAGMENT)
        fragmentNavigator.navigate(listOf(entry3), null, null)
        fragmentManager.executePendingTransactions()
        // assert states
        val fragment2 = fragmentManager.findFragmentById(R.id.container)
        assertWithMessage("Fragment should be added")
            .that(fragment2)
            .isNotNull()

        assertThat(entry2.lifecycle.currentState).isEqualTo(Lifecycle.State.CREATED)
        // assert entry received fragment lifecycle event to move it to resumed
        assertThat(entry3.lifecycle.currentState).isEqualTo(Lifecycle.State.RESUMED)

        fragmentNavigator.popBackStack(entry2, false)
        fragmentManager.executePendingTransactions()

        assertThat(entry2.lifecycle.currentState).isEqualTo(Lifecycle.State.DESTROYED)
        assertThat(entry3.lifecycle.currentState).isEqualTo(Lifecycle.State.DESTROYED)
        assertThat(entry1.lifecycle.currentState).isEqualTo(Lifecycle.State.RESUMED)
    }

    @Test
    fun testNavigatePopUpToGraphInterrupt() {
        withUse(ActivityScenario.launch(NavigationActivity::class.java)) {
            val navController1 = withActivity { findNavController(R.id.nav_host) }
            val fragNavigator1 = navController1.navigatorProvider.getNavigator(
                FragmentNavigator::class.java
            )

            // navigated to entry1
            assertThat(fragNavigator1.backStack.value.size).isEqualTo(1)
            val entry1 = fragNavigator1.backStack.value[0]
            val fm = withActivity {
                supportFragmentManager.findFragmentById(R.id.nav_host)!!.childFragmentManager
                    .also { it.executePendingTransactions() }
            }

            assertThat(entry1.lifecycle.currentState).isEqualTo(Lifecycle.State.RESUMED)
            assertThat(fragNavigator1.backStack.value.size).isEqualTo(1)
            val fragment1 = fm.findFragmentById(R.id.nav_host)
            assertThat(fragment1).isNotNull()

            // setup pop options
            val popUpToOptions = NavOptions.Builder()
                .setPopUpTo((navController1.graph.id), false, false)
                .build()

            // navigate to entry2
            onActivity {
                navController1.navigate(R.id.empty_fragment, null, popUpToOptions)
            }

            assertThat(fragNavigator1.backStack.value.size).isEqualTo(1)
            val entry2 = fragNavigator1.backStack.value[0]
            assertThat(entry2.id).isNotEqualTo(entry1.id)

            // navigate to entry3 immediately
            onActivity {
                navController1.navigate(R.id.empty_fragment_2, null, popUpToOptions)
            }

            assertThat(fragNavigator1.backStack.value.size).isEqualTo(1)
            val entry3 = fragNavigator1.backStack.value[0]
            assertThat(entry3.id).isNotEqualTo(entry2.id)

            // execute operations
            onActivity { fm.executePendingTransactions() }

            val fragment2 = fm.findFragmentById(R.id.nav_host)
            assertThat(fragment2).isNotNull()
            assertThat(fragment2!!.tag).isEqualTo(entry3.id)

            assertThat(entry1.lifecycle.currentState).isEqualTo(Lifecycle.State.DESTROYED)
            assertThat(entry2.lifecycle.currentState).isEqualTo(Lifecycle.State.DESTROYED)
            assertThat(entry3.lifecycle.currentState).isEqualTo(Lifecycle.State.RESUMED)

            assertThat(fragment1!!.lifecycle.currentState).isEqualTo(Lifecycle.State.INITIALIZED)
            assertThat(fragment2.lifecycle.currentState).isEqualTo(Lifecycle.State.RESUMED)
        }
    }

>>>>>>> fdff00cc
    @LargeTest
    @Test
    @SdkSuppress(minSdkVersion = Build.VERSION_CODES.LOLLIPOP)
    fun testNavigateNavigateInterrupt() {
        val entry1 = createBackStackEntry()
        var entry2Started = false
        var entry2Resumed = false
        val entry2 = createBackStackEntry(SECOND_FRAGMENT)
        // Add observer to entry to verify lifecycle events.
        activityRule.runOnUiThread {
            entry2.lifecycle.addObserver(object : LifecycleEventObserver {
                override fun onStateChanged(source: LifecycleOwner, event: Lifecycle.Event) {
                    if (event == Lifecycle.Event.ON_START) {
                        entry2Started = true
                    }
                    if (event == Lifecycle.Event.ON_RESUME) {
                        entry2Resumed = true
                    }
                }
            })
        }

        val entry3 = createBackStackEntry(THIRD_FRAGMENT)

        val options = navOptions {
            anim {
                enter = R.animator.fade_enter
                exit = R.animator.fade_exit
                popEnter = R.animator.fade_enter
                popExit = R.animator.fade_exit
            }
        }

        // navigate to first entry and verify it executed correctly
        fragmentNavigator.navigate(listOf(entry1), options, null)
        assertThat(navigatorState.backStack.value).containsExactly(entry1)
        activityRule.runOnUiThread {
            fragmentManager.executePendingTransactions()
        }
        val fragment = fragmentManager.findFragmentById(R.id.container)
        assertWithMessage("Fragment should be added")
            .that(fragment)
            .isNotNull()

        // navigate to both the second and third entry back to back.
<<<<<<< HEAD
        fragmentNavigator.navigate(listOf(entry2), options, null)
        fragmentNavigator.navigate(listOf(entry3), options, null)
=======
        activityRule.runOnUiThread {
            fragmentNavigator.navigate(listOf(entry2), options, null)
            fragmentNavigator.navigate(listOf(entry3), options, null)
            assertThat(fragmentNavigator.pendingOps.entries()).containsExactly(
                entry1.id, entry2.id, entry3.id
            )
        }
>>>>>>> fdff00cc
        assertThat(navigatorState.backStack.value).containsExactly(entry1, entry2, entry3)
        activityRule.runOnUiThread {
            fragmentManager.executePendingTransactions()
            assertThat(fragmentNavigator.pendingOps.entries()).isEmpty()
        }
        val fragment3 = fragmentManager.findFragmentById(R.id.container)
        assertWithMessage("Fragment should be added")
            .that(fragment3)
            .isNotNull()

        // Verify that both entries on the back stack are in a CREATED state
        assertThat(entry1.lifecycle.currentState).isEqualTo(Lifecycle.State.CREATED)
        assertThat(entry2.lifecycle.currentState).isEqualTo(Lifecycle.State.CREATED)

        // Add an observer to ensure that we don't attempt to verify the state until animations
        // are complete and the viewLifecycle has been RESUMED.
        val countDownLatch = CountDownLatch(1)
        activityRule.runOnUiThread {
            fragment3?.viewLifecycleOwner?.lifecycle?.addObserver(object : LifecycleEventObserver {
                override fun onStateChanged(source: LifecycleOwner, event: Lifecycle.Event) {
                    if (event == Lifecycle.Event.ON_RESUME) {
                        countDownLatch.countDown()
                    }
                }
            })
        }
        assertThat(countDownLatch.await(1000, TimeUnit.MILLISECONDS)).isTrue()
        assertThat(entry3.lifecycle.currentState).isEqualTo(Lifecycle.State.RESUMED)

        // verify that the second entry made it to STARTED but not RESUMED since it was interrupted
        assertWithMessage("Entry2 should have been started").that(entry2Started).isTrue()
        assertWithMessage("Entry2 should never be resumed").that(entry2Resumed).isFalse()
    }

    @LargeTest
    @Test
    @SdkSuppress(minSdkVersion = Build.VERSION_CODES.LOLLIPOP)
    fun testNavigatePopInterrupt() {
        val entry1 = createBackStackEntry()
        var entry1Stopped = false

        // Add observer to entry to verify lifecycle events.
        activityRule.runOnUiThread {
            entry1.lifecycle.addObserver(object : LifecycleEventObserver {
                override fun onStateChanged(source: LifecycleOwner, event: Lifecycle.Event) {
                    if (event == Lifecycle.Event.ON_STOP) {
                        entry1Stopped = true
                    }
                }
            })
        }

        val entry2 = createBackStackEntry(SECOND_FRAGMENT)

        val options = navOptions {
            anim {
                enter = R.animator.fade_enter
                exit = R.animator.fade_exit
                popEnter = R.animator.fade_enter
                popExit = R.animator.fade_exit
            }
        }

        // navigate to first entry and verify it executed correctly
        fragmentNavigator.navigate(listOf(entry1), options, null)
        assertThat(navigatorState.backStack.value).containsExactly(entry1)
        activityRule.runOnUiThread {
            fragmentManager.executePendingTransactions()
        }
        val fragment = fragmentManager.findFragmentById(R.id.container)
        assertWithMessage("Fragment should be added")
            .that(fragment)
            .isNotNull()

<<<<<<< HEAD
        // navigate to both the second and third entry back to back.
        fragmentNavigator.navigate(listOf(entry2), options, null)
        fragmentNavigator.popBackStack(entry2, false)
=======
        // navigate to the second entry and pop it back to back.
        activityRule.runOnUiThread {
            fragmentNavigator.navigate(listOf(entry2), options, null)
            assertThat(fragmentNavigator.pendingOps.entries()).containsExactly(entry1.id, entry2.id)
            fragmentManager.executePendingTransactions()
            assertThat(fragmentNavigator.pendingOps.entries()).isEmpty()

            fragmentNavigator.popBackStack(entry2, false)
            assertThat(fragmentNavigator.pendingOps.entries()).containsExactly(entry1.id, entry2.id)
        }
        assertThat(navigatorState.backStack.value).containsExactly(entry1)
        activityRule.runOnUiThread {
            fragmentManager.executePendingTransactions()
            assertThat(fragmentNavigator.pendingOps.entries()).isEmpty()
        }

        // Add an observer to ensure that we don't attempt to verify the state until animations
        // are complete and the viewLifecycle has been RESUMED.
        val viewCountDownLatch = CountDownLatch(1)
        val entryCountDownLatch = CountDownLatch(1)
        activityRule.runOnUiThread {
            fragment?.viewLifecycleOwner?.lifecycle?.addObserver(object : LifecycleEventObserver {
                override fun onStateChanged(source: LifecycleOwner, event: Lifecycle.Event) {
                    if (event == Lifecycle.Event.ON_RESUME) {
                        viewCountDownLatch.countDown()
                    }
                }
            })
            entry1.lifecycle.addObserver(object : LifecycleEventObserver {
                override fun onStateChanged(source: LifecycleOwner, event: Lifecycle.Event) {
                    if (event == Lifecycle.Event.ON_RESUME) {
                        entryCountDownLatch.countDown()
                    }
                }
            })
        }
        assertThat(viewCountDownLatch.await(1000, TimeUnit.MILLISECONDS)).isTrue()
        assertThat(entryCountDownLatch.await(1000, TimeUnit.MILLISECONDS)).isTrue()
        // Entry 1 should move back to RESUMED
        assertThat(entry1.lifecycle.currentState).isEqualTo(Lifecycle.State.RESUMED)
        // Entry 2 should be DESTROYED
        assertThat(entry2.lifecycle.currentState).isEqualTo(Lifecycle.State.DESTROYED)

        // verify that the first entry made it down to CREATED
        assertWithMessage("Entry2 should have been stopped").that(entry1Stopped).isTrue()
    }

    @LargeTest
    @Test
    @SdkSuppress(minSdkVersion = Build.VERSION_CODES.LOLLIPOP)
    fun testNavigatePopInterruptSameFrame() {
        val entry1 = createBackStackEntry(clazz = AnimatorFragment::class)
        var entry1Stopped = false

        // Add observer to entry to verify lifecycle events.
        activityRule.runOnUiThread {
            entry1.lifecycle.addObserver(object : LifecycleEventObserver {
                override fun onStateChanged(source: LifecycleOwner, event: Lifecycle.Event) {
                    if (event == Lifecycle.Event.ON_STOP) {
                        entry1Stopped = true
                    }
                }
            })
        }

        val entry2 = createBackStackEntry(SECOND_FRAGMENT, clazz = AnimatorFragment::class)

        val options = navOptions {
            anim {
                enter = R.animator.fade_enter
                exit = R.animator.fade_exit
                popEnter = R.animator.fade_enter
                popExit = R.animator.fade_exit
            }
        }

        // navigate to first entry and verify it executed correctly
        activityRule.runOnUiThread {
            fragmentNavigator.navigate(listOf(entry1), options, null)
        }
>>>>>>> fdff00cc
        assertThat(navigatorState.backStack.value).containsExactly(entry1)
        activityRule.runOnUiThread {
            fragmentManager.executePendingTransactions()
        }
        val fragment1 = fragmentManager.findFragmentById(R.id.container)
        assertWithMessage("Fragment should be added")
            .that(fragment1)
            .isNotNull()

<<<<<<< HEAD
        // middle of transition

        // Entry 1 should move back to STARTED
        assertThat(entry1.lifecycle.currentState).isEqualTo(Lifecycle.State.STARTED)
        // Entry 2 should be DESTROYED since it was popped
        assertThat(entry2.lifecycle.currentState).isEqualTo(Lifecycle.State.DESTROYED)
=======
        // navigate to the second entry and pop it back to back.
        activityRule.runOnUiThread {
            fragmentNavigator.navigate(listOf(entry2), options, null)
            fragmentNavigator.popBackStack(entry2, false)
            assertThat(fragmentNavigator.pendingOps.entries()).containsExactly(entry1.id, entry2.id)
        }
        assertThat(navigatorState.backStack.value).containsExactly(entry1)
        activityRule.runOnUiThread {
            fragmentManager.executePendingTransactions()
            assertThat(fragmentNavigator.pendingOps.entries()).isEmpty()
        }
>>>>>>> fdff00cc

        // Add an observer to ensure that we don't attempt to verify the state until animations
        // are complete and the viewLifecycle has been RESUMED.
        val countDownLatch = CountDownLatch(1)
        activityRule.runOnUiThread {
            fragment1?.viewLifecycleOwner?.lifecycle?.addObserver(object : LifecycleEventObserver {
                override fun onStateChanged(source: LifecycleOwner, event: Lifecycle.Event) {
                    if (event == Lifecycle.Event.ON_RESUME) {
                        countDownLatch.countDown()
                    }
                }
            })
        }
        assertThat(countDownLatch.await(1000, TimeUnit.MILLISECONDS)).isTrue()
        // Entry 1 should move back to RESUMED
        assertThat(entry1.lifecycle.currentState).isEqualTo(Lifecycle.State.RESUMED)

        // verify that the first entry made it down to CREATED
        assertWithMessage("Entry2 should have been stopped").that(entry1Stopped).isTrue()
    }

    @Ignore // b/269297210
    @LargeTest
    @Test
    @SdkSuppress(minSdkVersion = Build.VERSION_CODES.LOLLIPOP)
    fun testPopPopInterrupt() {
        val entry1 = createBackStackEntry()
        val entry2 = createBackStackEntry(SECOND_FRAGMENT)
        val entry3 = createBackStackEntry(THIRD_FRAGMENT)

        val options = navOptions {
            anim {
                enter = R.animator.fade_enter
                exit = R.animator.fade_exit
                popEnter = R.animator.fade_enter
                popExit = R.animator.fade_exit
            }
        }
        activityRule.runOnUiThread {
            // navigate to first entry and verify it executed correctly
            fragmentNavigator.navigate(listOf(entry1), options, null)
            assertThat(navigatorState.backStack.value).containsExactly(entry1)

            fragmentManager.executePendingTransactions()

            // navigate to both the second and third entry back to back.
            fragmentNavigator.navigate(listOf(entry2), options, null)
            fragmentNavigator.navigate(listOf(entry3), options, null)

            assertThat(navigatorState.backStack.value).containsExactly(entry1, entry2, entry3)

            fragmentManager.executePendingTransactions()
        }

        val fragment3 = fragmentManager.findFragmentById(R.id.container)
        assertWithMessage("Fragment should be added")
            .that(fragment3)
            .isNotNull()

        // Verify that both entries on the back stack are in a CREATED state
        assertThat(entry1.lifecycle.currentState).isEqualTo(Lifecycle.State.CREATED)
        assertThat(entry2.lifecycle.currentState).isEqualTo(Lifecycle.State.CREATED)

        // Add an observer to ensure that we don't attempt to verify the state until animations
        // are complete and the viewLifecycle has been RESUMED.
        val countDownLatch1 = CountDownLatch(1)
        activityRule.runOnUiThread {
            fragment3?.viewLifecycleOwner?.lifecycle?.addObserver(object : LifecycleEventObserver {
                override fun onStateChanged(source: LifecycleOwner, event: Lifecycle.Event) {
                    if (event == Lifecycle.Event.ON_RESUME) {
                        countDownLatch1.countDown()
                    }
                }
            })
        }
        assertThat(countDownLatch1.await(1000, TimeUnit.MILLISECONDS)).isTrue()
        // Entry 3 should be RESUMED
        assertThat(entry3.lifecycle.currentState).isEqualTo(Lifecycle.State.RESUMED)

        var entry2Started = false

        // Add observer to entry to verify lifecycle events.
        activityRule.runOnUiThread {
            entry2.lifecycle.addObserver(object : LifecycleEventObserver {
                override fun onStateChanged(source: LifecycleOwner, event: Lifecycle.Event) {
                    if (event == Lifecycle.Event.ON_START) {
                        entry2Started = true
                    }
                }
            })
        }

        fragmentNavigator.pendingOps.onBackStackChangedStarted {
            assertThat(it.entries()).containsExactly(entry2.id, entry3.id)
        }
        fragmentNavigator.popBackStack(entry3, false)
        assertThat(fragmentNavigator.pendingOps.entries()).isEmpty()

        fragmentNavigator.pendingOps.onBackStackChangedStarted {
            assertThat(it.entries()).containsExactly(entry1.id, entry2.id)
        }
        fragmentNavigator.popBackStack(entry2, false)

        assertThat(navigatorState.backStack.value).containsExactly(entry1)
        activityRule.runOnUiThread {
            fragmentManager.executePendingTransactions()
            assertThat(fragmentNavigator.pendingOps.entries()).isEmpty()
        }
<<<<<<< HEAD
        val fragment1 = fragmentManager.findFragmentById(R.id.container)
=======

        val fragment1 = fragmentManager.findFragmentById(R.id.container) as AnimatorFragment
>>>>>>> fdff00cc
        assertWithMessage("Fragment should be added")
            .that(fragment1)
            .isNotNull()

        // middle of transition

        // Entry 1 should move back to STARTED
        assertThat(entry1.lifecycle.currentState).isEqualTo(Lifecycle.State.STARTED)

        assertThat(entry2.lifecycle.currentState).isEqualTo(Lifecycle.State.DESTROYED)
        assertThat(entry3.lifecycle.currentState).isEqualTo(Lifecycle.State.DESTROYED)

        // Add an observer to ensure that we don't attempt to verify the state until animations
        // are complete and the viewLifecycle has been RESUMED.
        val countDownLatch2 = CountDownLatch(1)
        activityRule.runOnUiThread {
            fragment1?.viewLifecycleOwner?.lifecycle?.addObserver(object : LifecycleEventObserver {
                override fun onStateChanged(source: LifecycleOwner, event: Lifecycle.Event) {
                    if (event == Lifecycle.Event.ON_RESUME) {
                        countDownLatch2.countDown()
                    }
                }
            })
        }
        assertThat(countDownLatch2.await(1000, TimeUnit.MILLISECONDS)).isTrue()

        // Entry 1 should move back to RESUMED
        assertThat(entry1.lifecycle.currentState).isEqualTo(Lifecycle.State.RESUMED)
        // Entry 2 should be DESTROYED
        assertThat(entry2.lifecycle.currentState).isEqualTo(Lifecycle.State.DESTROYED)

        // verify that the second entry moved to started
        assertWithMessage("Entry2 should have been started").that(entry2Started).isTrue()
        assertThat(fragmentNavigator.pendingOps.entries()).isEmpty()
    }

    @LargeTest
    @Test
    @SdkSuppress(minSdkVersion = Build.VERSION_CODES.LOLLIPOP)
    @Suppress("DEPRECATION")
    fun testSystemBackPress() {
        val entry1 = createBackStackEntry()
        val entry2 = createBackStackEntry(SECOND_FRAGMENT)

        val options = navOptions {
            anim {
                enter = R.animator.fade_enter
                exit = R.animator.fade_exit
                popEnter = R.animator.fade_enter
                popExit = R.animator.fade_exit
            }
        }

        // navigate to first entry and verify it executed correctly
        fragmentNavigator.navigate(listOf(entry1), options, null)
        assertThat(fragmentNavigator.backStack.value).containsExactly(entry1)
        assertThat(navigatorState.backStack.value).containsExactly(entry1)
        activityRule.runOnUiThread {
            fragmentManager.executePendingTransactions()
        }
        val fragment = fragmentManager.findFragmentById(R.id.container)
        assertWithMessage("Fragment should be added")
            .that(fragment)
            .isNotNull()

        // navigate to the second entry
        fragmentNavigator.navigate(listOf(entry2), options, null)
        activityRule.runOnUiThread {
<<<<<<< HEAD
=======
            fragmentNavigator.navigate(listOf(entry2), options, null)
            assertThat(fragmentNavigator.pendingOps.entries()).containsExactly(entry1.id, entry2.id)
>>>>>>> fdff00cc
            fragmentManager.executePendingTransactions()
            assertThat(fragmentNavigator.pendingOps.entries()).isEmpty()
        }
        assertThat(navigatorState.backStack.value).containsExactlyElementsIn(listOf(entry1, entry2))
        assertThat(fragmentNavigator.backStack.value).containsExactlyElementsIn(
            listOf(entry1, entry2)
        ).inOrder()

        assertThat(entry1.lifecycle.currentState).isEqualTo(Lifecycle.State.CREATED)
        assertThat(entry2.lifecycle.currentState).isEqualTo(Lifecycle.State.RESUMED)

        // system back press
        activityRule.runOnUiThread {
            assertThat(fragmentNavigator.pendingOps.entries()).isEmpty()
            emptyActivity.onBackPressed()
        }

        val countDownLatch3 = CountDownLatch(1)
        activityRule.runOnUiThread {
            entry1.lifecycle.addObserver(object : LifecycleEventObserver {
                override fun onStateChanged(source: LifecycleOwner, event: Lifecycle.Event) {
                    if (event == Lifecycle.Event.ON_RESUME) {
                        // wait for animator to finish
                        countDownLatch3.countDown()
                    }
                }
            })
        }
        assertThat(countDownLatch3.await(1000, TimeUnit.MILLISECONDS)).isTrue()

        // assert exit from entry2 and enter entry1
        assertThat(fragmentNavigator.backStack.value).containsExactly(entry1)
        assertThat(entry1.lifecycle.currentState).isEqualTo(Lifecycle.State.RESUMED)
        assertThat(entry2.lifecycle.currentState).isEqualTo(Lifecycle.State.DESTROYED)
        assertThat(fragmentNavigator.pendingOps.entries()).isEmpty()
    }

    @LargeTest
    @Test
    @SdkSuppress(minSdkVersion = Build.VERSION_CODES.LOLLIPOP)
    @Suppress("DEPRECATION")
    fun testSystemBackPress_multiEntries() {
        val entry1 = createBackStackEntry()
        val entry2 = createBackStackEntry(SECOND_FRAGMENT)
        val entry3 = createBackStackEntry(THIRD_FRAGMENT)

        val options = navOptions {
            anim {
                enter = R.animator.fade_enter
                exit = R.animator.fade_exit
                popEnter = R.animator.fade_enter
                popExit = R.animator.fade_exit
            }
        }

        // navigate to first entry and verify it executed correctly
        fragmentNavigator.navigate(listOf(entry1), options, null)
        assertThat(fragmentNavigator.backStack.value).containsExactly(entry1)
        assertThat(navigatorState.backStack.value).containsExactly(entry1)
        activityRule.runOnUiThread {
            fragmentManager.executePendingTransactions()
        }
        val fragment = fragmentManager.findFragmentById(R.id.container)
        assertWithMessage("Fragment should be added")
            .that(fragment)
            .isNotNull()

        // navigate to the second entry
        fragmentNavigator.navigate(listOf(entry2), options, null)
        activityRule.runOnUiThread {
            fragmentManager.executePendingTransactions()
        }
        assertThat(navigatorState.backStack.value).containsExactlyElementsIn(listOf(entry1, entry2))
        assertThat(fragmentNavigator.backStack.value).containsExactlyElementsIn(
            listOf(entry1, entry2)
        ).inOrder()

        assertThat(entry1.lifecycle.currentState).isEqualTo(Lifecycle.State.CREATED)
        assertThat(entry2.lifecycle.currentState).isEqualTo(Lifecycle.State.RESUMED)

        // navigate to third entry
        fragmentNavigator.navigate(listOf(entry3), options, null)
        activityRule.runOnUiThread {
            fragmentManager.executePendingTransactions()
        }
        assertThat(navigatorState.backStack.value).containsExactlyElementsIn(
            listOf(entry1, entry2, entry3)
        )
        assertThat(fragmentNavigator.backStack.value).containsExactlyElementsIn(
            listOf(entry1, entry2, entry3)
        ).inOrder()

        assertThat(entry1.lifecycle.currentState).isEqualTo(Lifecycle.State.CREATED)
        assertThat(entry2.lifecycle.currentState).isEqualTo(Lifecycle.State.CREATED)
        assertThat(entry3.lifecycle.currentState).isEqualTo(Lifecycle.State.RESUMED)

        // system back press
        activityRule.runOnUiThread {
            emptyActivity.onBackPressed()
        }

        // exit from entry3, enter entry2
        assertThat(navigatorState.backStack.value).containsExactlyElementsIn(
            listOf(entry1, entry2)
        )
        assertThat(fragmentNavigator.backStack.value).containsExactlyElementsIn(
            listOf(entry1, entry2)
        )
        assertThat(entry1.lifecycle.currentState).isEqualTo(Lifecycle.State.CREATED)
<<<<<<< HEAD
        assertThat(entry2.lifecycle.currentState).isEqualTo(Lifecycle.State.STARTED)
        assertThat(entry3.lifecycle.currentState).isEqualTo(Lifecycle.State.CREATED)
=======
        assertThat(entry2.lifecycle.currentState).isEqualTo(Lifecycle.State.RESUMED)
        assertThat(entry3.lifecycle.currentState).isEqualTo(Lifecycle.State.DESTROYED)
        assertThat(fragmentNavigator.pendingOps.entries()).isEmpty()
    }

    @Test
    @SdkSuppress(minSdkVersion = Build.VERSION_CODES.LOLLIPOP)
    @Suppress("DEPRECATION")
    fun testSystemBackPressWithPostpone() {
        val entry1 = createBackStackEntry()
        val entry2 = createBackStackEntry(SECOND_FRAGMENT, clazz = PostponedFragment::class)
        val entry3 = createBackStackEntry(THIRD_FRAGMENT)

        // first navigate to all three entries
        activityRule.runOnUiThread {
            fragmentNavigator.navigate(listOf(entry1), null, null)
            fragmentManager.executePendingTransactions()

            fragmentNavigator.navigate(listOf(entry2), null, null)
            fragmentManager.executePendingTransactions()

            fragmentNavigator.navigate(listOf(entry3), null, null)
            fragmentManager.executePendingTransactions()
        }

        // Ensure states are settled
        assertWithMessage("FragmentManager back stack should have second and third fragment")
            .that(fragmentManager.backStackEntryCount)
            .isEqualTo(2)
        assertThat(navigatorState.transitionsInProgress.value).isEmpty()
        assertThat(fragmentNavigator.pendingOps.entries()).isEmpty()

        activityRule.runOnUiThread {
            // first back press without fully executing
            emptyActivity.onBackPressed()

            val fragment2 = fragmentManager.findFragmentByTag(entry2.id)
            fragment2?.viewLifecycleOwner?.lifecycle?.addObserver(object : LifecycleEventObserver {
                override fun onStateChanged(source: LifecycleOwner, event: Lifecycle.Event) {
                    if (event == Lifecycle.Event.ON_START) {
                        // second back press here imitates two back to back back presses
                        emptyActivity.onBackPressed()
                        fragmentManager.executePendingTransactions()
                    }
                }
            })
        }

        // ensure correct fragment displayed
        val fragment1 = fragmentManager.findFragmentById(R.id.container)
        assertWithMessage("Fragment should be added")
            .that(fragment1)
            .isNotNull()
        assertThat(fragment1?.tag).isEqualTo(entry1.id)

        // Add an observer to ensure we don't verify the state until postponement is complete
        val countDownLatch = CountDownLatch(1)
        activityRule.runOnUiThread {
            fragment1?.viewLifecycleOwner?.lifecycle?.addObserver(object : LifecycleEventObserver {
                override fun onStateChanged(source: LifecycleOwner, event: Lifecycle.Event) {
                    if (event == Lifecycle.Event.ON_RESUME) {
                        countDownLatch.countDown()
                    }
                }
            })
        }
        assertThat(countDownLatch.await(1000, TimeUnit.MILLISECONDS)).isTrue()
        assertThat(navigatorState.backStack.value).containsExactly(entry1)
        // We should ensure the fragment manager is on the proper fragment at the end
        assertWithMessage("FragmentManager back stack should be empty")
            .that(fragmentManager.backStackEntryCount)
            .isEqualTo(0)
        assertWithMessage("PrimaryFragment should be the correct type")
            .that(fragmentManager.primaryNavigationFragment)
            .isInstanceOf(EmptyFragment::class.java)
        assertThat(navigatorState.transitionsInProgress.value).isEmpty()
        assertThat(entry1.lifecycle.currentState).isEqualTo(Lifecycle.State.RESUMED)
        assertThat(entry2.lifecycle.currentState).isEqualTo(Lifecycle.State.DESTROYED)
        assertThat(entry3.lifecycle.currentState).isEqualTo(Lifecycle.State.DESTROYED)
        assertThat(fragmentNavigator.pendingOps.entries()).isEmpty()
>>>>>>> fdff00cc
    }

    @UiThreadTest
    @Test
    fun testSaveRestoreState() {
        val entry = createBackStackEntry()

        // First push an initial Fragment
        fragmentNavigator.navigate(listOf(entry), null, null)
        assertThat(navigatorState.backStack.value)
            .containsExactly(entry)
        fragmentManager.executePendingTransactions()
        val fragment = fragmentManager.findFragmentById(R.id.container)
        assertWithMessage("Fragment should be added")
            .that(fragment)
            .isNotNull()

        // Now push the Fragment that we want to save
        val replacementEntry = createBackStackEntry(SECOND_FRAGMENT, SavedStateFragment::class)
        fragmentNavigator.navigate(listOf(replacementEntry), null, null)
        assertThat(navigatorState.backStack.value)
            .containsExactly(entry, replacementEntry).inOrder()
        fragmentManager.executePendingTransactions()
        val replacementFragment = fragmentManager.findFragmentById(R.id.container)
        assertWithMessage("Replacement Fragment should be added")
            .that(replacementFragment)
            .isNotNull()
        assertWithMessage("Replacement Fragment should be the correct type")
            .that(replacementFragment)
            .isInstanceOf(SavedStateFragment::class.java)
        assertWithMessage("Replacement Fragment should be the primary navigation Fragment")
            .that(fragmentManager.primaryNavigationFragment)
            .isSameInstanceAs(replacementFragment)

        // Save some state into the replacement fragment
        (replacementFragment as SavedStateFragment).savedState = "test"

        // Now save the Fragment
        fragmentNavigator.popBackStack(replacementEntry, true)
        fragmentManager.executePendingTransactions()
        assertThat(navigatorState.backStack.value)
            .containsExactly(entry)
        assertWithMessage("Fragment should be the primary navigation Fragment after pop")
            .that(fragmentManager.primaryNavigationFragment)
            .isSameInstanceAs(fragment)

        // And now restore the fragment
        val restoredEntry = navigatorState.restoreBackStackEntry(replacementEntry)
        fragmentNavigator.navigate(
            listOf(restoredEntry),
            NavOptions.Builder().setRestoreState(true).build(), null
        )
        assertThat(navigatorState.backStack.value)
            .containsExactly(entry, restoredEntry).inOrder()
        fragmentManager.executePendingTransactions()
        val restoredFragment = fragmentManager.findFragmentById(R.id.container)
        assertWithMessage("Restored Fragment should be added")
            .that(restoredFragment)
            .isNotNull()
        assertWithMessage("Restored Fragment should be the correct type")
            .that(restoredFragment)
            .isInstanceOf(SavedStateFragment::class.java)
        assertWithMessage("Restored Fragment should be the primary navigation Fragment")
            .that(fragmentManager.primaryNavigationFragment)
            .isSameInstanceAs(restoredFragment)

        assertWithMessage("Restored Fragment should have its state restored")
            .that((restoredFragment as SavedStateFragment).savedState)
            .isEqualTo("test")
    }

    @UiThreadTest
    @Test
    fun testSaveRestoreStateAfterSaveState() {
        val entry = createBackStackEntry()

        // First push an initial Fragment
        fragmentNavigator.navigate(listOf(entry), null, null)
        assertThat(navigatorState.backStack.value)
            .containsExactly(entry)
        fragmentManager.executePendingTransactions()
        val fragment = fragmentManager.findFragmentById(R.id.container)
        assertWithMessage("Fragment should be added")
            .that(fragment)
            .isNotNull()

        // Now push the Fragment that we want to save
        val replacementEntry = createBackStackEntry(SECOND_FRAGMENT, SavedStateFragment::class)
        fragmentNavigator.navigate(listOf(replacementEntry), null, null)
        assertThat(navigatorState.backStack.value)
            .containsExactly(entry, replacementEntry).inOrder()
        fragmentManager.executePendingTransactions()
        val replacementFragment = fragmentManager.findFragmentById(R.id.container)
        assertWithMessage("Replacement Fragment should be added")
            .that(replacementFragment)
            .isNotNull()
        assertWithMessage("Replacement Fragment should be the correct type")
            .that(replacementFragment)
            .isInstanceOf(SavedStateFragment::class.java)
        assertWithMessage("Replacement Fragment should be the primary navigation Fragment")
            .that(fragmentManager.primaryNavigationFragment)
            .isSameInstanceAs(replacementFragment)

        // Save some state into the replacement fragment
        (replacementFragment as SavedStateFragment).savedState = "test"

        // Now save the Fragment
        fragmentNavigator.popBackStack(replacementEntry, true)
        fragmentManager.executePendingTransactions()
        assertThat(navigatorState.backStack.value)
            .containsExactly(entry)
        assertWithMessage("Fragment should be the primary navigation Fragment after pop")
            .that(fragmentManager.primaryNavigationFragment)
            .isSameInstanceAs(fragment)

        // Create a new FragmentNavigator, replacing the previous one
        val savedState = fragmentNavigator.onSaveState() as Bundle
        fragmentNavigator = FragmentNavigator(
            emptyActivity,
            fragmentManager, R.id.container
        )
        fragmentNavigator.onAttach(navigatorState)
        fragmentNavigator.onRestoreState(savedState)

        // And now restore the fragment
        val restoredEntry = navigatorState.restoreBackStackEntry(replacementEntry)
        fragmentNavigator.navigate(
            listOf(restoredEntry),
            NavOptions.Builder().setRestoreState(true).build(), null
        )
        assertThat(navigatorState.backStack.value)
            .containsExactly(entry, restoredEntry).inOrder()
        fragmentManager.executePendingTransactions()
        val restoredFragment = fragmentManager.findFragmentById(R.id.container)
        assertWithMessage("Restored Fragment should be added")
            .that(restoredFragment)
            .isNotNull()
        assertWithMessage("Restored Fragment should be the correct type")
            .that(restoredFragment)
            .isInstanceOf(SavedStateFragment::class.java)
        assertWithMessage("Restored Fragment should be the primary navigation Fragment")
            .that(fragmentManager.primaryNavigationFragment)
            .isSameInstanceAs(restoredFragment)

        assertWithMessage("Restored Fragment should have its state restored")
            .that((restoredFragment as SavedStateFragment).savedState)
            .isEqualTo("test")
    }

    @Test
    fun testToString() {
        val destination = fragmentNavigator.createDestination().apply {
            id = INITIAL_FRAGMENT
            setClassName(EmptyFragment::class.java.name)
            label = TEST_LABEL
        }
        val expected = "Destination(0x${INITIAL_FRAGMENT.toString(16)}) label=test_label " +
            "class=${EmptyFragment::class.java.name}"
        assertThat(destination.toString()).isEqualTo(expected)
    }

    @Test
    fun testToStringNoClassName() {
        val destination = fragmentNavigator.createDestination().apply {
            id = INITIAL_FRAGMENT
            label = TEST_LABEL
        }
        val expected = "Destination(0x${INITIAL_FRAGMENT.toString(16)}) label=test_label " +
            "class=null"
        assertThat(destination.toString()).isEqualTo(expected)
    }

    private fun createBackStackEntry(
        destId: Int = INITIAL_FRAGMENT,
        clazz: KClass<out Fragment> = EmptyFragment::class
    ): NavBackStackEntry {
        val destination = fragmentNavigator.createDestination().apply {
            id = destId
            setClassName(clazz.java.name)
        }
        return navigatorState.createBackStackEntry(destination, null)
    }

    private fun List<Pair<String, Boolean>>.onBackStackChangedStarted(
        block: (List<Pair<String, Boolean>>) -> Unit
    ) {
        fragmentManager.addOnBackStackChangedListener(object : OnBackStackChangedListener {
            override fun onBackStackChanged() { }

            override fun onBackStackChangeStarted(fragment: Fragment, pop: Boolean) {
                block(this@onBackStackChangedStarted)
                fragmentManager.removeOnBackStackChangedListener(this)
            }
        })
    }

    private fun List<Pair<String, Boolean>>.entries() = map { it.first }
}

class EmptyActivity : FragmentActivity() {
    override fun onCreate(savedInstanceState: Bundle?) {
        super.onCreate(savedInstanceState)
        setContentView(R.layout.empty_activity)
    }
}

class SavedStateFragment : Fragment() {
    var savedState: String? = null

    override fun onCreate(savedInstanceState: Bundle?) {
        super.onCreate(savedInstanceState)
        savedState = savedInstanceState?.getString("savedState")
    }

    override fun onSaveInstanceState(outState: Bundle) {
        super.onSaveInstanceState(outState)
        outState.putString("savedState", savedState)
    }
}

class PostponedFragment(@LayoutRes contentLayoutId: Int = R.layout.strict_view_fragment) :
    StrictFragment(contentLayoutId) {
    override fun onViewCreated(view: View, savedInstanceState: Bundle?) {
        postponeEnterTransition()
        Handler(Looper.myLooper()!!).postDelayed(1000) {
            startPostponedEnterTransition()
        }
    }
}

class NonEmptyConstructorFragment(val test: String) : Fragment()

class NonEmptyFragmentFactory : FragmentFactory() {
    override fun instantiate(
        classLoader: ClassLoader,
        className: String
    ) = if (className == NonEmptyConstructorFragment::class.java.name) {
        NonEmptyConstructorFragment("test")
    } else {
        super.instantiate(classLoader, className)
    }
}<|MERGE_RESOLUTION|>--- conflicted
+++ resolved
@@ -16,10 +16,13 @@
 
 package androidx.navigation.fragment
 
+import android.animation.Animator
+import android.animation.AnimatorInflater
+import android.animation.AnimatorListenerAdapter
+import android.animation.ValueAnimator
+import android.content.res.Resources
 import android.os.Build
 import android.os.Bundle
-<<<<<<< HEAD
-=======
 import android.os.Handler
 import android.os.Looper
 import android.view.LayoutInflater
@@ -28,36 +31,37 @@
 import android.widget.FrameLayout
 import androidx.annotation.LayoutRes
 import androidx.core.os.postDelayed
->>>>>>> fdff00cc
 import androidx.fragment.app.Fragment
 import androidx.fragment.app.FragmentActivity
 import androidx.fragment.app.FragmentFactory
 import androidx.fragment.app.FragmentManager
-<<<<<<< HEAD
-=======
 import androidx.fragment.app.FragmentManager.OnBackStackChangedListener
 import androidx.fragment.app.StrictFragment
->>>>>>> fdff00cc
 import androidx.lifecycle.Lifecycle
 import androidx.lifecycle.LifecycleEventObserver
 import androidx.lifecycle.LifecycleOwner
 import androidx.navigation.NavBackStackEntry
 import androidx.navigation.NavOptions
+import androidx.navigation.findNavController
 import androidx.navigation.fragment.test.EmptyFragment
+import androidx.navigation.fragment.test.NavigationActivity
 import androidx.navigation.fragment.test.R
 import androidx.navigation.navOptions
 import androidx.navigation.testing.TestNavigatorState
 import androidx.test.annotation.UiThreadTest
+import androidx.test.core.app.ActivityScenario
 import androidx.test.ext.junit.runners.AndroidJUnit4
 import androidx.test.filters.LargeTest
 import androidx.test.filters.SdkSuppress
+import androidx.testutils.withActivity
+import androidx.testutils.withUse
 import com.google.common.truth.Truth.assertThat
 import com.google.common.truth.Truth.assertWithMessage
+import java.lang.IllegalArgumentException
 import java.util.concurrent.CountDownLatch
 import java.util.concurrent.TimeUnit
 import kotlin.reflect.KClass
 import org.junit.Before
-import org.junit.Ignore
 import org.junit.Rule
 import org.junit.Test
 import org.junit.runner.RunWith
@@ -779,8 +783,6 @@
         assertThat(fragmentNavigator.pendingOps.entries()).isEmpty()
     }
 
-<<<<<<< HEAD
-=======
     @UiThreadTest
     @Test
     fun testNavigationAndAddIndependentFragmentWithoutBackStack() {
@@ -1395,7 +1397,6 @@
         }
     }
 
->>>>>>> fdff00cc
     @LargeTest
     @Test
     @SdkSuppress(minSdkVersion = Build.VERSION_CODES.LOLLIPOP)
@@ -1430,7 +1431,9 @@
         }
 
         // navigate to first entry and verify it executed correctly
-        fragmentNavigator.navigate(listOf(entry1), options, null)
+        activityRule.runOnUiThread {
+            fragmentNavigator.navigate(listOf(entry1), options, null)
+        }
         assertThat(navigatorState.backStack.value).containsExactly(entry1)
         activityRule.runOnUiThread {
             fragmentManager.executePendingTransactions()
@@ -1441,10 +1444,6 @@
             .isNotNull()
 
         // navigate to both the second and third entry back to back.
-<<<<<<< HEAD
-        fragmentNavigator.navigate(listOf(entry2), options, null)
-        fragmentNavigator.navigate(listOf(entry3), options, null)
-=======
         activityRule.runOnUiThread {
             fragmentNavigator.navigate(listOf(entry2), options, null)
             fragmentNavigator.navigate(listOf(entry3), options, null)
@@ -1452,7 +1451,6 @@
                 entry1.id, entry2.id, entry3.id
             )
         }
->>>>>>> fdff00cc
         assertThat(navigatorState.backStack.value).containsExactly(entry1, entry2, entry3)
         activityRule.runOnUiThread {
             fragmentManager.executePendingTransactions()
@@ -1491,7 +1489,7 @@
     @Test
     @SdkSuppress(minSdkVersion = Build.VERSION_CODES.LOLLIPOP)
     fun testNavigatePopInterrupt() {
-        val entry1 = createBackStackEntry()
+        val entry1 = createBackStackEntry(clazz = AnimatorFragment::class)
         var entry1Stopped = false
 
         // Add observer to entry to verify lifecycle events.
@@ -1505,7 +1503,7 @@
             })
         }
 
-        val entry2 = createBackStackEntry(SECOND_FRAGMENT)
+        val entry2 = createBackStackEntry(SECOND_FRAGMENT, clazz = AnimatorFragment::class)
 
         val options = navOptions {
             anim {
@@ -1517,7 +1515,9 @@
         }
 
         // navigate to first entry and verify it executed correctly
-        fragmentNavigator.navigate(listOf(entry1), options, null)
+        activityRule.runOnUiThread {
+            fragmentNavigator.navigate(listOf(entry1), options, null)
+        }
         assertThat(navigatorState.backStack.value).containsExactly(entry1)
         activityRule.runOnUiThread {
             fragmentManager.executePendingTransactions()
@@ -1527,11 +1527,6 @@
             .that(fragment)
             .isNotNull()
 
-<<<<<<< HEAD
-        // navigate to both the second and third entry back to back.
-        fragmentNavigator.navigate(listOf(entry2), options, null)
-        fragmentNavigator.popBackStack(entry2, false)
-=======
         // navigate to the second entry and pop it back to back.
         activityRule.runOnUiThread {
             fragmentNavigator.navigate(listOf(entry2), options, null)
@@ -1612,24 +1607,15 @@
         activityRule.runOnUiThread {
             fragmentNavigator.navigate(listOf(entry1), options, null)
         }
->>>>>>> fdff00cc
         assertThat(navigatorState.backStack.value).containsExactly(entry1)
         activityRule.runOnUiThread {
             fragmentManager.executePendingTransactions()
         }
-        val fragment1 = fragmentManager.findFragmentById(R.id.container)
-        assertWithMessage("Fragment should be added")
-            .that(fragment1)
-            .isNotNull()
-
-<<<<<<< HEAD
-        // middle of transition
-
-        // Entry 1 should move back to STARTED
-        assertThat(entry1.lifecycle.currentState).isEqualTo(Lifecycle.State.STARTED)
-        // Entry 2 should be DESTROYED since it was popped
-        assertThat(entry2.lifecycle.currentState).isEqualTo(Lifecycle.State.DESTROYED)
-=======
+        val fragment = fragmentManager.findFragmentById(R.id.container)
+        assertWithMessage("Fragment should be added")
+            .that(fragment)
+            .isNotNull()
+
         // navigate to the second entry and pop it back to back.
         activityRule.runOnUiThread {
             fragmentNavigator.navigate(listOf(entry2), options, null)
@@ -1641,36 +1627,46 @@
             fragmentManager.executePendingTransactions()
             assertThat(fragmentNavigator.pendingOps.entries()).isEmpty()
         }
->>>>>>> fdff00cc
 
         // Add an observer to ensure that we don't attempt to verify the state until animations
         // are complete and the viewLifecycle has been RESUMED.
-        val countDownLatch = CountDownLatch(1)
-        activityRule.runOnUiThread {
-            fragment1?.viewLifecycleOwner?.lifecycle?.addObserver(object : LifecycleEventObserver {
+        val viewCountDownLatch = CountDownLatch(1)
+        val entryCountDownLatch = CountDownLatch(1)
+        activityRule.runOnUiThread {
+            fragment?.viewLifecycleOwner?.lifecycle?.addObserver(object : LifecycleEventObserver {
                 override fun onStateChanged(source: LifecycleOwner, event: Lifecycle.Event) {
                     if (event == Lifecycle.Event.ON_RESUME) {
-                        countDownLatch.countDown()
+                        viewCountDownLatch.countDown()
                     }
                 }
             })
-        }
-        assertThat(countDownLatch.await(1000, TimeUnit.MILLISECONDS)).isTrue()
+            entry1.lifecycle.addObserver(object : LifecycleEventObserver {
+                override fun onStateChanged(source: LifecycleOwner, event: Lifecycle.Event) {
+                    if (event == Lifecycle.Event.ON_RESUME) {
+                        entryCountDownLatch.countDown()
+                    }
+                }
+            })
+        }
+
+        assertThat(viewCountDownLatch.await(1000, TimeUnit.MILLISECONDS)).isTrue()
+        assertThat(entryCountDownLatch.await(1000, TimeUnit.MILLISECONDS)).isTrue()
         // Entry 1 should move back to RESUMED
         assertThat(entry1.lifecycle.currentState).isEqualTo(Lifecycle.State.RESUMED)
+        // Entry 2 should be DESTROYED
+        assertThat(entry2.lifecycle.currentState).isEqualTo(Lifecycle.State.DESTROYED)
 
         // verify that the first entry made it down to CREATED
         assertWithMessage("Entry2 should have been stopped").that(entry1Stopped).isTrue()
     }
 
-    @Ignore // b/269297210
     @LargeTest
     @Test
     @SdkSuppress(minSdkVersion = Build.VERSION_CODES.LOLLIPOP)
     fun testPopPopInterrupt() {
-        val entry1 = createBackStackEntry()
-        val entry2 = createBackStackEntry(SECOND_FRAGMENT)
-        val entry3 = createBackStackEntry(THIRD_FRAGMENT)
+        val entry1 = createBackStackEntry(clazz = AnimatorFragment::class)
+        val entry2 = createBackStackEntry(SECOND_FRAGMENT, AnimatorFragment::class)
+        val entry3 = createBackStackEntry(THIRD_FRAGMENT, AnimatorFragment::class)
 
         val options = navOptions {
             anim {
@@ -1750,29 +1746,28 @@
             fragmentManager.executePendingTransactions()
             assertThat(fragmentNavigator.pendingOps.entries()).isEmpty()
         }
-<<<<<<< HEAD
-        val fragment1 = fragmentManager.findFragmentById(R.id.container)
-=======
 
         val fragment1 = fragmentManager.findFragmentById(R.id.container) as AnimatorFragment
->>>>>>> fdff00cc
         assertWithMessage("Fragment should be added")
             .that(fragment1)
             .isNotNull()
 
         // middle of transition
 
-        // Entry 1 should move back to STARTED
-        assertThat(entry1.lifecycle.currentState).isEqualTo(Lifecycle.State.STARTED)
-
-        assertThat(entry2.lifecycle.currentState).isEqualTo(Lifecycle.State.DESTROYED)
-        assertThat(entry3.lifecycle.currentState).isEqualTo(Lifecycle.State.DESTROYED)
+        if (fragment1.endLatch.count == 1L) {
+            // Entry 1 should move back to STARTED while animating
+            assertThat(entry1.lifecycle.currentState).isEqualTo(Lifecycle.State.STARTED)
+        } else {
+            assertThat(entry1.lifecycle.currentState).isEqualTo(Lifecycle.State.RESUMED)
+            assertThat(entry2.lifecycle.currentState).isEqualTo(Lifecycle.State.DESTROYED)
+            assertThat(entry3.lifecycle.currentState).isEqualTo(Lifecycle.State.DESTROYED)
+        }
 
         // Add an observer to ensure that we don't attempt to verify the state until animations
         // are complete and the viewLifecycle has been RESUMED.
         val countDownLatch2 = CountDownLatch(1)
         activityRule.runOnUiThread {
-            fragment1?.viewLifecycleOwner?.lifecycle?.addObserver(object : LifecycleEventObserver {
+            fragment1.viewLifecycleOwner.lifecycle.addObserver(object : LifecycleEventObserver {
                 override fun onStateChanged(source: LifecycleOwner, event: Lifecycle.Event) {
                     if (event == Lifecycle.Event.ON_RESUME) {
                         countDownLatch2.countDown()
@@ -1784,8 +1779,9 @@
 
         // Entry 1 should move back to RESUMED
         assertThat(entry1.lifecycle.currentState).isEqualTo(Lifecycle.State.RESUMED)
-        // Entry 2 should be DESTROYED
+        // Entry 2 and 3 should be DESTROYED
         assertThat(entry2.lifecycle.currentState).isEqualTo(Lifecycle.State.DESTROYED)
+        assertThat(entry3.lifecycle.currentState).isEqualTo(Lifecycle.State.DESTROYED)
 
         // verify that the second entry moved to started
         assertWithMessage("Entry2 should have been started").that(entry2Started).isTrue()
@@ -1810,25 +1806,19 @@
         }
 
         // navigate to first entry and verify it executed correctly
-        fragmentNavigator.navigate(listOf(entry1), options, null)
+        activityRule.runOnUiThread {
+            fragmentNavigator.navigate(listOf(entry1), options, null)
+        }
         assertThat(fragmentNavigator.backStack.value).containsExactly(entry1)
         assertThat(navigatorState.backStack.value).containsExactly(entry1)
         activityRule.runOnUiThread {
             fragmentManager.executePendingTransactions()
         }
-        val fragment = fragmentManager.findFragmentById(R.id.container)
-        assertWithMessage("Fragment should be added")
-            .that(fragment)
-            .isNotNull()
 
         // navigate to the second entry
-        fragmentNavigator.navigate(listOf(entry2), options, null)
-        activityRule.runOnUiThread {
-<<<<<<< HEAD
-=======
+        activityRule.runOnUiThread {
             fragmentNavigator.navigate(listOf(entry2), options, null)
             assertThat(fragmentNavigator.pendingOps.entries()).containsExactly(entry1.id, entry2.id)
->>>>>>> fdff00cc
             fragmentManager.executePendingTransactions()
             assertThat(fragmentNavigator.pendingOps.entries()).isEmpty()
         }
@@ -1836,6 +1826,22 @@
         assertThat(fragmentNavigator.backStack.value).containsExactlyElementsIn(
             listOf(entry1, entry2)
         ).inOrder()
+        val fragment2 = fragmentManager.findFragmentById(R.id.container)
+        assertWithMessage("Fragment should be added")
+            .that(fragment2)
+            .isNotNull()
+
+        val countDownLatch2 = CountDownLatch(1)
+        activityRule.runOnUiThread {
+            fragment2?.viewLifecycleOwner?.lifecycle?.addObserver(object : LifecycleEventObserver {
+                override fun onStateChanged(source: LifecycleOwner, event: Lifecycle.Event) {
+                    if (event == Lifecycle.Event.ON_RESUME) {
+                        countDownLatch2.countDown()
+                    }
+                }
+            })
+        }
+        assertThat(countDownLatch2.await(1000, TimeUnit.MILLISECONDS)).isTrue()
 
         assertThat(entry1.lifecycle.currentState).isEqualTo(Lifecycle.State.CREATED)
         assertThat(entry2.lifecycle.currentState).isEqualTo(Lifecycle.State.RESUMED)
@@ -1885,33 +1891,47 @@
         }
 
         // navigate to first entry and verify it executed correctly
-        fragmentNavigator.navigate(listOf(entry1), options, null)
+        activityRule.runOnUiThread {
+            fragmentNavigator.navigate(listOf(entry1), options, null)
+        }
         assertThat(fragmentNavigator.backStack.value).containsExactly(entry1)
         assertThat(navigatorState.backStack.value).containsExactly(entry1)
         activityRule.runOnUiThread {
             fragmentManager.executePendingTransactions()
         }
-        val fragment = fragmentManager.findFragmentById(R.id.container)
-        assertWithMessage("Fragment should be added")
-            .that(fragment)
-            .isNotNull()
 
         // navigate to the second entry
-        fragmentNavigator.navigate(listOf(entry2), options, null)
-        activityRule.runOnUiThread {
+        activityRule.runOnUiThread {
+            fragmentNavigator.navigate(listOf(entry2), options, null)
             fragmentManager.executePendingTransactions()
         }
         assertThat(navigatorState.backStack.value).containsExactlyElementsIn(listOf(entry1, entry2))
         assertThat(fragmentNavigator.backStack.value).containsExactlyElementsIn(
             listOf(entry1, entry2)
         ).inOrder()
+        var fragment2 = fragmentManager.findFragmentById(R.id.container)
+        assertWithMessage("Fragment should be added")
+            .that(fragment2)
+            .isNotNull()
+
+        var countDownLatch2 = CountDownLatch(1)
+        activityRule.runOnUiThread {
+            fragment2?.viewLifecycleOwner?.lifecycle?.addObserver(object : LifecycleEventObserver {
+                override fun onStateChanged(source: LifecycleOwner, event: Lifecycle.Event) {
+                    if (event == Lifecycle.Event.ON_RESUME) {
+                        countDownLatch2.countDown()
+                    }
+                }
+            })
+        }
+        assertThat(countDownLatch2.await(1000, TimeUnit.MILLISECONDS)).isTrue()
 
         assertThat(entry1.lifecycle.currentState).isEqualTo(Lifecycle.State.CREATED)
         assertThat(entry2.lifecycle.currentState).isEqualTo(Lifecycle.State.RESUMED)
 
         // navigate to third entry
-        fragmentNavigator.navigate(listOf(entry3), options, null)
-        activityRule.runOnUiThread {
+        activityRule.runOnUiThread {
+            fragmentNavigator.navigate(listOf(entry3), options, null)
             fragmentManager.executePendingTransactions()
         }
         assertThat(navigatorState.backStack.value).containsExactlyElementsIn(
@@ -1920,6 +1940,22 @@
         assertThat(fragmentNavigator.backStack.value).containsExactlyElementsIn(
             listOf(entry1, entry2, entry3)
         ).inOrder()
+        val fragment3 = fragmentManager.findFragmentById(R.id.container)
+        assertWithMessage("Fragment should be added")
+            .that(fragment3)
+            .isNotNull()
+
+        val countDownLatch3 = CountDownLatch(1)
+        activityRule.runOnUiThread {
+            fragment3?.viewLifecycleOwner?.lifecycle?.addObserver(object : LifecycleEventObserver {
+                override fun onStateChanged(source: LifecycleOwner, event: Lifecycle.Event) {
+                    if (event == Lifecycle.Event.ON_RESUME) {
+                        countDownLatch3.countDown()
+                    }
+                }
+            })
+        }
+        assertThat(countDownLatch3.await(1000, TimeUnit.MILLISECONDS)).isTrue()
 
         assertThat(entry1.lifecycle.currentState).isEqualTo(Lifecycle.State.CREATED)
         assertThat(entry2.lifecycle.currentState).isEqualTo(Lifecycle.State.CREATED)
@@ -1929,6 +1965,20 @@
         activityRule.runOnUiThread {
             emptyActivity.onBackPressed()
         }
+
+        fragment2 = fragmentManager.findFragmentById(R.id.container)
+
+        countDownLatch2 = CountDownLatch(1)
+        activityRule.runOnUiThread {
+            fragment2?.viewLifecycleOwner?.lifecycle?.addObserver(object : LifecycleEventObserver {
+                override fun onStateChanged(source: LifecycleOwner, event: Lifecycle.Event) {
+                    if (event == Lifecycle.Event.ON_RESUME) {
+                        countDownLatch2.countDown()
+                    }
+                }
+            })
+        }
+        assertThat(countDownLatch2.await(1000, TimeUnit.MILLISECONDS)).isTrue()
 
         // exit from entry3, enter entry2
         assertThat(navigatorState.backStack.value).containsExactlyElementsIn(
@@ -1938,10 +1988,6 @@
             listOf(entry1, entry2)
         )
         assertThat(entry1.lifecycle.currentState).isEqualTo(Lifecycle.State.CREATED)
-<<<<<<< HEAD
-        assertThat(entry2.lifecycle.currentState).isEqualTo(Lifecycle.State.STARTED)
-        assertThat(entry3.lifecycle.currentState).isEqualTo(Lifecycle.State.CREATED)
-=======
         assertThat(entry2.lifecycle.currentState).isEqualTo(Lifecycle.State.RESUMED)
         assertThat(entry3.lifecycle.currentState).isEqualTo(Lifecycle.State.DESTROYED)
         assertThat(fragmentNavigator.pendingOps.entries()).isEmpty()
@@ -2022,7 +2068,6 @@
         assertThat(entry2.lifecycle.currentState).isEqualTo(Lifecycle.State.DESTROYED)
         assertThat(entry3.lifecycle.currentState).isEqualTo(Lifecycle.State.DESTROYED)
         assertThat(fragmentNavigator.pendingOps.entries()).isEmpty()
->>>>>>> fdff00cc
     }
 
     @UiThreadTest
@@ -2241,6 +2286,44 @@
         super.onSaveInstanceState(outState)
         outState.putString("savedState", savedState)
     }
+
+    override fun onCreateView(
+        inflater: LayoutInflater,
+        container: ViewGroup?,
+        savedInstanceState: Bundle?
+    ): View? {
+        return FrameLayout(requireContext())
+    }
+}
+
+class AnimatorFragment(@LayoutRes contentLayoutId: Int = R.layout.strict_view_fragment) :
+    StrictFragment(contentLayoutId) {
+    lateinit var endLatch: CountDownLatch
+
+    override fun onCreateAnimator(
+        transit: Int,
+        enter: Boolean,
+        nextAnim: Int
+    ): Animator? {
+        if (nextAnim == 0) {
+            return null
+        }
+
+        val animator: Animator = try {
+            AnimatorInflater.loadAnimator(context, nextAnim)
+        } catch (_: Resources.NotFoundException) {
+            null
+        } ?: ValueAnimator.ofFloat(0f, 1f).setDuration(1)
+
+        return animator.apply {
+            addListener(object : AnimatorListenerAdapter() {
+                override fun onAnimationEnd(animation: Animator) {
+                    endLatch.countDown()
+                }
+            })
+            endLatch = CountDownLatch(1)
+        }
+    }
 }
 
 class PostponedFragment(@LayoutRes contentLayoutId: Int = R.layout.strict_view_fragment) :
