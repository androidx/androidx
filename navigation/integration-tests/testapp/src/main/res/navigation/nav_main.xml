--- conflicted
+++ resolved
@@ -25,8 +25,6 @@
             <argument android:name="myarg" android:defaultValue="Home" />
             <action android:id="@+id/next" app:destination="@+id/first_screen"/>
         </fragment>
-<<<<<<< HEAD
-=======
         <fragment android:id="@+id/first_screen"
             android:name="androidx.navigation.testapp.MainFragment"
             android:label="@string/first">
@@ -39,7 +37,6 @@
             <argument android:name="myarg" android:defaultValue="two" />
             <action android:id="@+id/next" app:destination="@+id/first_screen"/>
         </fragment>
->>>>>>> fdff00cc
     </navigation>
     <dialog
         android:id="@+id/learn_more"
@@ -76,27 +73,6 @@
             </fragment>
         </navigation>
     </navigation>
-
-    <fragment android:id="@+id/first_screen"
-        android:name="androidx.navigation.testapp.MainFragment"
-        android:label="@string/first">
-        <argument android:name="myarg" android:defaultValue="one" />
-        <action android:id="@+id/next" app:destination="@+id/next_fragment"
-                app:enterAnim="@anim/nav_default_enter_anim"
-                app:exitAnim="@anim/nav_default_exit_anim"
-                app:popEnterAnim="@anim/nav_default_pop_enter_anim"
-                app:popExitAnim="@anim/nav_default_pop_exit_anim"/>
-    </fragment>
-    <fragment android:id="@+id/next_fragment"
-        android:name="androidx.navigation.testapp.MainFragment"
-        android:label="@string/second">
-        <argument android:name="myarg" android:defaultValue="two" />
-        <action android:id="@+id/next" app:destination="@+id/first_screen"
-                app:enterAnim="@anim/nav_default_enter_anim"
-                app:exitAnim="@anim/nav_default_exit_anim"
-                app:popEnterAnim="@anim/nav_default_pop_enter_anim"
-                app:popExitAnim="@anim/nav_default_pop_exit_anim"/>
-    </fragment>
     <activity android:id="@+id/settings_activity"
               app:action="android.settings.APPLICATION_DETAILS_SETTINGS"
               app:data="package:androidx.navigation.testapp"/>
