--- conflicted
+++ resolved
@@ -112,15 +112,9 @@
 
     @Test
     fun testDialogFragmentDismiss() {
-<<<<<<< HEAD
-        // Due to b/157955883, we need to early return if API <= 30.
-        // Otherwise, this test flakes.
-        if (Build.VERSION.SDK_INT <= Build.VERSION_CODES.R) {
-=======
         // Due to b/157955883, we need to early return if API == 30.
         // Otherwise, this test flakes.
         if (Build.VERSION.SDK_INT == Build.VERSION_CODES.R) {
->>>>>>> 24300848
             return
         }
         val fragment = TestDialogFragment()
