--- conflicted
+++ resolved
@@ -66,11 +66,7 @@
     ext.buildToolsVersion = '27.0.1'
     final String fullSdkPath = getFullSdkPath();
     if (file(fullSdkPath).exists()) {
-<<<<<<< HEAD
-        gradle.ext.currentSdk = 28
-=======
-        project.ext.currentSdk = 26
->>>>>>> f495e406
+        project.ext.currentSdk = 28
         project.ext.androidJar =
                 files("${fullSdkPath}/platforms/android-${project.currentSdk}/android.jar")
         project.ext.androidSrcJar =
