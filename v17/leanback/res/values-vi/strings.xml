<?xml version="1.0" encoding="UTF-8"?>
<!-- 
Copyright (C) 2014 The Android Open Source Project

Licensed under the Apache License, Version 2.0 (the "License");
you may not use this file except in compliance with the License.
You may obtain a copy of the License at

  http://www.apache.org/licenses/LICENSE-2.0

Unless required by applicable law or agreed to in writing, software
distributed under the License is distributed on an "AS IS" BASIS,
WITHOUT WARRANTIES OR CONDITIONS OF ANY KIND, either express or implied.
See the License for the specific language governing permissions and
limitations under the License.
 -->

<resources xmlns:android="http://schemas.android.com/apk/res/android"
    xmlns:xliff="urn:oasis:names:tc:xliff:document:1.2">
    <string name="lb_navigation_menu_contentDescription" msgid="6215811486591629025">"Menu điều hướng"</string>
    <string name="orb_search_action" msgid="5651268540267663887">"Tác vụ tìm kiếm"</string>
    <string name="lb_search_bar_hint" msgid="8325490927970116252">"Tìm kiếm"</string>
    <string name="lb_search_bar_hint_speech" msgid="5511270823320183816">"Nói để tìm kiếm"</string>
    <string name="lb_search_bar_hint_with_title" msgid="1627103380996590035">"Tìm kiếm <xliff:g id="SEARCH_CONTEXT">%1$s</xliff:g>"</string>
    <string name="lb_search_bar_hint_with_title_speech" msgid="2712734639766312034">"Nói để tìm kiếm trên <xliff:g id="SEARCH_CONTEXT">%1$s</xliff:g>"</string>
    <string name="lb_control_display_fast_forward_multiplier" msgid="4541442045214207774">"%1$dX"</string>
    <string name="lb_control_display_rewind_multiplier" msgid="3097220783222910245">"%1$dX"</string>
    <string name="lb_playback_controls_play" msgid="731953341987346903">"Phát"</string>
    <string name="lb_playback_controls_pause" msgid="6189521112079849518">"Tạm dừng"</string>
    <string name="lb_playback_controls_fast_forward" msgid="8569951318244687220">"Tua nhanh"</string>
    <string name="lb_playback_controls_fast_forward_multiplier" msgid="1058753672110224526">"Tua đi %1$dX"</string>
    <string name="lb_playback_controls_rewind" msgid="2227196334132350684">"Tua lại"</string>
    <string name="lb_playback_controls_rewind_multiplier" msgid="1640629531440849942">"Tua lại %1$dX"</string>
    <string name="lb_playback_controls_skip_next" msgid="2946499493161095772">"Chuyển đến mục tiếp theo"</string>
    <string name="lb_playback_controls_skip_previous" msgid="2326801832933178348">"Chuyển về mục trước"</string>
    <string name="lb_playback_controls_more_actions" msgid="2330770008796987655">"Tác vụ khác"</string>
    <string name="lb_playback_controls_thumb_up" msgid="6530420347129222601">"Bỏ chọn thích"</string>
    <string name="lb_playback_controls_thumb_up_outline" msgid="1577637924003500946">"Chọn thích"</string>
    <string name="lb_playback_controls_thumb_down" msgid="4498041193172964797">"Bỏ chọn không thích"</string>
    <string name="lb_playback_controls_thumb_down_outline" msgid="2936020280629424365">"Chọn không thích"</string>
    <string name="lb_playback_controls_repeat_none" msgid="87476947476529036">"Không lặp lại"</string>
    <string name="lb_playback_controls_repeat_all" msgid="6730354406289599000">"Lặp lại tất cả"</string>
    <string name="lb_playback_controls_repeat_one" msgid="3285202316452203619">"Lặp lại một mục"</string>
    <string name="lb_playback_controls_shuffle_enable" msgid="1099874107835264529">"Bật phát ngẫu nhiên"</string>
    <string name="lb_playback_controls_shuffle_disable" msgid="8388150597335115226">"Tắt phát ngẫu nhiên"</string>
    <string name="lb_playback_controls_high_quality_enable" msgid="202415780019335254">"Bật chế độ chất lượng cao"</string>
    <string name="lb_playback_controls_high_quality_disable" msgid="8637371582779057866">"Tắt chế độ chất lượng cao"</string>
    <string name="lb_playback_controls_closed_captioning_enable" msgid="2429655367176440226">"Bật phụ đề"</string>
    <string name="lb_playback_controls_closed_captioning_disable" msgid="6133362019475930048">"Tắt phụ đề"</string>
    <string name="lb_playback_controls_picture_in_picture" msgid="3040035547765350690">"Vào chế độ ảnh trong ảnh"</string>
    <string name="lb_playback_time_separator" msgid="3208380806582304911">"/"</string>
    <string name="lb_playback_controls_shown" msgid="6382160135512023238">"Điều khiển phương tiện được hiển thị"</string>
    <string name="lb_playback_controls_hidden" msgid="8940984081242033574">"Điều khiển phương tiện bị ẩn, nhấn d-pad để hiển thị"</string>
    <string name="lb_guidedaction_finish_title" msgid="4015190340667946245">"Hoàn tất"</string>
    <string name="lb_guidedaction_continue_title" msgid="8842094924543063706">"Tiếp tục"</string>
<<<<<<< HEAD
    <string name="lb_date_separator" msgid="2440386660906697298">"/"</string>
    <string name="lb_time_separator" msgid="2763247350845477227">":"</string>
    <string name="lb_media_player_error" msgid="3650250994187305396">"Mã lỗi MediaPlayer %1$d %2$d bổ sung"</string>
=======
    <!-- no translation found for lb_media_player_error (3650250994187305396) -->
    <skip />
>>>>>>> db9fe5ce
    <string name="lb_onboarding_get_started" msgid="6961440391306351139">"BẮT ĐẦU"</string>
    <string name="lb_onboarding_accessibility_next" msgid="2918313444257732434">"Tiếp theo"</string>
</resources><|MERGE_RESOLUTION|>--- conflicted
+++ resolved
@@ -53,14 +53,7 @@
     <string name="lb_playback_controls_hidden" msgid="8940984081242033574">"Điều khiển phương tiện bị ẩn, nhấn d-pad để hiển thị"</string>
     <string name="lb_guidedaction_finish_title" msgid="4015190340667946245">"Hoàn tất"</string>
     <string name="lb_guidedaction_continue_title" msgid="8842094924543063706">"Tiếp tục"</string>
-<<<<<<< HEAD
-    <string name="lb_date_separator" msgid="2440386660906697298">"/"</string>
-    <string name="lb_time_separator" msgid="2763247350845477227">":"</string>
     <string name="lb_media_player_error" msgid="3650250994187305396">"Mã lỗi MediaPlayer %1$d %2$d bổ sung"</string>
-=======
-    <!-- no translation found for lb_media_player_error (3650250994187305396) -->
-    <skip />
->>>>>>> db9fe5ce
     <string name="lb_onboarding_get_started" msgid="6961440391306351139">"BẮT ĐẦU"</string>
     <string name="lb_onboarding_accessibility_next" msgid="2918313444257732434">"Tiếp theo"</string>
 </resources>