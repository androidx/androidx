/*
 * Copyright (C) 2017 The Android Open Source Project
 *
 * Licensed under the Apache License, Version 2.0 (the "License");
 * you may not use this file except in compliance with the License.
 * You may obtain a copy of the License at
 *
 *      http://www.apache.org/licenses/LICENSE-2.0
 *
 * Unless required by applicable law or agreed to in writing, software
 * distributed under the License is distributed on an "AS IS" BASIS,
 * WITHOUT WARRANTIES OR CONDITIONS OF ANY KIND, either express or implied.
 * See the License for the specific language governing permissions and
 * limitations under the License.
 */

package androidx.lifecycle;

import android.app.Activity;
import android.app.Application;
import android.os.Build;
import android.os.Bundle;

import androidx.annotation.NonNull;
import androidx.annotation.Nullable;
import androidx.annotation.RequiresApi;
import androidx.annotation.RestrictTo;

/**
 * Internal class that dispatches initialization events.
 *
 * @hide
 */
@SuppressWarnings({"UnknownNullness", "deprecation"})
// TODO https://issuetracker.google.com/issues/112197238
@RestrictTo(RestrictTo.Scope.LIBRARY_GROUP_PREFIX)
public class ReportFragment extends android.app.Fragment {
    private static final String REPORT_FRAGMENT_TAG = "androidx.lifecycle"
            + ".LifecycleDispatcher.report_fragment_tag";

    public static void injectIfNeededIn(Activity activity) {
        if (Build.VERSION.SDK_INT >= 29) {
            // On API 29+, we can register for the correct Lifecycle callbacks directly
<<<<<<< HEAD
            activity.registerActivityLifecycleCallbacks(
                    new LifecycleCallbacks());
=======
            LifecycleCallbacks.registerIn(activity);
>>>>>>> 6aa3d3a1
        }
        // Prior to API 29 and to maintain compatibility with older versions of
        // ProcessLifecycleOwner (which may not be updated when lifecycle-runtime is updated and
        // need to support activities that don't extend from FragmentActivity from support lib),
        // use a framework fragment to get the correct timing of Lifecycle events
        android.app.FragmentManager manager = activity.getFragmentManager();
        if (manager.findFragmentByTag(REPORT_FRAGMENT_TAG) == null) {
            manager.beginTransaction().add(new ReportFragment(), REPORT_FRAGMENT_TAG).commit();
            // Hopefully, we are the first to make a transaction.
            manager.executePendingTransactions();
        }
    }

    @SuppressWarnings("deprecation")
    static void dispatch(@NonNull Activity activity, @NonNull Lifecycle.Event event) {
        if (activity instanceof LifecycleRegistryOwner) {
            ((LifecycleRegistryOwner) activity).getLifecycle().handleLifecycleEvent(event);
            return;
        }

        if (activity instanceof LifecycleOwner) {
            Lifecycle lifecycle = ((LifecycleOwner) activity).getLifecycle();
            if (lifecycle instanceof LifecycleRegistry) {
                ((LifecycleRegistry) lifecycle).handleLifecycleEvent(event);
            }
        }
    }

    static ReportFragment get(Activity activity) {
        return (ReportFragment) activity.getFragmentManager().findFragmentByTag(
                REPORT_FRAGMENT_TAG);
    }

    private ActivityInitializationListener mProcessListener;

    private void dispatchCreate(ActivityInitializationListener listener) {
        if (listener != null) {
            listener.onCreate();
        }
    }

    private void dispatchStart(ActivityInitializationListener listener) {
        if (listener != null) {
            listener.onStart();
        }
    }

    private void dispatchResume(ActivityInitializationListener listener) {
        if (listener != null) {
            listener.onResume();
        }
    }

    @Override
    public void onActivityCreated(Bundle savedInstanceState) {
        super.onActivityCreated(savedInstanceState);
        dispatchCreate(mProcessListener);
        dispatch(Lifecycle.Event.ON_CREATE);
    }

    @Override
    public void onStart() {
        super.onStart();
        dispatchStart(mProcessListener);
        dispatch(Lifecycle.Event.ON_START);
    }

    @Override
    public void onResume() {
        super.onResume();
        dispatchResume(mProcessListener);
        dispatch(Lifecycle.Event.ON_RESUME);
    }

    @Override
    public void onPause() {
        super.onPause();
        dispatch(Lifecycle.Event.ON_PAUSE);
    }

    @Override
    public void onStop() {
        super.onStop();
        dispatch(Lifecycle.Event.ON_STOP);
    }

    @Override
    public void onDestroy() {
        super.onDestroy();
        dispatch(Lifecycle.Event.ON_DESTROY);
        // just want to be sure that we won't leak reference to an activity
        mProcessListener = null;
    }

    private void dispatch(@NonNull Lifecycle.Event event) {
        if (Build.VERSION.SDK_INT < 29) {
            // Only dispatch events from ReportFragment on API levels prior
            // to API 29. On API 29+, this is handled by the ActivityLifecycleCallbacks
            // added in ReportFragment.injectIfNeededIn
            dispatch(getActivity(), event);
        }
    }

    void setProcessListener(ActivityInitializationListener processListener) {
        mProcessListener = processListener;
    }

    interface ActivityInitializationListener {
        void onCreate();

        void onStart();

        void onResume();
    }

<<<<<<< HEAD
    // this class isn't inlined only because we need to add a proguard rule for it. (b/142778206)
    static class LifecycleCallbacks implements Application.ActivityLifecycleCallbacks {
=======
    // this class isn't inlined only because we need to add a proguard rule for it (b/142778206)
    // In addition to that registerIn method allows to avoid class verification failure,
    // because registerActivityLifecycleCallbacks is available only since api 29.
    @RequiresApi(29)
    static class LifecycleCallbacks implements Application.ActivityLifecycleCallbacks {

        static void registerIn(Activity activity) {
            activity.registerActivityLifecycleCallbacks(new LifecycleCallbacks());
        }

>>>>>>> 6aa3d3a1
        @Override
        public void onActivityCreated(@NonNull Activity activity,
                @Nullable Bundle bundle) {
        }

        @Override
        public void onActivityPostCreated(@NonNull Activity activity,
                @Nullable Bundle savedInstanceState) {
            dispatch(activity, Lifecycle.Event.ON_CREATE);
        }

        @Override
        public void onActivityStarted(@NonNull Activity activity) {
        }

        @Override
        public void onActivityPostStarted(@NonNull Activity activity) {
            dispatch(activity, Lifecycle.Event.ON_START);
        }

        @Override
        public void onActivityResumed(@NonNull Activity activity) {
        }

        @Override
        public void onActivityPostResumed(@NonNull Activity activity) {
            dispatch(activity, Lifecycle.Event.ON_RESUME);
        }

        @Override
        public void onActivityPrePaused(@NonNull Activity activity) {
            dispatch(activity, Lifecycle.Event.ON_PAUSE);
        }

        @Override
        public void onActivityPaused(@NonNull Activity activity) {
        }

        @Override
        public void onActivityPreStopped(@NonNull Activity activity) {
            dispatch(activity, Lifecycle.Event.ON_STOP);
        }

        @Override
        public void onActivityStopped(@NonNull Activity activity) {
        }

        @Override
        public void onActivitySaveInstanceState(@NonNull Activity activity,
                @NonNull Bundle bundle) {
        }

        @Override
        public void onActivityPreDestroyed(@NonNull Activity activity) {
            dispatch(activity, Lifecycle.Event.ON_DESTROY);
        }

        @Override
        public void onActivityDestroyed(@NonNull Activity activity) {
        }
    }
}<|MERGE_RESOLUTION|>--- conflicted
+++ resolved
@@ -41,12 +41,7 @@
     public static void injectIfNeededIn(Activity activity) {
         if (Build.VERSION.SDK_INT >= 29) {
             // On API 29+, we can register for the correct Lifecycle callbacks directly
-<<<<<<< HEAD
-            activity.registerActivityLifecycleCallbacks(
-                    new LifecycleCallbacks());
-=======
             LifecycleCallbacks.registerIn(activity);
->>>>>>> 6aa3d3a1
         }
         // Prior to API 29 and to maintain compatibility with older versions of
         // ProcessLifecycleOwner (which may not be updated when lifecycle-runtime is updated and
@@ -162,10 +157,6 @@
         void onResume();
     }
 
-<<<<<<< HEAD
-    // this class isn't inlined only because we need to add a proguard rule for it. (b/142778206)
-    static class LifecycleCallbacks implements Application.ActivityLifecycleCallbacks {
-=======
     // this class isn't inlined only because we need to add a proguard rule for it (b/142778206)
     // In addition to that registerIn method allows to avoid class verification failure,
     // because registerActivityLifecycleCallbacks is available only since api 29.
@@ -176,7 +167,6 @@
             activity.registerActivityLifecycleCallbacks(new LifecycleCallbacks());
         }
 
->>>>>>> 6aa3d3a1
         @Override
         public void onActivityCreated(@NonNull Activity activity,
                 @Nullable Bundle bundle) {
