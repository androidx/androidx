--- conflicted
+++ resolved
@@ -32,19 +32,11 @@
     api("androidx.arch.core:core-common:2.1.0")
     api("androidx.arch.core:core-runtime:2.1.0")
     api("androidx.fragment:fragment:1.2.0")
-<<<<<<< HEAD
-    api(project(":lifecycle:lifecycle-common"))
-    api(project(":lifecycle:lifecycle-livedata"))
-    api(project(":lifecycle:lifecycle-process"))
-    api(project(":lifecycle:lifecycle-service"))
-    api(project(":lifecycle:lifecycle-viewmodel"))
-=======
     api("androidx.lifecycle:lifecycle-common:2.2.0")
     api("androidx.lifecycle:lifecycle-livedata:2.2.0")
     api("androidx.lifecycle:lifecycle-process:2.2.0")
     api("androidx.lifecycle:lifecycle-service:2.2.0")
     api("androidx.lifecycle:lifecycle-viewmodel:2.2.0")
->>>>>>> 6aa3d3a1
 
     testImplementation("androidx.arch.core:core-testing:2.1.0")
     testImplementation(JUNIT)
