--- conflicted
+++ resolved
@@ -34,27 +34,23 @@
         android:checked="true"
         android:text="@string/list_dialog_checkbox_title" />
 
-<<<<<<< HEAD
     <android.support.design.widget.TextInputLayout
-=======
-    <com.google.android.material.textfield.TextInputLayout
         android:id="@+id/num_of_sections"
         android:layout_width="match_parent"
         android:layout_height="@dimen/car_single_line_list_item_height"
         android:hint="@string/list_dialog_num_of_sections_hint"
         app:hintTextAppearance="@style/TextAppearance.Car.Hint">
 
-        <com.google.android.material.textfield.TextInputEditText
+        <android.support.design.widget.TextInputEditText
             android:id="@+id/num_of_sections_edit"
             android:layout_width="match_parent"
             android:layout_height="wrap_content"
             android:inputType="number"
             android:maxLines="1"
             android:textAppearance="@style/TextAppearance.Car.Body2"/>
-    </com.google.android.material.textfield.TextInputLayout>
+    </android.support.design.widget.TextInputLayout>
 
-    <com.google.android.material.textfield.TextInputLayout
->>>>>>> aa6cd67d
+    <android.support.design.widget.TextInputLayout
         android:id="@+id/num_of_items"
         android:layout_width="match_parent"
         android:layout_height="@dimen/car_single_line_list_item_height"
