--- conflicted
+++ resolved
@@ -23,29 +23,6 @@
     id("AndroidXComposePlugin")
 }
 
-<<<<<<< HEAD
-dependencies {
-    constraints {
-        // this syntax mirrors the temp workaround in paging-common dependencies constraint
-        // which allows paging-common to have project constraint on compose even though
-        // compose is not within the `MAIN` project-set.
-        // update syntax when b/239979823 is fixed
-        implementation("androidx.paging:paging-common:${androidx.LibraryVersions.PAGING}")
-    }
-
-    implementation(libs.kotlinStdlib)
-    api("androidx.compose.foundation:foundation:1.0.5")
-    api(project(":paging:paging-common"))
-    api("androidx.compose.runtime:runtime:1.0.5")
-
-    androidTestImplementation(projectOrArtifact(":compose:ui:ui-test-junit4"))
-    androidTestImplementation(project(":compose:test-utils"))
-    androidTestImplementation(projectOrArtifact(":internal-testutils-paging"))
-    androidTestImplementation(libs.testRunner)
-    androidTestImplementation(libs.junit)
-    androidTestImplementation(libs.truth)
-    androidTestImplementation(project(":internal-testutils-ktx"))
-=======
 androidXMultiplatform {
     android()
 
@@ -74,7 +51,6 @@
                 implementation(projectOrArtifact(":internal-testutils-paging"))
             }
         }
->>>>>>> fdff00cc
 
         jvmTest {
             dependsOn(commonTest)
