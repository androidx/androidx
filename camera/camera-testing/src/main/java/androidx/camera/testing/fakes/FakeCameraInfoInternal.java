/*
 * Copyright (C) 2019 The Android Open Source Project
 *
 * Licensed under the Apache License, Version 2.0 (the "License");
 * you may not use this file except in compliance with the License.
 * You may obtain a copy of the License at
 *
 *      http://www.apache.org/licenses/LICENSE-2.0
 *
 * Unless required by applicable law or agreed to in writing, software
 * distributed under the License is distributed on an "AS IS" BASIS,
 * WITHOUT WARRANTIES OR CONDITIONS OF ANY KIND, either express or implied.
 * See the License for the specific language governing permissions and
 * limitations under the License.
 */

package androidx.camera.testing.fakes;

import android.util.Range;
import android.util.Rational;
import android.util.Size;
import android.view.Surface;

import androidx.annotation.FloatRange;
import androidx.annotation.NonNull;
import androidx.annotation.RequiresApi;
import androidx.camera.core.CameraSelector;
import androidx.camera.core.CameraState;
import androidx.camera.core.ExposureState;
import androidx.camera.core.FocusMeteringAction;
import androidx.camera.core.TorchState;
import androidx.camera.core.ZoomState;
import androidx.camera.core.impl.CameraCaptureCallback;
import androidx.camera.core.impl.CameraInfoInternal;
import androidx.camera.core.impl.EncoderProfilesProvider;
import androidx.camera.core.impl.ImageOutputConfig.RotationValue;
import androidx.camera.core.impl.Quirk;
import androidx.camera.core.impl.Quirks;
import androidx.camera.core.impl.Timebase;
import androidx.camera.core.impl.utils.CameraOrientationUtil;
import androidx.camera.core.internal.ImmutableZoomState;
import androidx.core.util.Preconditions;
import androidx.lifecycle.LiveData;
import androidx.lifecycle.MutableLiveData;

import java.util.ArrayList;
import java.util.Collections;
import java.util.HashMap;
import java.util.List;
import java.util.Map;
import java.util.concurrent.Executor;

/**
 * Fake implementation for retrieving camera information of a fake camera.
 *
 * <p>This camera info can be constructed with fake values.
 */
@RequiresApi(21) // TODO(b/200306659): Remove and replace with annotation on package-info.java
public final class FakeCameraInfoInternal implements CameraInfoInternal {
<<<<<<< HEAD
=======
    private static final Set<Range<Integer>> FAKE_FPS_RANGES = Collections.unmodifiableSet(
            new HashSet<>(Arrays.asList(
                    new Range<>(12, 30),
                    new Range<>(30, 30),
                    new Range<>(60, 60))
            )
    );
    private static final Set<DynamicRange> DEFAULT_DYNAMIC_RANGES = Collections.singleton(SDR);
>>>>>>> fdff00cc
    private final String mCameraId;
    private final int mSensorRotation;
    @CameraSelector.LensFacing
    private final int mLensFacing;
    private final MutableLiveData<Integer> mTorchState = new MutableLiveData<>(TorchState.OFF);
    private final MutableLiveData<ZoomState> mZoomLiveData;
    private final Map<Integer, List<Size>> mSupportedResolutionMap = new HashMap<>();
    private MutableLiveData<CameraState> mCameraStateLiveData;
    private String mImplementationType = IMPLEMENTATION_TYPE_FAKE;

    // Leave uninitialized to support camera-core:1.0.0 dependencies.
    // Can be initialized during class init once there are no more pinned dependencies on
    // camera-core:1.0.0
    private EncoderProfilesProvider mEncoderProfilesProvider;

    private boolean mIsPrivateReprocessingSupported = false;
    private float mIntrinsicZoomRatio = 1.0F;

    private boolean mIsFocusMeteringSupported = false;

    private ExposureState mExposureState = new FakeExposureState();
    @NonNull
    private final List<Quirk> mCameraQuirks = new ArrayList<>();

    private Timebase mTimebase = Timebase.UPTIME;

    public FakeCameraInfoInternal() {
        this(/*sensorRotation=*/ 0, /*lensFacing=*/ CameraSelector.LENS_FACING_BACK);
    }

    public FakeCameraInfoInternal(@NonNull String cameraId) {
        this(cameraId, 0, CameraSelector.LENS_FACING_BACK);
    }

    public FakeCameraInfoInternal(@NonNull String cameraId,
            @CameraSelector.LensFacing int lensFacing) {
        this(cameraId, 0, lensFacing);
    }

    public FakeCameraInfoInternal(int sensorRotation, @CameraSelector.LensFacing int lensFacing) {
        this("0", sensorRotation, lensFacing);
    }

    public FakeCameraInfoInternal(@NonNull String cameraId, int sensorRotation,
            @CameraSelector.LensFacing int lensFacing) {
        mCameraId = cameraId;
        mSensorRotation = sensorRotation;
        mLensFacing = lensFacing;
        mZoomLiveData = new MutableLiveData<>(ImmutableZoomState.create(1.0f, 4.0f, 1.0f, 0.0f));
    }

    /**
     * Sets the zoom parameter.
     */
    public void setZoom(float zoomRatio, float minZoomRatio, float maxZoomRatio, float linearZoom) {
        mZoomLiveData.postValue(ImmutableZoomState.create(
                zoomRatio, maxZoomRatio, minZoomRatio, linearZoom
        ));
    }

    /**
     * Sets the exposure compensation parameters.
     */
    public void setExposureState(int index, @NonNull Range<Integer> range,
            @NonNull Rational step, boolean isSupported) {
        mExposureState = new FakeExposureState(index, range, step, isSupported);
    }

    /**
     * Sets the torch state.
     */
    public void setTorch(int torchState) {
        mTorchState.postValue(torchState);
    }

    /**
     * Sets the return value for {@link #isFocusMeteringSupported(FocusMeteringAction)}.
     */
    public void setIsFocusMeteringSupported(boolean supported) {
        mIsFocusMeteringSupported = supported;
    }

    @Override
    public int getLensFacing() {
        return mLensFacing;
    }

    @NonNull
    @Override
    public String getCameraId() {
        return mCameraId;
    }

    @Override
    public int getSensorRotationDegrees(@RotationValue int relativeRotation) {
        int relativeRotationDegrees =
                CameraOrientationUtil.surfaceRotationToDegrees(relativeRotation);
        // Currently this assumes that a back-facing camera is always opposite to the screen.
        // This may not be the case for all devices, so in the future we may need to handle that
        // scenario.
        Integer lensFacing = getLensFacing();
        boolean isOppositeFacingScreen =
                lensFacing != null && (CameraSelector.LENS_FACING_BACK == getLensFacing());
        return CameraOrientationUtil.getRelativeImageRotation(
                relativeRotationDegrees,
                mSensorRotation,
                isOppositeFacingScreen);
    }

    @Override
    public int getSensorRotationDegrees() {
        return getSensorRotationDegrees(Surface.ROTATION_0);
    }

    @Override
    public boolean hasFlashUnit() {
        return true;
    }

    @NonNull
    @Override
    public LiveData<Integer> getTorchState() {
        return mTorchState;
    }

    @NonNull
    @Override
    public LiveData<ZoomState> getZoomState() {
        return mZoomLiveData;
    }

    @NonNull
    @Override
    public ExposureState getExposureState() {
        return mExposureState;
    }

    @NonNull
    @Override
    public LiveData<CameraState> getCameraState() {
        if (mCameraStateLiveData == null) {
            mCameraStateLiveData = new MutableLiveData<>(
                    CameraState.create(CameraState.Type.CLOSED));
        }
        return mCameraStateLiveData;
    }

    @NonNull
    @Override
    public String getImplementationType() {
        return mImplementationType;
    }

    @NonNull
    @Override
    public EncoderProfilesProvider getEncoderProfilesProvider() {
        return mEncoderProfilesProvider == null ? EncoderProfilesProvider.EMPTY :
                mEncoderProfilesProvider;
    }

    @NonNull
    @Override
    public Timebase getTimebase() {
        return mTimebase;
    }

    @NonNull
    @Override
    public List<Size> getSupportedResolutions(int format) {
        List<Size> resolutions = mSupportedResolutionMap.get(format);
        return resolutions != null ? resolutions : Collections.emptyList();
    }

    @Override
    public void addSessionCaptureCallback(@NonNull Executor executor,
            @NonNull CameraCaptureCallback callback) {
        throw new UnsupportedOperationException("Not Implemented");
    }

    @Override
    public void removeSessionCaptureCallback(@NonNull CameraCaptureCallback callback) {
        throw new UnsupportedOperationException("Not Implemented");
    }

    @NonNull
    @Override
    public Quirks getCameraQuirks() {
        return new Quirks(mCameraQuirks);
    }

<<<<<<< HEAD
=======
    @NonNull
    @Override
    public Set<Range<Integer>> getSupportedFrameRateRanges() {
        return FAKE_FPS_RANGES;
    }

>>>>>>> fdff00cc
    @Override
    public boolean isFocusMeteringSupported(@NonNull FocusMeteringAction action) {
        return mIsFocusMeteringSupported;
    }

    @Override
    public boolean isZslSupported() {
        return false;
    }

    @Override
    public boolean isPrivateReprocessingSupported() {
        return mIsPrivateReprocessingSupported;
    }

    @FloatRange(from = 0, fromInclusive = false)
    @Override
    public float getIntrinsicZoomRatio() {
        return mIntrinsicZoomRatio;
    }

    @Override
    public boolean isPreviewStabilizationSupported() {
        return false;
    }

    @Override
    public boolean isVideoStabilizationSupported() {
        return false;
    }

    /** Adds a quirk to the list of this camera's quirks. */
    @SuppressWarnings("unused")
    public void addCameraQuirk(@NonNull final Quirk quirk) {
        mCameraQuirks.add(quirk);
    }

    /**
     * Set the implementation type for testing
     */
    public void setImplementationType(@NonNull @ImplementationType String implementationType) {
        mImplementationType = implementationType;
    }

    /** Set the EncoderProfilesProvider for testing */
    public void setEncoderProfilesProvider(
            @NonNull EncoderProfilesProvider encoderProfilesProvider) {
        mEncoderProfilesProvider = Preconditions.checkNotNull(encoderProfilesProvider);
    }

    /** Set the timebase for testing */
    public void setTimebase(@NonNull Timebase timebase) {
        mTimebase = timebase;
    }

    /** Set the supported resolutions for testing */
    public void setSupportedResolutions(int format, @NonNull List<Size> resolutions) {
        mSupportedResolutionMap.put(format, resolutions);
    }

    /** Set the isPrivateReprocessingSupported flag for testing */
    public void setPrivateReprocessingSupported(boolean supported) {
        mIsPrivateReprocessingSupported = supported;
    }

    /** Adds a available view angle for testing. */
    public void setIntrinsicZoomRatio(float zoomRatio) {
        mIntrinsicZoomRatio = zoomRatio;
    }

    @RequiresApi(21) // TODO(b/200306659): Remove and replace with annotation on package-info.java
    static final class FakeExposureState implements ExposureState {
        private int mIndex = 0;
        private Range<Integer> mRange = new Range<>(0, 0);
        private Rational mStep = Rational.ZERO;
        private boolean mIsSupported = true;

        FakeExposureState() {
        }
        FakeExposureState(int index, Range<Integer> range,
                Rational step, boolean isSupported) {
            mIndex = index;
            mRange = range;
            mStep = step;
            mIsSupported = isSupported;
        }

        @Override
        public int getExposureCompensationIndex() {
            return mIndex;
        }

        @NonNull
        @Override
        public Range<Integer> getExposureCompensationRange() {
            return mRange;
        }

        @NonNull
        @Override
        public Rational getExposureCompensationStep() {
            return mStep;
        }

        @Override
        public boolean isExposureCompensationSupported() {
            return mIsSupported;
        }
    }
}<|MERGE_RESOLUTION|>--- conflicted
+++ resolved
@@ -16,6 +16,8 @@
 
 package androidx.camera.testing.fakes;
 
+import static androidx.camera.core.DynamicRange.SDR;
+
 import android.util.Range;
 import android.util.Rational;
 import android.util.Size;
@@ -26,6 +28,7 @@
 import androidx.annotation.RequiresApi;
 import androidx.camera.core.CameraSelector;
 import androidx.camera.core.CameraState;
+import androidx.camera.core.DynamicRange;
 import androidx.camera.core.ExposureState;
 import androidx.camera.core.FocusMeteringAction;
 import androidx.camera.core.TorchState;
@@ -44,10 +47,13 @@
 import androidx.lifecycle.MutableLiveData;
 
 import java.util.ArrayList;
+import java.util.Arrays;
 import java.util.Collections;
 import java.util.HashMap;
+import java.util.HashSet;
 import java.util.List;
 import java.util.Map;
+import java.util.Set;
 import java.util.concurrent.Executor;
 
 /**
@@ -57,8 +63,6 @@
  */
 @RequiresApi(21) // TODO(b/200306659): Remove and replace with annotation on package-info.java
 public final class FakeCameraInfoInternal implements CameraInfoInternal {
-<<<<<<< HEAD
-=======
     private static final Set<Range<Integer>> FAKE_FPS_RANGES = Collections.unmodifiableSet(
             new HashSet<>(Arrays.asList(
                     new Range<>(12, 30),
@@ -67,7 +71,6 @@
             )
     );
     private static final Set<DynamicRange> DEFAULT_DYNAMIC_RANGES = Collections.singleton(SDR);
->>>>>>> fdff00cc
     private final String mCameraId;
     private final int mSensorRotation;
     @CameraSelector.LensFacing
@@ -75,7 +78,10 @@
     private final MutableLiveData<Integer> mTorchState = new MutableLiveData<>(TorchState.OFF);
     private final MutableLiveData<ZoomState> mZoomLiveData;
     private final Map<Integer, List<Size>> mSupportedResolutionMap = new HashMap<>();
+    private final Map<Integer, List<Size>> mSupportedHighResolutionMap = new HashMap<>();
     private MutableLiveData<CameraState> mCameraStateLiveData;
+
+    private final Set<DynamicRange> mSupportedDynamicRanges = new HashSet<>(DEFAULT_DYNAMIC_RANGES);
     private String mImplementationType = IMPLEMENTATION_TYPE_FAKE;
 
     // Leave uninitialized to support camera-core:1.0.0 dependencies.
@@ -241,6 +247,19 @@
         return resolutions != null ? resolutions : Collections.emptyList();
     }
 
+    @NonNull
+    @Override
+    public List<Size> getSupportedHighResolutions(int format) {
+        List<Size> resolutions = mSupportedHighResolutionMap.get(format);
+        return resolutions != null ? resolutions : Collections.emptyList();
+    }
+
+    @NonNull
+    @Override
+    public Set<DynamicRange> getSupportedDynamicRanges() {
+        return mSupportedDynamicRanges;
+    }
+
     @Override
     public void addSessionCaptureCallback(@NonNull Executor executor,
             @NonNull CameraCaptureCallback callback) {
@@ -258,15 +277,12 @@
         return new Quirks(mCameraQuirks);
     }
 
-<<<<<<< HEAD
-=======
     @NonNull
     @Override
     public Set<Range<Integer>> getSupportedFrameRateRanges() {
         return FAKE_FPS_RANGES;
     }
 
->>>>>>> fdff00cc
     @Override
     public boolean isFocusMeteringSupported(@NonNull FocusMeteringAction action) {
         return mIsFocusMeteringSupported;
@@ -327,6 +343,11 @@
         mSupportedResolutionMap.put(format, resolutions);
     }
 
+    /** Set the supported high resolutions for testing */
+    public void setSupportedHighResolutions(int format, @NonNull List<Size> resolutions) {
+        mSupportedHighResolutionMap.put(format, resolutions);
+    }
+
     /** Set the isPrivateReprocessingSupported flag for testing */
     public void setPrivateReprocessingSupported(boolean supported) {
         mIsPrivateReprocessingSupported = supported;
@@ -335,6 +356,12 @@
     /** Adds a available view angle for testing. */
     public void setIntrinsicZoomRatio(float zoomRatio) {
         mIntrinsicZoomRatio = zoomRatio;
+    }
+
+    /** Set the supported dynamic ranges for testing */
+    public void setSupportedDynamicRanges(@NonNull Set<DynamicRange> dynamicRanges) {
+        mSupportedDynamicRanges.clear();
+        mSupportedDynamicRanges.addAll(dynamicRanges);
     }
 
     @RequiresApi(21) // TODO(b/200306659): Remove and replace with annotation on package-info.java
