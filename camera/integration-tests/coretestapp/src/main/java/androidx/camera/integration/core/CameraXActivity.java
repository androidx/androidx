--- conflicted
+++ resolved
@@ -24,8 +24,6 @@
 import static androidx.camera.core.ImageCapture.FLASH_MODE_AUTO;
 import static androidx.camera.core.ImageCapture.FLASH_MODE_OFF;
 import static androidx.camera.core.ImageCapture.FLASH_MODE_ON;
-<<<<<<< HEAD
-=======
 import static androidx.camera.core.ImageCapture.FLASH_MODE_SCREEN;
 import static androidx.camera.core.MirrorMode.MIRROR_MODE_ON_FRONT_ONLY;
 import static androidx.camera.testing.impl.FileUtil.canDeviceWriteToMediaStore;
@@ -34,7 +32,6 @@
 import static androidx.camera.testing.impl.FileUtil.generateVideoFileOutputOptions;
 import static androidx.camera.testing.impl.FileUtil.generateVideoMediaStoreOptions;
 import static androidx.camera.testing.impl.FileUtil.getAbsolutePathFromUri;
->>>>>>> fdff00cc
 import static androidx.camera.video.VideoRecordEvent.Finalize.ERROR_DURATION_LIMIT_REACHED;
 import static androidx.camera.video.VideoRecordEvent.Finalize.ERROR_FILE_SIZE_LIMIT_REACHED;
 import static androidx.camera.video.VideoRecordEvent.Finalize.ERROR_INSUFFICIENT_STORAGE;
@@ -1754,12 +1751,7 @@
                         .setDynamicRange(mDynamicRange)
                         .build();
             }
-<<<<<<< HEAD
-            VideoCapture<Recorder> videoCapture = VideoCapture.withOutput(builder.build());
-            useCases.add(videoCapture);
-=======
             useCases.add(mVideoCapture);
->>>>>>> fdff00cc
         }
         return useCases;
     }
