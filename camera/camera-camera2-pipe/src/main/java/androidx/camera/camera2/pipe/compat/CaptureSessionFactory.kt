/*
 * Copyright 2021 The Android Open Source Project
 *
 * Licensed under the Apache License, Version 2.0 (the "License");
 * you may not use this file except in compliance with the License.
 * You may obtain a copy of the License at
 *
 *      http://www.apache.org/licenses/LICENSE-2.0
 *
 * Unless required by applicable law or agreed to in writing, software
 * distributed under the License is distributed on an "AS IS" BASIS,
 * WITHOUT WARRANTIES OR CONDITIONS OF ANY KIND, either express or implied.
 * See the License for the specific language governing permissions and
 * limitations under the License.
 */

@file:RequiresApi(21) // TODO(b/200306659): Remove and replace with annotation on package-info.java

package androidx.camera.camera2.pipe.compat

import android.annotation.SuppressLint
import android.hardware.camera2.params.InputConfiguration
import android.os.Build
import android.view.Surface
import androidx.annotation.RequiresApi
import androidx.camera.camera2.pipe.CameraGraph
import androidx.camera.camera2.pipe.CameraId
import androidx.camera.camera2.pipe.StreamId
import androidx.camera.camera2.pipe.compat.OutputConfigurationWrapper.Companion.SURFACE_GROUP_ID_NONE
import androidx.camera.camera2.pipe.config.Camera2ControllerScope
import androidx.camera.camera2.pipe.core.Log
import androidx.camera.camera2.pipe.core.Threads
import androidx.camera.camera2.pipe.graph.StreamGraphImpl
import dagger.Module
import dagger.Provides
import javax.inject.Inject
import javax.inject.Provider

/** Creates a Camera2 CaptureSession from a CameraDevice */
internal interface CaptureSessionFactory {
    /**
     * Create a Camera2 CaptureSession using the given device, surfaces, and listener and return a
     * map of outputs that are not yet available.
     */
    fun create(
        cameraDevice: CameraDeviceWrapper,
        surfaces: Map<StreamId, Surface>,
        captureSessionState: CaptureSessionState
    ): Map<StreamId, OutputConfigurationWrapper>
}

@Module
internal object Camera2CaptureSessionsModule {
    @SuppressLint("ObsoleteSdkInt")
    @Camera2ControllerScope
    @Provides
    fun provideSessionFactory(
        androidLProvider: Provider<AndroidLSessionFactory>,
        androidMProvider: Provider<AndroidMSessionFactory>,
        androidMHighSpeedProvider: Provider<AndroidMHighSpeedSessionFactory>,
        androidNProvider: Provider<AndroidNSessionFactory>,
        androidPProvider: Provider<AndroidPSessionFactory>,
        androidExtensionProvider: Provider<AndroidExtensionSessionFactory>,
        graphConfig: CameraGraph.Config
    ): CaptureSessionFactory {
        if (graphConfig.sessionMode == CameraGraph.OperatingMode.EXTENSION) {
            check(Build.VERSION.SDK_INT >= Build.VERSION_CODES.S) {
                "Cannot use Extension sessions below Android S"
            }
            return androidExtensionProvider.get()
        }

        if (Build.VERSION.SDK_INT >= Build.VERSION_CODES.P) {
            return androidPProvider.get()
        }

        if (graphConfig.sessionMode == CameraGraph.OperatingMode.HIGH_SPEED) {
            check(Build.VERSION.SDK_INT >= Build.VERSION_CODES.M) {
                "Cannot use HighSpeed sessions below Android M"
            }
            return androidMHighSpeedProvider.get()
        }

        if (Build.VERSION.SDK_INT >= Build.VERSION_CODES.N) {
            return androidNProvider.get()
        }

        if (Build.VERSION.SDK_INT >= Build.VERSION_CODES.M) {
            return androidMProvider.get()
        }

        check(Build.VERSION.SDK_INT >= Build.VERSION_CODES.LOLLIPOP) {
            "CameraPipe is not supported below Android L"
        }
        check(graphConfig.input == null) { "Reprocessing is not supported on Android L" }

        return androidLProvider.get()
    }
}

internal class AndroidLSessionFactory @Inject constructor(private val threads: Threads) :
    CaptureSessionFactory {
    override fun create(
        cameraDevice: CameraDeviceWrapper,
        surfaces: Map<StreamId, Surface>,
        captureSessionState: CaptureSessionState
    ): Map<StreamId, OutputConfigurationWrapper> {
<<<<<<< HEAD
        try {
            cameraDevice.createCaptureSession(
                surfaces.map { it.value }, captureSessionState, threads.camera2Handler
=======
        if (!cameraDevice.createCaptureSession(
                surfaces.map { it.value }, captureSessionState
>>>>>>> fdff00cc
            )
        } catch (e: Throwable) {
            Log.warn {
                "Failed to create capture session from $cameraDevice for $captureSessionState!"
            }
            captureSessionState.onSessionFinalized()
        }
        return emptyMap()
    }
}

@RequiresApi(Build.VERSION_CODES.M)
internal class AndroidMSessionFactory
@Inject
constructor(private val threads: Threads, private val graphConfig: CameraGraph.Config) :
    CaptureSessionFactory {
    override fun create(
        cameraDevice: CameraDeviceWrapper,
        surfaces: Map<StreamId, Surface>,
        captureSessionState: CaptureSessionState
    ): Map<StreamId, OutputConfigurationWrapper> {
        if (graphConfig.input != null) {
<<<<<<< HEAD
            try {
                val outputConfig = graphConfig.input.stream.outputs.single()
                cameraDevice.createReprocessableCaptureSession(
=======
            val outputConfig = graphConfig.input.single().stream.outputs.single()
            if (!cameraDevice.createReprocessableCaptureSession(
>>>>>>> fdff00cc
                    InputConfiguration(
                        outputConfig.size.width,
                        outputConfig.size.height,
                        outputConfig.format.value
                    ),
                    surfaces.map { it.value },
                    captureSessionState
                )
            } catch (e: Throwable) {
                Log.warn {
                    "Failed to create reprocessable captures session from $cameraDevice for" +
                        " $captureSessionState!"
                }
                captureSessionState.disconnect()
            }
        } else {
<<<<<<< HEAD
            try {
                cameraDevice.createCaptureSession(
                    surfaces.map { it.value }, captureSessionState, threads.camera2Handler
=======
            if (!cameraDevice.createCaptureSession(
                    surfaces.map { it.value }, captureSessionState
>>>>>>> fdff00cc
                )
            } catch (e: Throwable) {
                Log.warn {
                    "Failed to create captures session from $cameraDevice for $captureSessionState!"
                }
                captureSessionState.onSessionFinalized()
            }
        }
        return emptyMap()
    }
}

@RequiresApi(Build.VERSION_CODES.M)
internal class AndroidMHighSpeedSessionFactory @Inject constructor(private val threads: Threads) :
    CaptureSessionFactory {
    override fun create(
        cameraDevice: CameraDeviceWrapper,
        surfaces: Map<StreamId, Surface>,
        captureSessionState: CaptureSessionState
    ): Map<StreamId, OutputConfigurationWrapper> {
<<<<<<< HEAD
        try {
            cameraDevice.createConstrainedHighSpeedCaptureSession(
                surfaces.map { it.value }, captureSessionState, threads.camera2Handler
=======
        if (!cameraDevice.createConstrainedHighSpeedCaptureSession(
                surfaces.map { it.value }, captureSessionState
>>>>>>> fdff00cc
            )
        } catch (e: Throwable) {
            Log.warn {
                "Failed to create ConstrainedHighSpeedCaptureSession " +
                    "from $cameraDevice for $captureSessionState!"
            }
            captureSessionState.disconnect()
        }
        return emptyMap()
    }
}

@RequiresApi(Build.VERSION_CODES.N)
internal class AndroidNSessionFactory
@Inject
constructor(
    private val threads: Threads,
    private val streamGraph: StreamGraphImpl,
    private val graphConfig: CameraGraph.Config,
    private val camera2MetadataProvider: Camera2MetadataProvider
) : CaptureSessionFactory {
    override fun create(
        cameraDevice: CameraDeviceWrapper,
        surfaces: Map<StreamId, Surface>,
        captureSessionState: CaptureSessionState
    ): Map<StreamId, OutputConfigurationWrapper> {
        val outputs = buildOutputConfigurations(
            graphConfig,
            streamGraph,
            surfaces,
            camera2MetadataProvider,
            cameraDevice.cameraId
        )
        if (outputs.all.isEmpty()) {
            Log.warn { "Failed to create OutputConfigurations for $graphConfig" }
            captureSessionState.onSessionFinalized()
            return emptyMap()
        }

<<<<<<< HEAD
        try {
            if (graphConfig.input == null) {
                cameraDevice.createCaptureSessionByOutputConfigurations(
                    outputs.all, captureSessionState, threads.camera2Handler
                )
            } else {
                val outputConfig = graphConfig.input.stream.outputs.single()
                cameraDevice.createReprocessableCaptureSessionByConfigurations(
                    InputConfigData(
                        outputConfig.size.width,
                        outputConfig.size.height,
                        outputConfig.format.value
                    ),
                    outputs.all,
                    captureSessionState,
                    threads.camera2Handler
                )
            }
        } catch (e: Throwable) {
=======
        val result = if (graphConfig.input == null) {
            cameraDevice.createCaptureSessionByOutputConfigurations(
                outputs.all, captureSessionState
            )
        } else {
            val outputConfig = graphConfig.input.single().stream.outputs.single()
            cameraDevice.createReprocessableCaptureSessionByConfigurations(
                InputConfigData(
                    outputConfig.size.width,
                    outputConfig.size.height,
                    outputConfig.format.value
                ),
                outputs.all,
                captureSessionState
            )
        }
        if (!result) {
>>>>>>> fdff00cc
            Log.warn {
                "Failed to create capture session from $cameraDevice for $captureSessionState!"
            }
            captureSessionState.onSessionFinalized()
        }
        return emptyMap()
    }
}

@RequiresApi(Build.VERSION_CODES.P)
internal class AndroidPSessionFactory
@Inject
constructor(
    private val threads: Threads,
    private val graphConfig: CameraGraph.Config,
    private val streamGraph: StreamGraphImpl,
    private val camera2MetadataProvider: Camera2MetadataProvider
) : CaptureSessionFactory {
    override fun create(
        cameraDevice: CameraDeviceWrapper,
        surfaces: Map<StreamId, Surface>,
        captureSessionState: CaptureSessionState
    ): Map<StreamId, OutputConfigurationWrapper> {

        val operatingMode =
            when (graphConfig.sessionMode) {
                CameraGraph.OperatingMode.NORMAL -> SessionConfigData.SESSION_TYPE_REGULAR
                CameraGraph.OperatingMode.HIGH_SPEED -> SessionConfigData.SESSION_TYPE_HIGH_SPEED
                else -> throw IllegalArgumentException(
                    "Unsupported session mode: ${graphConfig.sessionMode}"
                )
            }

        val outputs = buildOutputConfigurations(
            graphConfig,
            streamGraph,
            surfaces,
            camera2MetadataProvider,
            cameraDevice.cameraId
        )
        if (outputs.all.isEmpty()) {
            Log.warn { "Failed to create OutputConfigurations for $graphConfig" }
            captureSessionState.onSessionFinalized()
            return emptyMap()
        }

        val inputs = graphConfig.input?.map { inputConfig ->
            val outputConfig = inputConfig.stream.outputs.single()
            InputConfigData(
                outputConfig.size.width,
                outputConfig.size.height,
                outputConfig.format.value
            )
        }

        inputs?.let {
            check(it.all { input -> input.format == inputs[0].format }) {
                "All InputStream.Config objects must have the same format for multi resolution"
            }
        }

        val sessionConfig =
            SessionConfigData(
                operatingMode,
                inputs,
                outputs.all,
                threads.camera2Executor,
                captureSessionState,
                graphConfig.sessionTemplate.value,
                graphConfig.sessionParameters
            )

        try {
            cameraDevice.createCaptureSession(sessionConfig)
        } catch (e: Throwable) {
            Log.warn {
                "Failed to create capture session from $cameraDevice for $captureSessionState!"
            }
            captureSessionState.onSessionFinalized()
        }
        return outputs.deferred
    }
}

@RequiresApi(Build.VERSION_CODES.N)
internal fun buildOutputConfigurations(
    graphConfig: CameraGraph.Config,
    streamGraph: StreamGraphImpl,
    surfaces: Map<StreamId, Surface>,
    camera2MetadataProvider: Camera2MetadataProvider,
    cameraId: CameraId
): OutputConfigurations {
    val allOutputs = arrayListOf<OutputConfigurationWrapper>()
    val deferredOutputs = mutableMapOf<StreamId, OutputConfigurationWrapper>()

    for (outputConfig in streamGraph.outputConfigs) {
        val outputSurfaces = outputConfig.streams.mapNotNull { surfaces[it.id] }

        val externalConfig = outputConfig.externalOutputConfig
        if (externalConfig != null) {
            check(outputSurfaces.size == outputConfig.streams.size) {
                val missingStreams = outputConfig.streams.filter { !surfaces.contains(it.id) }
                "Surfaces are not yet available for $outputConfig!" +
                    " Missing surfaces for $missingStreams!"
            }
            allOutputs.add(
                AndroidOutputConfiguration(
                    externalConfig,
                    surfaceSharing = false, // No way to read this value.
                    maxSharedSurfaceCount = 1, // Hardcoded
                    physicalCameraId = null, // No way to read this value.
                )
            )
            continue
        }

        if (outputConfig.deferrable && outputSurfaces.size != outputConfig.streams.size) {
            val output = AndroidOutputConfiguration.create(
                null,
                size = outputConfig.size,
                outputType = outputConfig.deferredOutputType!!,
                mirrorMode = outputConfig.mirrorMode,
                timestampBase = outputConfig.timestampBase,
                dynamicRangeProfile = outputConfig.dynamicRangeProfile,
                streamUseCase = outputConfig.streamUseCase,
                surfaceSharing = outputConfig.surfaceSharing,
                surfaceGroupId = outputConfig.groupNumber ?: SURFACE_GROUP_ID_NONE,
                physicalCameraId = if (outputConfig.camera != graphConfig.camera) {
                    outputConfig.camera
                } else {
                    null
                },
                cameraId = cameraId,
                camera2MetadataProvider = camera2MetadataProvider
            )
            if (output == null) {
                Log.warn { "Failed to create AndroidOutputConfiguration for $outputConfig" }
                continue
            }
            allOutputs.add(output)
            for (outputSurface in outputConfig.streamBuilder) {
                deferredOutputs[outputSurface.id] = output
            }
            continue
        }

        // Default case: We have the surface(s)
        check(outputSurfaces.size == outputConfig.streams.size) {
            val missingStreams = outputConfig.streams.filter { !surfaces.contains(it.id) }
            "Surfaces are not yet available for $outputConfig!" +
                " Missing surfaces for $missingStreams!"
        }
        val output = AndroidOutputConfiguration.create(
            outputSurfaces.first(),
            mirrorMode = outputConfig.mirrorMode,
            timestampBase = outputConfig.timestampBase,
            dynamicRangeProfile = outputConfig.dynamicRangeProfile,
            streamUseCase = outputConfig.streamUseCase,
            size = outputConfig.size,
            surfaceSharing = outputConfig.surfaceSharing,
            surfaceGroupId = outputConfig.groupNumber ?: SURFACE_GROUP_ID_NONE,
            physicalCameraId = if (outputConfig.camera != graphConfig.camera) {
                outputConfig.camera
            } else {
                null
            },
            cameraId = cameraId,
            camera2MetadataProvider = camera2MetadataProvider
        )
        if (output == null) {
            Log.warn { "Failed to create AndroidOutputConfiguration for $outputConfig" }
            continue
        }
        for (surface in outputSurfaces.drop(1)) {
            output.addSurface(surface)
        }
        allOutputs.add(output)
    }

    return OutputConfigurations(allOutputs, deferredOutputs)
}

@RequiresApi(Build.VERSION_CODES.S)
internal class AndroidExtensionSessionFactory
@Inject
constructor(
    private val threads: Threads,
    private val graphConfig: CameraGraph.Config,
    private val streamGraph: StreamGraphImpl,
    private val camera2MetadataProvider: Camera2MetadataProvider
) : CaptureSessionFactory {
    override fun create(
        cameraDevice: CameraDeviceWrapper,
        surfaces: Map<StreamId, Surface>,
        captureSessionState: CaptureSessionState,
    ): Map<StreamId, OutputConfigurationWrapper> {
        val operatingMode =
            when (graphConfig.sessionMode) {
                CameraGraph.OperatingMode.EXTENSION -> SessionConfigData.SESSION_TYPE_EXTENSION
                else -> throw IllegalArgumentException(
                    "Unsupported session mode: ${graphConfig.sessionMode} for Extension CameraGraph"
                )
            }

        val extensionMode = checkNotNull(
            graphConfig.sessionParameters
                [CameraPipeKeys.camera2ExtensionMode] as? Int
        ) {
            "The CameraPipeKeys.camera2ExtensionMode must be set in the sessionParameters of the " +
                "CameraGraph.Config when creating an Extension CameraGraph."
        }

        val cameraMetadata = camera2MetadataProvider.awaitCameraMetadata(cameraDevice.cameraId)

        val supportedExtensions = cameraMetadata.supportedExtensions

        check(extensionMode in supportedExtensions) {
            "$cameraDevice does not support extension mode $extensionMode. Supported " +
                "extensions are ${supportedExtensions.stream()}"
        }

        val outputs = buildOutputConfigurations(
            graphConfig,
            streamGraph,
            surfaces,
            camera2MetadataProvider,
            cameraDevice.cameraId
        )
        if (outputs.all.isEmpty()) {
            Log.warn { "Failed to create OutputConfigurations for $graphConfig" }
            captureSessionState.onSessionFinalized()
            return emptyMap()
        }

        check(graphConfig.input == null) { "Reprocessing is not supported for Extensions" }

        val extensionSessionState = ExtensionSessionState(captureSessionState)

        val sessionConfig =
            SessionConfigData(
                operatingMode,
                graphConfig.input,
                outputs.all,
                threads.camera2Executor,
                captureSessionState,
                graphConfig.sessionTemplate.value,
                graphConfig.sessionParameters,
                extensionMode,
                extensionSessionState
            )

        if (!cameraDevice.createExtensionSession(sessionConfig)) {
            Log.warn {
                "Failed to create ExtensionCaptureSession from $cameraDevice " +
                    "for $captureSessionState!"
            }
            captureSessionState.disconnect()
        }

        return emptyMap()
    }
}

internal data class OutputConfigurations(
    val all: List<OutputConfigurationWrapper>,
    val deferred: Map<StreamId, OutputConfigurationWrapper>
)<|MERGE_RESOLUTION|>--- conflicted
+++ resolved
@@ -105,16 +105,10 @@
         surfaces: Map<StreamId, Surface>,
         captureSessionState: CaptureSessionState
     ): Map<StreamId, OutputConfigurationWrapper> {
-<<<<<<< HEAD
-        try {
-            cameraDevice.createCaptureSession(
-                surfaces.map { it.value }, captureSessionState, threads.camera2Handler
-=======
         if (!cameraDevice.createCaptureSession(
                 surfaces.map { it.value }, captureSessionState
->>>>>>> fdff00cc
-            )
-        } catch (e: Throwable) {
+            )
+        ) {
             Log.warn {
                 "Failed to create capture session from $cameraDevice for $captureSessionState!"
             }
@@ -135,14 +129,8 @@
         captureSessionState: CaptureSessionState
     ): Map<StreamId, OutputConfigurationWrapper> {
         if (graphConfig.input != null) {
-<<<<<<< HEAD
-            try {
-                val outputConfig = graphConfig.input.stream.outputs.single()
-                cameraDevice.createReprocessableCaptureSession(
-=======
             val outputConfig = graphConfig.input.single().stream.outputs.single()
             if (!cameraDevice.createReprocessableCaptureSession(
->>>>>>> fdff00cc
                     InputConfiguration(
                         outputConfig.size.width,
                         outputConfig.size.height,
@@ -151,7 +139,7 @@
                     surfaces.map { it.value },
                     captureSessionState
                 )
-            } catch (e: Throwable) {
+            ) {
                 Log.warn {
                     "Failed to create reprocessable captures session from $cameraDevice for" +
                         " $captureSessionState!"
@@ -159,16 +147,10 @@
                 captureSessionState.disconnect()
             }
         } else {
-<<<<<<< HEAD
-            try {
-                cameraDevice.createCaptureSession(
-                    surfaces.map { it.value }, captureSessionState, threads.camera2Handler
-=======
             if (!cameraDevice.createCaptureSession(
                     surfaces.map { it.value }, captureSessionState
->>>>>>> fdff00cc
                 )
-            } catch (e: Throwable) {
+            ) {
                 Log.warn {
                     "Failed to create captures session from $cameraDevice for $captureSessionState!"
                 }
@@ -187,16 +169,10 @@
         surfaces: Map<StreamId, Surface>,
         captureSessionState: CaptureSessionState
     ): Map<StreamId, OutputConfigurationWrapper> {
-<<<<<<< HEAD
-        try {
-            cameraDevice.createConstrainedHighSpeedCaptureSession(
-                surfaces.map { it.value }, captureSessionState, threads.camera2Handler
-=======
         if (!cameraDevice.createConstrainedHighSpeedCaptureSession(
                 surfaces.map { it.value }, captureSessionState
->>>>>>> fdff00cc
-            )
-        } catch (e: Throwable) {
+            )
+        ) {
             Log.warn {
                 "Failed to create ConstrainedHighSpeedCaptureSession " +
                     "from $cameraDevice for $captureSessionState!"
@@ -234,27 +210,6 @@
             return emptyMap()
         }
 
-<<<<<<< HEAD
-        try {
-            if (graphConfig.input == null) {
-                cameraDevice.createCaptureSessionByOutputConfigurations(
-                    outputs.all, captureSessionState, threads.camera2Handler
-                )
-            } else {
-                val outputConfig = graphConfig.input.stream.outputs.single()
-                cameraDevice.createReprocessableCaptureSessionByConfigurations(
-                    InputConfigData(
-                        outputConfig.size.width,
-                        outputConfig.size.height,
-                        outputConfig.format.value
-                    ),
-                    outputs.all,
-                    captureSessionState,
-                    threads.camera2Handler
-                )
-            }
-        } catch (e: Throwable) {
-=======
         val result = if (graphConfig.input == null) {
             cameraDevice.createCaptureSessionByOutputConfigurations(
                 outputs.all, captureSessionState
@@ -272,7 +227,6 @@
             )
         }
         if (!result) {
->>>>>>> fdff00cc
             Log.warn {
                 "Failed to create capture session from $cameraDevice for $captureSessionState!"
             }
@@ -345,9 +299,7 @@
                 graphConfig.sessionParameters
             )
 
-        try {
-            cameraDevice.createCaptureSession(sessionConfig)
-        } catch (e: Throwable) {
+        if (!cameraDevice.createCaptureSession(sessionConfig)) {
             Log.warn {
                 "Failed to create capture session from $cameraDevice for $captureSessionState!"
             }
