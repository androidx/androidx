--- conflicted
+++ resolved
@@ -22,6 +22,7 @@
 import android.hardware.camera2.CaptureRequest
 import android.util.ArrayMap
 import android.view.Surface
+import androidx.annotation.GuardedBy
 import androidx.annotation.RequiresApi
 import androidx.camera.camera2.pipe.CameraGraph
 import androidx.camera.camera2.pipe.CaptureSequence
@@ -34,6 +35,7 @@
 import androidx.camera.camera2.pipe.RequestTemplate
 import androidx.camera.camera2.pipe.StreamGraph
 import androidx.camera.camera2.pipe.StreamId
+import androidx.camera.camera2.pipe.core.Debug
 import androidx.camera.camera2.pipe.core.Log
 import androidx.camera.camera2.pipe.core.Threading.runBlockingWithTimeout
 import androidx.camera.camera2.pipe.core.Threads
@@ -55,7 +57,8 @@
 constructor(
     private val threads: Threads,
     private val graphConfig: CameraGraph.Config,
-    private val streamGraph: StreamGraphImpl
+    private val streamGraph: StreamGraphImpl,
+    private val quirks: Camera2Quirks,
 ) : Camera2CaptureSequenceProcessorFactory {
     @Suppress("UNCHECKED_CAST")
     override fun create(
@@ -63,7 +66,12 @@
         surfaceMap: Map<StreamId, Surface>
     ): CaptureSequenceProcessor<*, CaptureSequence<Any>> {
         return Camera2CaptureSequenceProcessor(
-            session, threads, graphConfig.defaultTemplate, surfaceMap, streamGraph
+            session,
+            threads,
+            graphConfig.defaultTemplate,
+            surfaceMap,
+            streamGraph,
+            quirks.shouldWaitForRepeatingRequest(graphConfig)
         )
             as CaptureSequenceProcessor<Any, CaptureSequence<Any>>
     }
@@ -86,9 +94,18 @@
     private val threads: Threads,
     private val template: RequestTemplate,
     private val surfaceMap: Map<StreamId, Surface>,
-    private val streamGraph: StreamGraph
+    private val streamGraph: StreamGraph,
+    private val shouldWaitForRepeatingRequest: Boolean = false,
 ) : CaptureSequenceProcessor<CaptureRequest, Camera2CaptureSequence> {
     private val debugId = captureSequenceProcessorDebugIds.incrementAndGet()
+    private val lock = Any()
+
+    @GuardedBy("lock")
+    private var closed = false
+
+    @GuardedBy("lock")
+    private var lastSingleRepeatingRequestSequence: Camera2CaptureSequence? = null
+
     override fun build(
         isRepeating: Boolean,
         requests: List<Request>,
@@ -124,10 +141,8 @@
             // null
             // if the CameraDevice has been closed or disconnected. If this fails, indicate that the
             // request was not submitted.
-            val requestBuilder: CaptureRequest.Builder
-            try {
-                requestBuilder = session.device.createCaptureRequest(requestTemplate)
-            } catch (exception: ObjectUnavailableException) {
+            val requestBuilder = session.device.createCaptureRequest(requestTemplate)
+            if (requestBuilder == null) {
                 Log.info { "  Failed to create a CaptureRequest.Builder from $requestTemplate!" }
                 return null
             }
@@ -244,23 +259,21 @@
         )
     }
 
-    override fun submit(captureSequence: Camera2CaptureSequence): Int {
+    override fun submit(captureSequence: Camera2CaptureSequence): Int? = synchronized(lock) {
+        if (closed) {
+            Log.warn { "Capture sequence processor closed. $captureSequence won't be submitted" }
+            return null
+        }
         val captureCallback = captureSequence as CameraCaptureSession.CaptureCallback
         // TODO: Update these calls to use executors on newer versions of the OS
         return if (captureSequence.captureRequestList.size == 1 &&
             session !is CameraConstrainedHighSpeedCaptureSessionWrapper
         ) {
             if (captureSequence.repeating) {
-<<<<<<< HEAD
-                session.setRepeatingRequest(
-                    captureSequence.captureRequestList[0], captureCallback, threads.camera2Handler
-                )
-=======
                 if (shouldWaitForRepeatingRequest) {
                     lastSingleRepeatingRequestSequence = captureSequence
                 }
                 session.setRepeatingRequest(captureSequence.captureRequestList[0], captureCallback)
->>>>>>> fdff00cc
             } else {
                 session.capture(captureSequence.captureRequestList[0], captureSequence)
             }
@@ -273,13 +286,6 @@
         }
     }
 
-<<<<<<< HEAD
-    override fun abortCaptures() {
-        session.abortCaptures()
-    }
-
-    override fun stopRepeating() {
-=======
     override fun abortCaptures(): Unit = synchronized(lock) {
         Log.debug { "$this#abortCaptures" }
         session.abortCaptures()
@@ -287,14 +293,11 @@
 
     override fun stopRepeating(): Unit = synchronized(lock) {
         Log.debug { "$this#stopRepeating" }
->>>>>>> fdff00cc
         session.stopRepeating()
     }
 
-    override fun close() {
+    override fun close() = synchronized(lock) {
         // Close should not shut down
-<<<<<<< HEAD
-=======
         Debug.trace("$this#close") {
             if (shouldWaitForRepeatingRequest) {
                 lastSingleRepeatingRequestSequence?.let {
@@ -313,7 +316,6 @@
             }
             closed = true
         }
->>>>>>> fdff00cc
     }
 
     override fun toString(): String {
