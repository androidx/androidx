--- conflicted
+++ resolved
@@ -16,11 +16,13 @@
 
 package androidx.camera.extensions.impl.advanced;
 
-import android.annotation.SuppressLint;
 import android.hardware.camera2.params.OutputConfiguration;
 import android.util.Size;
 import android.view.Surface;
 
+import androidx.annotation.NonNull;
+import androidx.annotation.Nullable;
+
 import java.util.ArrayList;
 import java.util.List;
 import java.util.concurrent.atomic.AtomicInteger;
@@ -28,7 +30,6 @@
 /**
  * A builder implementation to help OEM build the {@link Camera2OutputConfigImpl} instance.
  */
-@SuppressLint("UnknownNullness")
 public class Camera2OutputConfigImplBuilder {
     static AtomicInteger sLastId = new AtomicInteger(0);
     private OutputConfigImplImpl mOutputConfig;
@@ -37,7 +38,7 @@
     private String mPhysicalCameraId;
     private List<Camera2OutputConfigImpl> mSurfaceSharingConfigs;
 
-    private Camera2OutputConfigImplBuilder(OutputConfigImplImpl outputConfig) {
+    private Camera2OutputConfigImplBuilder(@NonNull OutputConfigImplImpl outputConfig) {
         mOutputConfig = outputConfig;
     }
 
@@ -49,8 +50,9 @@
      * Creates a {@link Camera2OutputConfigImpl} that represents a {@link android.media.ImageReader}
      * with the given parameters.
      */
+    @NonNull
     public static Camera2OutputConfigImplBuilder newImageReaderConfig(
-            Size size, int imageFormat, int maxImages) {
+            @NonNull Size size, int imageFormat, int maxImages) {
         return new Camera2OutputConfigImplBuilder(
             new ImageReaderOutputConfigImplImpl(size, imageFormat, maxImages));
     }
@@ -59,6 +61,7 @@
      * Creates a {@link Camera2OutputConfigImpl} that represents a MultiResolutionImageReader with
      * the given parameters.
      */
+    @NonNull
     public static Camera2OutputConfigImplBuilder newMultiResolutionImageReaderConfig(
             int imageFormat, int maxImages) {
         return new Camera2OutputConfigImplBuilder(
@@ -68,15 +71,17 @@
     /**
      * Creates a {@link Camera2OutputConfigImpl} that contains the Surface directly.
      */
-    public static Camera2OutputConfigImplBuilder newSurfaceConfig(Surface surface) {
+    @NonNull
+    public static Camera2OutputConfigImplBuilder newSurfaceConfig(@NonNull Surface surface) {
         return new Camera2OutputConfigImplBuilder(new SurfaceOutputConfigImplImpl(surface));
     }
 
     /**
      * Adds a {@link Camera2SessionConfigImpl} to be shared with current config.
      */
+    @NonNull
     public Camera2OutputConfigImplBuilder addSurfaceSharingOutputConfig(
-            Camera2OutputConfigImpl camera2OutputConfig) {
+            @NonNull Camera2OutputConfigImpl camera2OutputConfig) {
         if (mSurfaceSharingConfigs == null) {
             mSurfaceSharingConfigs = new ArrayList<>();
         }
@@ -88,7 +93,8 @@
     /**
      * Sets a physical camera id.
      */
-    public Camera2OutputConfigImplBuilder setPhysicalCameraId(String physicalCameraId) {
+    @NonNull
+    public Camera2OutputConfigImplBuilder setPhysicalCameraId(@Nullable String physicalCameraId) {
         mPhysicalCameraId = physicalCameraId;
         return this;
     }
@@ -96,6 +102,7 @@
     /**
      * Sets surface group id.
      */
+    @NonNull
     public Camera2OutputConfigImplBuilder setSurfaceGroupId(int surfaceGroupId) {
         mSurfaceGroupId = surfaceGroupId;
         return this;
@@ -104,6 +111,7 @@
     /**
      * Sets Output Config id (Optional: Atomic Integer will be used if this function is not called)
      */
+    @NonNull
     public Camera2OutputConfigImplBuilder setOutputConfigId(int outputConfigId) {
         mOutputConfigId = outputConfigId;
         return this;
@@ -112,6 +120,7 @@
     /**
      * Build a {@link Camera2OutputConfigImpl} instance.
      */
+    @NonNull
     public Camera2OutputConfigImpl build() {
         // Sets an output config id otherwise an output config id will be generated
         if (mOutputConfigId == -1) {
@@ -149,11 +158,13 @@
         }
 
         @Override
+        @Nullable
         public String getPhysicalCameraId() {
             return mPhysicalCameraId;
         }
 
         @Override
+        @Nullable
         public List<Camera2OutputConfigImpl> getSurfaceSharingOutputConfigs() {
             return mSurfaceSharingConfigs;
         }
@@ -166,32 +177,29 @@
             mSurfaceGroup = surfaceGroup;
         }
 
-        public void setPhysicalCameraId(String physicalCameraId) {
+        public void setPhysicalCameraId(@Nullable String physicalCameraId) {
             mPhysicalCameraId = physicalCameraId;
         }
 
         public void setSurfaceSharingConfigs(
-<<<<<<< HEAD
-                List<Camera2OutputConfigImpl> surfaceSharingConfigs) {
-=======
                 @Nullable List<Camera2OutputConfigImpl> surfaceSharingConfigs) {
             if (surfaceSharingConfigs != null) {
                 surfaceSharingConfigs = new ArrayList<>(surfaceSharingConfigs);
             }
->>>>>>> fdff00cc
             mSurfaceSharingConfigs = surfaceSharingConfigs;
         }
     }
 
     private static class SurfaceOutputConfigImplImpl extends OutputConfigImplImpl
             implements SurfaceOutputConfigImpl {
-        private Surface mSurface;
-
-        SurfaceOutputConfigImplImpl(Surface surface) {
+        private final Surface mSurface;
+
+        SurfaceOutputConfigImplImpl(@NonNull Surface surface) {
             mSurface = surface;
         }
 
         @Override
+        @NonNull
         public Surface getSurface() {
             return mSurface;
         }
@@ -199,17 +207,18 @@
 
     private static class ImageReaderOutputConfigImplImpl extends OutputConfigImplImpl
             implements ImageReaderOutputConfigImpl {
-        private Size mSize;
-        private int mImageFormat;
-        private int mMaxImages;
-
-        ImageReaderOutputConfigImplImpl(Size size, int imageFormat, int maxImages) {
+        private final Size mSize;
+        private final int mImageFormat;
+        private final int mMaxImages;
+
+        ImageReaderOutputConfigImplImpl(@NonNull Size size, int imageFormat, int maxImages) {
             mSize = size;
             mImageFormat = imageFormat;
             mMaxImages = maxImages;
         }
 
         @Override
+        @NonNull
         public Size getSize() {
             return mSize;
         }
@@ -227,8 +236,8 @@
 
     private static class MultiResolutionImageReaderOutputConfigImplImpl extends OutputConfigImplImpl
             implements MultiResolutionImageReaderOutputConfigImpl {
-        private int mImageFormat;
-        private int mMaxImages;
+        private final int mImageFormat;
+        private final int mMaxImages;
 
         MultiResolutionImageReaderOutputConfigImplImpl(int imageFormat, int maxImages) {
             mImageFormat = imageFormat;
