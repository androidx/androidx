/*
 * Copyright 2021 The Android Open Source Project
 *
 * Licensed under the Apache License, Version 2.0 (the "License");
 * you may not use this file except in compliance with the License.
 * You may obtain a copy of the License at
 *
 *      http://www.apache.org/licenses/LICENSE-2.0
 *
 * Unless required by applicable law or agreed to in writing, software
 * distributed under the License is distributed on an "AS IS" BASIS,
 * WITHOUT WARRANTIES OR CONDITIONS OF ANY KIND, either express or implied.
 * See the License for the specific language governing permissions and
 * limitations under the License.
 */

package androidx.camera.extensions.impl.advanced;

import android.annotation.SuppressLint;
import android.content.Context;
import android.hardware.camera2.CameraCharacteristics;
import android.hardware.camera2.CaptureRequest;
import android.hardware.camera2.CaptureResult;
import android.view.Surface;

import java.util.Map;

/**
 * Interface for creating Camera2 CameraCaptureSessions with extension enabled based on
 * advanced vendor implementation.
 *
 * <p><pre>
 * The flow of a extension session is shown below:
 * (1) {@link #initSession}: CameraX prepares streams configuration for creating
 *     CameraCaptureSession. Output surfaces for Preview, ImageCapture and ImageAnalysis are passed
 *     in and vendor is responsible for outputting the results to these surfaces.
 *
 * (2) {@link #onCaptureSessionStart}: It is called after CameraCaptureSession is configured.
 *     A {@link RequestProcessorImpl} is passed for vendor to send repeating requests and
 *     single requests.
 *
 * (3) {@link #startRepeating}:  CameraX will call this method to start the repeating request
 *     after CameraCaptureSession is called. Vendor should start the repeating request by
 *     {@link RequestProcessorImpl}. Vendor can also update the repeating request if needed later.
 *
 * (4) {@link #setParameters(Map)}: The passed parameters will be attached to the repeating request
 *     and single requests but vendor can choose to apply some of them only.
 *
 * (5) {@link #startCapture(CaptureCallback)}: It is called when apps want to
 *     start a multi-frame image capture.  {@link CaptureCallback} will be called
 *     to report the status and the output image will be written to the capture output surface
 *     specified in {@link #initSession}.
 *
 * (5) {@link #onCaptureSessionEnd}: It is called right BEFORE CameraCaptureSession.close() is
 *     called.
 *
 * (6) {@link #deInitSession}: called when CameraCaptureSession is closed.
 * </pre>
 *
 * @since 1.2
 */
@SuppressLint("UnknownNullness")
public interface SessionProcessorImpl {
    /**
     * Initializes the session for the extension. This is where the OEMs allocate resources for
     * preparing a CameraCaptureSession. After initSession() is called, the camera ID,
     * cameraCharacteristics and context will not change until deInitSession() has been called.
     *
     * <p>CameraX specifies the output surface configurations for preview, image capture and image
     * analysis[optional]. And OEM returns a {@link Camera2SessionConfigImpl} which consists of a
     * list of {@link Camera2OutputConfigImpl} and session parameters. The
     * {@link Camera2SessionConfigImpl} will be used to configure the CameraCaptureSession.
     *
     * <p>OEM is responsible for outputting correct camera images output to these output surfaces.
     * OEM can have the following options to enable the output:
     * <pre>
     * (1) Add these output surfaces in CameraCaptureSession directly using
     * {@link Camera2OutputConfigImplBuilder#newSurfaceConfig(Surface)} }. Processing is done in
     * HAL.
     *
     * (2) Use surface sharing with other surface by calling
     * {@link Camera2OutputConfigImplBuilder#addSurfaceSharingOutputConfig(Camera2OutputConfigImpl)}
     * to add the output surface to the other {@link Camera2OutputConfigImpl}.
     *
     * (3) Process output from other surfaces (RAW, YUV..) and write the result to the output
     * surface. The output surface won't be contained in the returned
     * {@link Camera2SessionConfigImpl}.
     * </pre>
     *
     * <p>{@link Camera2OutputConfigImplBuilder} and {@link Camera2SessionConfigImplBuilder}
     * implementations are provided in the stub for OEM to construct the
     * {@link Camera2OutputConfigImpl} and {@link Camera2SessionConfigImpl} instances.
     *
     * @param previewSurfaceConfig       output surface for preview, which may contain a
     *                                   <code>null</code> surface if the app doesn't specify the
     *                                   preview surface.
     * @param imageCaptureSurfaceConfig  output surface for still capture, which may contain a
     *                                   <code>null</code> surface if the app doesn't specify the
     *                                   still capture surface.
     * @param imageAnalysisSurfaceConfig an optional output config for image analysis
     *                                   (YUV_420_888).
     * @return a {@link Camera2SessionConfigImpl} consisting of a list of
     * {@link Camera2OutputConfigImpl} and session parameters which will decide the
     * {@link android.hardware.camera2.params.SessionConfiguration} for configuring the
     * CameraCaptureSession. Please note that the OutputConfiguration list may not be part of any
     * supported or mandatory stream combination BUT OEM must ensure this list will always
     * produce a valid camera capture session.
     */
    Camera2SessionConfigImpl initSession(
            String cameraId,
            Map<String, CameraCharacteristics> cameraCharacteristicsMap,
            Context context,
            OutputSurfaceImpl previewSurfaceConfig,
            OutputSurfaceImpl imageCaptureSurfaceConfig,
            OutputSurfaceImpl imageAnalysisSurfaceConfig);

    /**
     * Notify to de-initialize the extension. This callback will be invoked after
     * CameraCaptureSession is closed. After onDeInit() was called, it is expected that the
     * camera ID, cameraCharacteristics will no longer hold and tear down any resources allocated
     * for this extension. Aborts all pending captures.
     */
    void deInitSession();

    /**
     * CameraX / Camera2 would call these API’s to pass parameters from the app to the OEM. It’s
     * expected that the OEM would (eventually) update the repeating request if the keys are
     * supported. These parameters should be set by the OEM on all capture requests sent during
     * {@link #startRepeating(CaptureCallback)},
     * {@link #startCapture(CaptureCallback)} and {@link #startTrigger(Map, CaptureCallback)}.
     */
    void setParameters(Map<CaptureRequest.Key<?>, Object> parameters);

    /**
     * CameraX / Camera2 will call this interface in response to client requests involving
     * the output preview surface. Typical examples include requests that include AF/AE triggers.
     * Extensions can disregard any capture request keys that were not advertised in
     * {@link AdvancedExtenderImpl#getAvailableCaptureRequestKeys}. In addition to the
     * Key/value map in the {@code trigger} parameter, the capture request must also
     * include the parameters set in {@link #setParameters(Map)}.
     *
     * @param triggers Capture request key value map.
     * @param callback a callback to report the status.
     * @return the id of the capture sequence.
     *
     * @throws IllegalArgumentException If there are no valid settings that can be applied
     *
     * @since 1.3
     */
    int startTrigger(Map<CaptureRequest.Key<?>, Object> triggers, CaptureCallback callback);

    /**
     * This will be invoked once after the {@link android.hardware.camera2.CameraCaptureSession}
     * has been created. {@link RequestProcessorImpl} is passed for OEM to submit single
     * requests or set repeating requests. This ExtensionRequestProcessor will be valid to use
     * until onCaptureSessionEnd is called.
     */
    void onCaptureSessionStart(RequestProcessorImpl requestProcessor);

    /**
     * This will be invoked before the {@link android.hardware.camera2.CameraCaptureSession} is
     * closed. {@link RequestProcessorImpl} passed in onCaptureSessionStart will no longer
     * accept any requests after onCaptureSessionEnd() returns.
     */
    void onCaptureSessionEnd();

    /**
     * Starts the repeating request after CameraCaptureSession is called. Vendor should start the
     * repeating request by {@link RequestProcessorImpl}. Vendor can also update the
     * repeating request when needed later. The repeating request is expected to contain the
     * parameters set in {@link #setParameters(Map)}.
     *
     * @param callback a callback to report the status.
     * @return the id of the capture sequence.
     */
    int startRepeating(CaptureCallback callback);

    /**
     * Stop the repeating request. To prevent OEM from not calling stopRepeating, CameraX will
     * first stop the repeating request of current CameraCaptureSession and call this API to signal
     * OEM that the repeating request was stopped and going forward calling
     * {@link RequestProcessorImpl#setRepeating} will simply do nothing.
     */
    void stopRepeating();

    /**
     * Start a multi-frame capture.
     *
     * When the capture is completed, {@link CaptureCallback#onCaptureSequenceCompleted}
     * is called and {@code OnImageAvailableListener#onImageAvailable}
     * will also be called on the ImageReader that creates the image capture output surface. All
     * the capture requests are expected to contain the parameters set in
     * {@link #setParameters(Map)}.
     *
     * <p>Only one capture can perform at a time. Starting a capture when another capture is running
     * will cause onCaptureFailed to be called immediately.
     *
     * @param callback a callback to report the status.
     * @return the id of the capture sequence.
     */
    int startCapture(CaptureCallback callback);

    /**
     * Abort all capture tasks.
     */
    void abortCapture(int captureSequenceId);

    /**
     * Callback for notifying the status of {@link #startCapture(CaptureCallback)} and
     * {@link #startRepeating(CaptureCallback)}.
     */
    interface CaptureCallback {
        /**
         * This method is called when the camera device has started capturing the initial input
         * image.
         *
         * For a multi-frame capture, the method is called when the
         * CameraCaptureSession.CaptureCallback onCaptureStarted of first frame is called and its
         * timestamp is directly forwarded to timestamp parameter of
         * this method.
         *
         * @param captureSequenceId id of the current capture sequence
         * @param timestamp         the timestamp at start of capture for repeating
         *                          request or the timestamp at start of capture of the
         *                          first frame in a multi-frame capture, in nanoseconds.
         */
        void onCaptureStarted(int captureSequenceId, long timestamp);

        /**
         * This method is called when an image (or images in case of multi-frame
         * capture) is captured and device-specific extension processing is triggered.
         *
         * @param captureSequenceId id of the current capture sequence
         */
        void onCaptureProcessStarted(int captureSequenceId);

        /**
         * This method is called instead of
         * {@link #onCaptureProcessStarted} when the camera device failed
         * to produce the required input for the device-specific extension. The
         * cause could be a failed camera capture request, a failed
         * capture result or dropped camera frame.
         *
         * @param captureSequenceId id of the current capture sequence
         */
        void onCaptureFailed(int captureSequenceId);

        /**
         * This method is called independently of the others in the CaptureCallback, when a capture
         * sequence finishes.
         *
         * <p>In total, there will be at least one
         * {@link #onCaptureProcessStarted}/{@link #onCaptureFailed}
         * invocation before this callback is triggered. If the capture
         * sequence is aborted before any requests have begun processing,
         * {@link #onCaptureSequenceAborted} is invoked instead.</p>
         *
         * @param captureSequenceId id of the current capture sequence
         */
        void onCaptureSequenceCompleted(int captureSequenceId);

        /**
         * This method is called when a capture sequence aborts.
         *
         * @param captureSequenceId id of the current capture sequence
         */
        void onCaptureSequenceAborted(int captureSequenceId);

        /**
         * Capture result callback that needs to be called when the process capture results are
         * ready as part of frame post-processing.
         *
         * This callback will fire after {@link #onCaptureStarted}, {@link #onCaptureProcessStarted}
         * and before {@link #onCaptureSequenceCompleted}. The callback is not expected to fire
         * in case of capture failure  {@link #onCaptureFailed} or capture abort
         * {@link #onCaptureSequenceAborted}.
         *
         * @param timestamp            The timestamp at start of capture. The same timestamp value
         *                             passed to {@link #onCaptureStarted}.
         * @param captureSequenceId    the capture id of the request that generated the capture
         *                             results. This is the return value of either
         *                             {@link #startRepeating} or {@link #startCapture}.
         * @param result               Map containing the supported capture results. Do note
         *                             that if results 'android.jpeg.quality' and
         *                             'android.jpeg.orientation' are present in the process
         *                             capture input results, then the values must also be passed
         *                             as part of this callback. Both Camera2 and CameraX guarantee
         *                             that those two settings and results are always supported and
         *                             applied by the corresponding framework.
<<<<<<< HEAD
=======
         * @since 1.3
         */
        default void onCaptureCompleted(long timestamp, int captureSequenceId,
                @NonNull Map<CaptureResult.Key, Object> result) {}

        /**
         * Capture progress callback that needs to be called when the process capture is
         * ongoing and includes the estimated progress of the processing.
>>>>>>> fdff00cc
         *
         * @since 1.3
         */
<<<<<<< HEAD
        void onCaptureCompleted(long timestamp, int captureSequenceId,
                Map<CaptureResult.Key, Object> result);
=======
        default void onCaptureProcessProgressed(int progress) {}
>>>>>>> fdff00cc
    }
}<|MERGE_RESOLUTION|>--- conflicted
+++ resolved
@@ -16,12 +16,15 @@
 
 package androidx.camera.extensions.impl.advanced;
 
-import android.annotation.SuppressLint;
 import android.content.Context;
 import android.hardware.camera2.CameraCharacteristics;
 import android.hardware.camera2.CaptureRequest;
 import android.hardware.camera2.CaptureResult;
+import android.util.Pair;
 import android.view.Surface;
+
+import androidx.annotation.NonNull;
+import androidx.annotation.Nullable;
 
 import java.util.Map;
 
@@ -59,16 +62,66 @@
  *
  * @since 1.2
  */
-@SuppressLint("UnknownNullness")
 public interface SessionProcessorImpl {
     /**
      * Initializes the session for the extension. This is where the OEMs allocate resources for
      * preparing a CameraCaptureSession. After initSession() is called, the camera ID,
      * cameraCharacteristics and context will not change until deInitSession() has been called.
      *
-     * <p>CameraX specifies the output surface configurations for preview, image capture and image
-     * analysis[optional]. And OEM returns a {@link Camera2SessionConfigImpl} which consists of a
-     * list of {@link Camera2OutputConfigImpl} and session parameters. The
+     * <p>CameraX / Camera2 specifies the output surface configurations for preview using
+     * {@link OutputSurfaceConfigurationImpl#getPreviewOutputSurface}, image capture using
+     * {@link OutputSurfaceConfigurationImpl#getImageCaptureOutputSurface}, and image analysis
+     * [optional] using {@link OutputSurfaceConfigurationImpl#getImageAnalysisOutputSurface}.
+     * And OEM returns a {@link Camera2SessionConfigImpl} which consists of a list of
+     * {@link Camera2OutputConfigImpl} and session parameters. The {@link Camera2SessionConfigImpl}
+     * will be used to configure the CameraCaptureSession.
+     *
+     * <p>OEM is responsible for outputting correct camera images output to these output surfaces.
+     * OEM can have the following options to enable the output:
+     * <pre>
+     * (1) Add these output surfaces in CameraCaptureSession directly using
+     * {@link Camera2OutputConfigImplBuilder#newSurfaceConfig(Surface)} }. Processing is done in
+     * HAL.
+     *
+     * (2) Use surface sharing with other surface by calling
+     * {@link Camera2OutputConfigImplBuilder#addSurfaceSharingOutputConfig(Camera2OutputConfigImpl)}
+     * to add the output surface to the other {@link Camera2OutputConfigImpl}.
+     *
+     * (3) Process output from other surfaces (RAW, YUV..) and write the result to the output
+     * surface. The output surface won't be contained in the returned
+     * {@link Camera2SessionConfigImpl}.
+     * </pre>
+     *
+     * <p>{@link Camera2OutputConfigImplBuilder} and {@link Camera2SessionConfigImplBuilder}
+     * implementations are provided in the stub for OEM to construct the
+     * {@link Camera2OutputConfigImpl} and {@link Camera2SessionConfigImpl} instances.
+     *
+     * @param surfaceConfigs contains output surfaces for preview, image capture, and an
+     *                       optional output config for image analysis (YUV_420_888).
+     * @return a {@link Camera2SessionConfigImpl} consisting of a list of
+     * {@link Camera2OutputConfigImpl} and session parameters which will decide the
+     * {@link android.hardware.camera2.params.SessionConfiguration} for configuring the
+     * CameraCaptureSession. Please note that the OutputConfiguration list may not be part of any
+     * supported or mandatory stream combination BUT OEM must ensure this list will always
+     * produce a valid camera capture session.
+     *
+     * @since 1.4
+     */
+    @NonNull
+    Camera2SessionConfigImpl initSession(
+            @NonNull String cameraId,
+            @NonNull Map<String, CameraCharacteristics> cameraCharacteristicsMap,
+            @NonNull Context context,
+            @NonNull OutputSurfaceConfigurationImpl surfaceConfigs);
+
+    /**
+     * Initializes the session for the extension. This is where the OEMs allocate resources for
+     * preparing a CameraCaptureSession. After initSession() is called, the camera ID,
+     * cameraCharacteristics and context will not change until deInitSession() has been called.
+     *
+     * <p>CameraX / Camera 2 specifies the output surface configurations for preview, image capture
+     * and image analysis[optional]. And OEM returns a {@link Camera2SessionConfigImpl} which
+     * consists of a list of {@link Camera2OutputConfigImpl} and session parameters. The
      * {@link Camera2SessionConfigImpl} will be used to configure the CameraCaptureSession.
      *
      * <p>OEM is responsible for outputting correct camera images output to these output surfaces.
@@ -106,13 +159,14 @@
      * supported or mandatory stream combination BUT OEM must ensure this list will always
      * produce a valid camera capture session.
      */
+    @NonNull
     Camera2SessionConfigImpl initSession(
-            String cameraId,
-            Map<String, CameraCharacteristics> cameraCharacteristicsMap,
-            Context context,
-            OutputSurfaceImpl previewSurfaceConfig,
-            OutputSurfaceImpl imageCaptureSurfaceConfig,
-            OutputSurfaceImpl imageAnalysisSurfaceConfig);
+            @NonNull String cameraId,
+            @NonNull Map<String, CameraCharacteristics> cameraCharacteristicsMap,
+            @NonNull Context context,
+            @NonNull OutputSurfaceImpl previewSurfaceConfig,
+            @NonNull OutputSurfaceImpl imageCaptureSurfaceConfig,
+            @Nullable OutputSurfaceImpl imageAnalysisSurfaceConfig);
 
     /**
      * Notify to de-initialize the extension. This callback will be invoked after
@@ -129,7 +183,7 @@
      * {@link #startRepeating(CaptureCallback)},
      * {@link #startCapture(CaptureCallback)} and {@link #startTrigger(Map, CaptureCallback)}.
      */
-    void setParameters(Map<CaptureRequest.Key<?>, Object> parameters);
+    void setParameters(@NonNull Map<CaptureRequest.Key<?>, Object> parameters);
 
     /**
      * CameraX / Camera2 will call this interface in response to client requests involving
@@ -147,7 +201,8 @@
      *
      * @since 1.3
      */
-    int startTrigger(Map<CaptureRequest.Key<?>, Object> triggers, CaptureCallback callback);
+    int startTrigger(@NonNull Map<CaptureRequest.Key<?>, Object> triggers,
+            @NonNull CaptureCallback callback);
 
     /**
      * This will be invoked once after the {@link android.hardware.camera2.CameraCaptureSession}
@@ -155,7 +210,7 @@
      * requests or set repeating requests. This ExtensionRequestProcessor will be valid to use
      * until onCaptureSessionEnd is called.
      */
-    void onCaptureSessionStart(RequestProcessorImpl requestProcessor);
+    void onCaptureSessionStart(@NonNull RequestProcessorImpl requestProcessor);
 
     /**
      * This will be invoked before the {@link android.hardware.camera2.CameraCaptureSession} is
@@ -173,7 +228,7 @@
      * @param callback a callback to report the status.
      * @return the id of the capture sequence.
      */
-    int startRepeating(CaptureCallback callback);
+    int startRepeating(@NonNull CaptureCallback callback);
 
     /**
      * Stop the repeating request. To prevent OEM from not calling stopRepeating, CameraX will
@@ -198,12 +253,56 @@
      * @param callback a callback to report the status.
      * @return the id of the capture sequence.
      */
-    int startCapture(CaptureCallback callback);
+    int startCapture(@NonNull CaptureCallback callback);
+
+    /**
+     * Start a multi-frame capture with a postview. {@link #startCapture(CaptureCallback)}
+     * will be used for captures without a postview request.
+     *
+     * Postview will be available before the capture. Upon postview completion,
+     * {@code OnImageAvailableListener#onImageAvailable} will be called on the ImageReader
+     * that creates the postview output surface. When the capture is completed,
+     * {@link CaptureCallback#onCaptureSequenceCompleted} is called and
+     * {@code OnImageAvailableListener#onImageAvailable} will also be called on the ImageReader
+     * that creates the image capture output surface.
+     *
+     * <p>Only one capture can perform at a time. Starting a capture when another capture is
+     * running will cause onCaptureFailed to be called immediately.
+     *
+     * @param callback a callback to report the status.
+     * @return the id of the capture sequence.
+     * @since 1.4
+     */
+    int startCaptureWithPostview(@NonNull CaptureCallback callback);
 
     /**
      * Abort all capture tasks.
      */
     void abortCapture(int captureSequenceId);
+
+    /**
+     * Returns the dynamically calculated capture latency pair in milliseconds.
+     *
+     * <p>In contrast to {@link AdvancedExtenderImpl#getEstimatedCaptureLatencyRange} this method is
+     * guaranteed to be called after {@link #onCaptureSessionStart}.
+     * The measurement is expected to take in to account dynamic parameters such as the current
+     * scene, the state of 3A algorithms, the state of internal HW modules and return a more
+     * accurate assessment of the still capture latency.</p>
+     *
+     * @return pair that includes the estimated input frame/frames camera capture latency as the
+     * first field. This is the time between {@link #onCaptureStarted} and
+     * {@link #onCaptureProcessStarted}. The second field value includes the estimated
+     * post-processing latency. This is the time between {@link #onCaptureProcessStarted} until
+     * the processed frame returns back to the client registered surface.
+     * Both first and second values will be in milliseconds. The total still capture latency will be
+     * the sum of both the first and second values of the pair.
+     * The pair is expected to be null if the dynamic latency estimation is not supported.
+     * If clients have not configured a still capture output, then this method can also return a
+     * null pair.
+     * @since 1.4
+     */
+    @Nullable
+    Pair<Long, Long> getRealtimeCaptureLatency();
 
     /**
      * Callback for notifying the status of {@link #startCapture(CaptureCallback)} and
@@ -287,8 +386,6 @@
          *                             as part of this callback. Both Camera2 and CameraX guarantee
          *                             that those two settings and results are always supported and
          *                             applied by the corresponding framework.
-<<<<<<< HEAD
-=======
          * @since 1.3
          */
         default void onCaptureCompleted(long timestamp, int captureSequenceId,
@@ -297,15 +394,16 @@
         /**
          * Capture progress callback that needs to be called when the process capture is
          * ongoing and includes the estimated progress of the processing.
->>>>>>> fdff00cc
-         *
-         * @since 1.3
-         */
-<<<<<<< HEAD
-        void onCaptureCompleted(long timestamp, int captureSequenceId,
-                Map<CaptureResult.Key, Object> result);
-=======
+         *
+         * <p>Extensions must ensure that they always call this callback with monotonically
+         * increasing values.</p>
+         *
+         * <p>Extensions are allowed to trigger this callback multiple times but at the minimum the
+         * callback is expected to be called once when processing is done with value 100.</p>
+         *
+         * @param progress             Value between 0 and 100.
+         * @since 1.4
+         */
         default void onCaptureProcessProgressed(int progress) {}
->>>>>>> fdff00cc
     }
 }