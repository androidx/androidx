/*
 * Copyright (C) 2019 The Android Open Source Project
 *
 * Licensed under the Apache License, Version 2.0 (the "License");
 * you may not use this file except in compliance with the License.
 * You may obtain a copy of the License at
 *
 *      http://www.apache.org/licenses/LICENSE-2.0
 *
 * Unless required by applicable law or agreed to in writing, software
 * distributed under the License is distributed on an "AS IS" BASIS,
 * WITHOUT WARRANTIES OR CONDITIONS OF ANY KIND, either express or implied.
 * See the License for the specific language governing permissions and
 * limitations under the License.
 */
package androidx.camera.core

import android.graphics.ImageFormat
import android.graphics.Rect
import android.util.LayoutDirection
import android.util.Rational
import android.util.Size
import android.view.Surface
<<<<<<< HEAD
=======
import androidx.camera.core.CameraSelector.LENS_FACING_FRONT
import androidx.camera.core.MirrorMode.MIRROR_MODE_OFF
import androidx.camera.core.MirrorMode.MIRROR_MODE_ON
import androidx.camera.core.MirrorMode.MIRROR_MODE_ON_FRONT_ONLY
import androidx.camera.core.UseCase.snapToSurfaceRotation
>>>>>>> fdff00cc
import androidx.camera.core.concurrent.CameraCoordinator
import androidx.camera.core.impl.CameraInternal
import androidx.camera.core.impl.Config
import androidx.camera.core.impl.ImageOutputConfig
import androidx.camera.core.impl.SessionConfig
import androidx.camera.core.impl.StreamSpec
import androidx.camera.core.impl.UseCaseConfigFactory
import androidx.camera.core.internal.CameraUseCaseAdapter
import androidx.camera.core.internal.TargetConfig.OPTION_TARGET_NAME
import androidx.camera.testing.fakes.FakeCamera
import androidx.camera.testing.fakes.FakeCameraInfoInternal
import androidx.camera.testing.impl.fakes.FakeCameraCoordinator
import androidx.camera.testing.impl.fakes.FakeCameraDeviceSurfaceManager
import androidx.camera.testing.impl.fakes.FakeUseCase
import androidx.camera.testing.impl.fakes.FakeUseCaseConfig
import androidx.camera.testing.impl.fakes.FakeUseCaseConfigFactory
import androidx.test.ext.junit.runners.AndroidJUnit4
import androidx.test.filters.SdkSuppress
import androidx.test.filters.SmallTest
import androidx.testutils.assertThrows
import com.google.common.truth.Truth.assertThat
import org.junit.Before
import org.junit.Test
import org.junit.runner.RunWith
import org.mockito.ArgumentMatchers
import org.mockito.Mockito

@SmallTest
@RunWith(AndroidJUnit4::class)
@SdkSuppress(minSdkVersion = 21)
class UseCaseTest {
    private var mockCameraInternal: CameraInternal? = null

    @Before
    fun setup() {
        mockCameraInternal = Mockito.mock(
            CameraInternal::class.java
        )
    }

    @Test
    fun noCameraTransform_rotationMirrored() {
        // Arrange.
        val testUseCase = createFakeUseCase(targetRotation = Surface.ROTATION_90)
        val fakeCamera = FakeCamera()
        fakeCamera.hasTransform = false
        // Act/Assert:
        assertThat(testUseCase.getRelativeRotation(fakeCamera, true)).isEqualTo(90)
        assertThat(testUseCase.getRelativeRotation(fakeCamera, false)).isEqualTo(270)
    }

    @Test
    fun hasCameraTransform_rotationNotMirrored() {
        // Arrange.
        val testUseCase = createFakeUseCase(targetRotation = Surface.ROTATION_90)
        val fakeCamera = FakeCamera()
        // Act/Assert:
        assertThat(testUseCase.getRelativeRotation(fakeCamera, true)).isEqualTo(270)
        assertThat(testUseCase.getRelativeRotation(fakeCamera, false)).isEqualTo(270)
    }

    @Test
    fun getAttachedSessionConfig() {
        val testUseCase = createFakeUseCase()
        val sessionToAttach = SessionConfig.Builder().build()
        testUseCase.updateSessionConfig(sessionToAttach)
        val attachedSession = testUseCase.sessionConfig
        assertThat(attachedSession).isEqualTo(sessionToAttach)
    }

    @Test
    fun removeListener() {
        val testUseCase = createFakeUseCase()
        testUseCase.bindToCamera(mockCameraInternal!!, null, null)
        testUseCase.unbindFromCamera(mockCameraInternal!!)
        testUseCase.notifyActive()
        Mockito.verify(mockCameraInternal, Mockito.never())!!.onUseCaseActive(
            ArgumentMatchers.any(
                UseCase::class.java
            )
        )
    }

    @Test
    fun notifyActiveState() {
        val testUseCase = createFakeUseCase()
        testUseCase.bindToCamera(mockCameraInternal!!, null, null)
        testUseCase.notifyActive()
        Mockito.verify(mockCameraInternal, Mockito.times(1))!!.onUseCaseActive(testUseCase)
    }

    @Test
    fun notifyInactiveState() {
        val testUseCase = createFakeUseCase()
        testUseCase.bindToCamera(mockCameraInternal!!, null, null)
        testUseCase.notifyInactive()
        Mockito.verify(mockCameraInternal, Mockito.times(1))!!.onUseCaseInactive(testUseCase)
    }

    @Test
    fun notifyUpdatedSettings() {
        val testUseCase = FakeUseCase()
        testUseCase.bindToCamera(mockCameraInternal!!, null, null)
        testUseCase.notifyUpdated()
        Mockito.verify(mockCameraInternal, Mockito.times(1))!!.onUseCaseUpdated(testUseCase)
    }

    @Test
    fun notifyResetUseCase() {
        val testUseCase = FakeUseCase()
        testUseCase.bindToCamera(mockCameraInternal!!, null, null)
        testUseCase.notifyReset()
        Mockito.verify(mockCameraInternal, Mockito.times(1))!!.onUseCaseReset(testUseCase)
    }

    @Test
    fun useCaseConfig_keepOptionPriority() {
        val builder = FakeUseCaseConfig.Builder()
        val opt = Config.Option.create<Int>("OPT1", Int::class.java)
        builder.mutableConfig.insertOption(opt, Config.OptionPriority.ALWAYS_OVERRIDE, 1)
        val fakeUseCase = builder.build()
        val useCaseConfig = fakeUseCase.currentConfig
        assertThat(useCaseConfig.getOptionPriority(opt))
            .isEqualTo(Config.OptionPriority.ALWAYS_OVERRIDE)
    }

    @Test
    fun attachedSurfaceResolutionCanBeReset_whenOnDetach() {
        val testUseCase = FakeUseCase()
        testUseCase.updateSuggestedStreamSpec(TEST_STREAM_SPEC)
        assertThat(testUseCase.attachedSurfaceResolution).isNotNull()
        testUseCase.bindToCamera(mockCameraInternal!!, null, null)
        testUseCase.unbindFromCamera(mockCameraInternal!!)
        assertThat(testUseCase.attachedSurfaceResolution).isNull()
    }

    @Test
    fun attachedStreamSpecCanBeReset_whenOnDetach() {
        val testUseCase = FakeUseCase()
        testUseCase.updateSuggestedStreamSpec(TEST_STREAM_SPEC)
        assertThat(testUseCase.attachedStreamSpec).isNotNull()
        testUseCase.bindToCamera(mockCameraInternal!!, null, null)
        testUseCase.unbindFromCamera(mockCameraInternal!!)
        assertThat(testUseCase.attachedStreamSpec).isNull()
    }

    @Test
    fun viewPortCropRectCanBeReset_whenOnDetach() {
        val testUseCase = FakeUseCase()
        testUseCase.setViewPortCropRect(Rect(0, 0, 640, 480))
        assertThat(testUseCase.viewPortCropRect).isNotNull()
        testUseCase.bindToCamera(mockCameraInternal!!, null, null)
        testUseCase.unbindFromCamera(mockCameraInternal!!)
        assertThat(testUseCase.viewPortCropRect).isNull()
    }

    @Test
    fun mergeConfigs() {
        val cameraDefaultPriority = 4
        val defaultConfig = FakeUseCaseConfig.Builder()
            .setTargetRotation(Surface.ROTATION_0)
            .setBufferFormat(ImageFormat.RAW10)
            .setSurfaceOccupancyPriority(cameraDefaultPriority).useCaseConfig
        val useCaseImageFormat = ImageFormat.YUV_420_888
        val useCaseConfig = FakeUseCaseConfig.Builder()
            .setTargetRotation(Surface.ROTATION_90)
            .setBufferFormat(useCaseImageFormat).useCaseConfig
        val extendedConfig = FakeUseCaseConfig.Builder()
            .setTargetRotation(Surface.ROTATION_180).useCaseConfig
        val testUseCase = FakeUseCase(useCaseConfig)
        val cameraInfo = FakeCameraInfoInternal()
        val mergedConfig = testUseCase.mergeConfigs(
            cameraInfo, extendedConfig,
            defaultConfig
        )
        assertThat(mergedConfig.surfaceOccupancyPriority).isEqualTo(cameraDefaultPriority)
        assertThat(mergedConfig.inputFormat).isEqualTo(useCaseImageFormat)
        val imageOutputConfig = mergedConfig as ImageOutputConfig
        assertThat(imageOutputConfig.targetRotation).isEqualTo(Surface.ROTATION_180)
    }

    @Test
    fun returnNullResolutionInfo_beforeAddingToCameraUseCaseAdapter() {
        val fakeUseCase = FakeUseCase()
        assertThat(fakeUseCase.resolutionInfoInternal).isNull()
    }

    @Test
    @Throws(CameraUseCaseAdapter.CameraException::class)
    fun returnResolutionInfo_afterAddingToCameraUseCaseAdapter() {
        val fakeUseCase = FakeUseCase()
        val cameraUseCaseAdapter = createCameraUseCaseAdapter()
        cameraUseCaseAdapter.addUseCases(listOf<UseCase>(fakeUseCase))
        val resolutionInfo = fakeUseCase.resolutionInfoInternal
        assertThat(resolutionInfo).isNotNull()
        assertThat(resolutionInfo!!.resolution).isEqualTo(SURFACE_RESOLUTION)
        assertThat(resolutionInfo.cropRect).isEqualTo(
            Rect(
                0, 0,
                SURFACE_RESOLUTION.width, SURFACE_RESOLUTION.height
            )
        )
        assertThat(resolutionInfo.rotationDegrees).isEqualTo(0)
    }

    @Test
    @Throws(CameraUseCaseAdapter.CameraException::class)
    fun returnNullResolutionInfo_afterRemovedFromCameraUseCaseAdapter() {
        val fakeUseCase = FakeUseCase()
        val cameraUseCaseAdapter = createCameraUseCaseAdapter()
        cameraUseCaseAdapter.addUseCases(listOf<UseCase>(fakeUseCase))
        cameraUseCaseAdapter.removeUseCases(listOf<UseCase>(fakeUseCase))
        val resolutionInfo = fakeUseCase.resolutionInfoInternal
        assertThat(resolutionInfo).isNull()
    }

    @Test
    @Throws(CameraUseCaseAdapter.CameraException::class)
    fun correctRotationDegreesInResolutionInfo() {
        val fakeUseCase = FakeUseCase()
        fakeUseCase.targetRotationInternal = Surface.ROTATION_90
        val cameraUseCaseAdapter = createCameraUseCaseAdapter()
        cameraUseCaseAdapter.addUseCases(listOf<UseCase>(fakeUseCase))
        val resolutionInfo = fakeUseCase.resolutionInfoInternal
        assertThat(resolutionInfo!!.rotationDegrees).isEqualTo(270)
    }

    @Test
    @Throws(CameraUseCaseAdapter.CameraException::class)
    fun correctViewPortRectInResolutionInfo() {
        val fakeUseCase = FakeUseCase()
        val cameraUseCaseAdapter = createCameraUseCaseAdapter()
        cameraUseCaseAdapter.setViewPort(
            ViewPort(
                ViewPort.FILL_CENTER,
                Rational(16, 9), Surface.ROTATION_0, LayoutDirection.LTR
            )
        )
        cameraUseCaseAdapter.addUseCases(listOf<UseCase>(fakeUseCase))
        val resolutionInfo = fakeUseCase.resolutionInfoInternal
        assertThat(resolutionInfo!!.cropRect).isEqualTo(Rect(0, 60, 640, 420))
    }

<<<<<<< HEAD
=======
    @Test
    fun defaultMirrorModeIsOff() {
        val fakeUseCase = createFakeUseCase()
        assertThat(fakeUseCase.mirrorModeInternal).isEqualTo(MIRROR_MODE_OFF)
    }

    @Test
    fun canGetSetMirrorMode() {
        val fakeUseCase = createFakeUseCase(mirrorMode = MIRROR_MODE_ON)
        assertThat(fakeUseCase.mirrorModeInternal).isEqualTo(MIRROR_MODE_ON)
    }

    @Test
    fun setMirrorModeOff_isMirroringRequiredIsFalse() {
        val fakeUseCase = createFakeUseCase(mirrorMode = MIRROR_MODE_OFF)
        assertThat(fakeUseCase.isMirroringRequired(fakeCamera)).isFalse()
        assertThat(fakeUseCase.isMirroringRequired(fakeFrontCamera)).isFalse()
    }

    @Test
    fun setMirrorModeOn_isMirroringRequiredIsTrue() {
        val fakeUseCase = createFakeUseCase(mirrorMode = MIRROR_MODE_ON)
        assertThat(fakeUseCase.isMirroringRequired(fakeCamera)).isTrue()
        assertThat(fakeUseCase.isMirroringRequired(fakeFrontCamera)).isTrue()
    }

    @Test
    fun setMirrorModeOnFrontOnly_isMirroringRequiredDependsOnCamera() {
        val fakeUseCase = createFakeUseCase(mirrorMode = MIRROR_MODE_ON_FRONT_ONLY)
        assertThat(fakeUseCase.isMirroringRequired(fakeCamera)).isFalse()
        assertThat(fakeUseCase.isMirroringRequired(fakeFrontCamera)).isTrue()
    }

    @Test
    fun snapToSurfaceRotation_toCorrectValue() {
        assertThat(snapToSurfaceRotation(45)).isEqualTo(Surface.ROTATION_270)
        assertThat(snapToSurfaceRotation(135)).isEqualTo(Surface.ROTATION_180)
        assertThat(snapToSurfaceRotation(225)).isEqualTo(Surface.ROTATION_90)
        assertThat(snapToSurfaceRotation(315)).isEqualTo(Surface.ROTATION_0)
    }

    @Test
    fun snapToSurfaceRotation_invalidInput() {
        assertThrows<IllegalArgumentException> {
            snapToSurfaceRotation(-1)
        }
        assertThrows<IllegalArgumentException> {
            snapToSurfaceRotation(360)
        }
    }

    @Test
    fun keepUseCaseTargetName_whenMergingConfigs() {
        val targetName = "Fake-UseCase-TargetName"
        val fakeUseCase = FakeUseCaseConfig.Builder().setTargetName(targetName).build()
        val extendedConfig = FakeUseCaseConfig.Builder().apply {
            mutableConfig.insertOption(OPTION_TARGET_NAME, "Extended-Config-TargetName")
        }.useCaseConfig
        val defaultConfig = FakeUseCaseConfig.Builder().apply {
            mutableConfig.insertOption(OPTION_TARGET_NAME, "Default-Config-TargetName")
        }.useCaseConfig
        val mergedConfig = fakeUseCase.mergeConfigs(
            FakeCameraInfoInternal(0, CameraSelector.LENS_FACING_BACK),
            extendedConfig,
            defaultConfig
        )
        assertThat(mergedConfig.targetName).isEqualTo(targetName)
    }

>>>>>>> fdff00cc
    private fun createFakeUseCase(
        targetRotation: Int = Surface.ROTATION_0
    ): FakeUseCase {
        return FakeUseCase(
            FakeUseCaseConfig.Builder()
                .setTargetName("UseCase")
                .setTargetRotation(targetRotation)
                .useCaseConfig
        )
    }

    private fun createCameraUseCaseAdapter(): CameraUseCaseAdapter {
        val cameraId = "fakeCameraId"
        val fakeCamera = FakeCamera(
            cameraId, null,
            FakeCameraInfoInternal(cameraId)
        )
        val fakeCameraDeviceSurfaceManager = FakeCameraDeviceSurfaceManager()
        fakeCameraDeviceSurfaceManager.setSuggestedStreamSpec(
            cameraId,
            FakeUseCaseConfig::class.java,
            TEST_STREAM_SPEC
        )
        val useCaseConfigFactory: UseCaseConfigFactory = FakeUseCaseConfigFactory()
        val cameraCoordinator: CameraCoordinator = FakeCameraCoordinator()
        return CameraUseCaseAdapter(
            LinkedHashSet(setOf(fakeCamera)),
            cameraCoordinator,
            fakeCameraDeviceSurfaceManager,
            useCaseConfigFactory
        )
    }

    companion object {
        private val SURFACE_RESOLUTION: Size by lazy { Size(640, 480) }
        private val TEST_STREAM_SPEC: StreamSpec by lazy {
            StreamSpec.builder(SURFACE_RESOLUTION).build()
        }
    }
}<|MERGE_RESOLUTION|>--- conflicted
+++ resolved
@@ -21,16 +21,12 @@
 import android.util.Rational
 import android.util.Size
 import android.view.Surface
-<<<<<<< HEAD
-=======
 import androidx.camera.core.CameraSelector.LENS_FACING_FRONT
 import androidx.camera.core.MirrorMode.MIRROR_MODE_OFF
 import androidx.camera.core.MirrorMode.MIRROR_MODE_ON
 import androidx.camera.core.MirrorMode.MIRROR_MODE_ON_FRONT_ONLY
 import androidx.camera.core.UseCase.snapToSurfaceRotation
->>>>>>> fdff00cc
 import androidx.camera.core.concurrent.CameraCoordinator
-import androidx.camera.core.impl.CameraInternal
 import androidx.camera.core.impl.Config
 import androidx.camera.core.impl.ImageOutputConfig
 import androidx.camera.core.impl.SessionConfig
@@ -53,20 +49,18 @@
 import org.junit.Before
 import org.junit.Test
 import org.junit.runner.RunWith
-import org.mockito.ArgumentMatchers
-import org.mockito.Mockito
 
 @SmallTest
 @RunWith(AndroidJUnit4::class)
 @SdkSuppress(minSdkVersion = 21)
 class UseCaseTest {
-    private var mockCameraInternal: CameraInternal? = null
+    private lateinit var fakeCamera: FakeCamera
+    private lateinit var fakeFrontCamera: FakeCamera
 
     @Before
     fun setup() {
-        mockCameraInternal = Mockito.mock(
-            CameraInternal::class.java
-        )
+        fakeCamera = FakeCamera()
+        fakeFrontCamera = FakeCamera(null, FakeCameraInfoInternal(0, LENS_FACING_FRONT))
     }
 
     @Test
@@ -102,46 +96,42 @@
     @Test
     fun removeListener() {
         val testUseCase = createFakeUseCase()
-        testUseCase.bindToCamera(mockCameraInternal!!, null, null)
-        testUseCase.unbindFromCamera(mockCameraInternal!!)
+        testUseCase.bindToCamera(fakeCamera, null, null)
+        testUseCase.unbindFromCamera(fakeCamera)
         testUseCase.notifyActive()
-        Mockito.verify(mockCameraInternal, Mockito.never())!!.onUseCaseActive(
-            ArgumentMatchers.any(
-                UseCase::class.java
-            )
-        )
+        assertThat(fakeCamera.useCaseActiveHistory).isEmpty()
     }
 
     @Test
     fun notifyActiveState() {
         val testUseCase = createFakeUseCase()
-        testUseCase.bindToCamera(mockCameraInternal!!, null, null)
+        testUseCase.bindToCamera(fakeCamera, null, null)
         testUseCase.notifyActive()
-        Mockito.verify(mockCameraInternal, Mockito.times(1))!!.onUseCaseActive(testUseCase)
+        assertThat(fakeCamera.useCaseActiveHistory[0]).isEqualTo(testUseCase)
     }
 
     @Test
     fun notifyInactiveState() {
         val testUseCase = createFakeUseCase()
-        testUseCase.bindToCamera(mockCameraInternal!!, null, null)
+        testUseCase.bindToCamera(fakeCamera, null, null)
         testUseCase.notifyInactive()
-        Mockito.verify(mockCameraInternal, Mockito.times(1))!!.onUseCaseInactive(testUseCase)
+        assertThat(fakeCamera.useCaseInactiveHistory[0]).isEqualTo(testUseCase)
     }
 
     @Test
     fun notifyUpdatedSettings() {
         val testUseCase = FakeUseCase()
-        testUseCase.bindToCamera(mockCameraInternal!!, null, null)
+        testUseCase.bindToCamera(fakeCamera, null, null)
         testUseCase.notifyUpdated()
-        Mockito.verify(mockCameraInternal, Mockito.times(1))!!.onUseCaseUpdated(testUseCase)
+        assertThat(fakeCamera.useCaseUpdateHistory[0]).isEqualTo(testUseCase)
     }
 
     @Test
     fun notifyResetUseCase() {
         val testUseCase = FakeUseCase()
-        testUseCase.bindToCamera(mockCameraInternal!!, null, null)
+        testUseCase.bindToCamera(fakeCamera, null, null)
         testUseCase.notifyReset()
-        Mockito.verify(mockCameraInternal, Mockito.times(1))!!.onUseCaseReset(testUseCase)
+        assertThat(fakeCamera.useCaseResetHistory[0]).isEqualTo(testUseCase)
     }
 
     @Test
@@ -160,8 +150,8 @@
         val testUseCase = FakeUseCase()
         testUseCase.updateSuggestedStreamSpec(TEST_STREAM_SPEC)
         assertThat(testUseCase.attachedSurfaceResolution).isNotNull()
-        testUseCase.bindToCamera(mockCameraInternal!!, null, null)
-        testUseCase.unbindFromCamera(mockCameraInternal!!)
+        testUseCase.bindToCamera(fakeCamera, null, null)
+        testUseCase.unbindFromCamera(fakeCamera)
         assertThat(testUseCase.attachedSurfaceResolution).isNull()
     }
 
@@ -170,8 +160,8 @@
         val testUseCase = FakeUseCase()
         testUseCase.updateSuggestedStreamSpec(TEST_STREAM_SPEC)
         assertThat(testUseCase.attachedStreamSpec).isNotNull()
-        testUseCase.bindToCamera(mockCameraInternal!!, null, null)
-        testUseCase.unbindFromCamera(mockCameraInternal!!)
+        testUseCase.bindToCamera(fakeCamera, null, null)
+        testUseCase.unbindFromCamera(fakeCamera)
         assertThat(testUseCase.attachedStreamSpec).isNull()
     }
 
@@ -180,8 +170,8 @@
         val testUseCase = FakeUseCase()
         testUseCase.setViewPortCropRect(Rect(0, 0, 640, 480))
         assertThat(testUseCase.viewPortCropRect).isNotNull()
-        testUseCase.bindToCamera(mockCameraInternal!!, null, null)
-        testUseCase.unbindFromCamera(mockCameraInternal!!)
+        testUseCase.bindToCamera(fakeCamera, null, null)
+        testUseCase.unbindFromCamera(fakeCamera)
         assertThat(testUseCase.viewPortCropRect).isNull()
     }
 
@@ -272,8 +262,6 @@
         assertThat(resolutionInfo!!.cropRect).isEqualTo(Rect(0, 60, 640, 420))
     }
 
-<<<<<<< HEAD
-=======
     @Test
     fun defaultMirrorModeIsOff() {
         val fakeUseCase = createFakeUseCase()
@@ -343,14 +331,17 @@
         assertThat(mergedConfig.targetName).isEqualTo(targetName)
     }
 
->>>>>>> fdff00cc
     private fun createFakeUseCase(
-        targetRotation: Int = Surface.ROTATION_0
+        targetRotation: Int = Surface.ROTATION_0,
+        mirrorMode: Int? = null,
     ): FakeUseCase {
         return FakeUseCase(
             FakeUseCaseConfig.Builder()
                 .setTargetName("UseCase")
                 .setTargetRotation(targetRotation)
+                .apply {
+                    mirrorMode?.let { setMirrorMode(it) }
+                }
                 .useCaseConfig
         )
     }
