/*
 * Copyright 2023 The Android Open Source Project
 *
 * Licensed under the Apache License, Version 2.0 (the "License");
 * you may not use this file except in compliance with the License.
 * You may obtain a copy of the License at
 *
 *      http://www.apache.org/licenses/LICENSE-2.0
 *
 * Unless required by applicable law or agreed to in writing, software
 * distributed under the License is distributed on an "AS IS" BASIS,
 * WITHOUT WARRANTIES OR CONDITIONS OF ANY KIND, either express or implied.
 * See the License for the specific language governing permissions and
 * limitations under the License.
 */
package androidx.camera.core.streamsharing;

import static androidx.camera.core.CameraEffect.PREVIEW;
import static androidx.camera.core.CameraEffect.VIDEO_CAPTURE;
import static androidx.camera.core.impl.ImageFormatConstants.INTERNAL_DEFINED_IMAGE_FORMAT_PRIVATE;
import static androidx.camera.core.impl.ImageInputConfig.OPTION_INPUT_DYNAMIC_RANGE;
import static androidx.camera.core.impl.ImageOutputConfig.OPTION_CUSTOM_ORDERED_RESOLUTIONS;
<<<<<<< HEAD
=======
import static androidx.camera.core.impl.UseCaseConfig.OPTION_PREVIEW_STABILIZATION_MODE;
import static androidx.camera.core.impl.UseCaseConfig.OPTION_SURFACE_OCCUPANCY_PRIORITY;
import static androidx.camera.core.impl.UseCaseConfig.OPTION_VIDEO_STABILIZATION_MODE;
>>>>>>> fdff00cc
import static androidx.camera.core.impl.utils.Threads.checkMainThread;
import static androidx.camera.core.impl.utils.TransformUtils.rectToSize;
import static androidx.camera.core.streamsharing.DynamicRangeUtils.resolveDynamicRange;
import static androidx.camera.core.streamsharing.ResolutionUtils.getMergedResolutions;
import static androidx.core.util.Preconditions.checkState;

import static java.util.Objects.requireNonNull;

import android.os.Build;
import android.util.Size;

import androidx.annotation.MainThread;
import androidx.annotation.NonNull;
import androidx.annotation.Nullable;
import androidx.annotation.RequiresApi;
<<<<<<< HEAD
=======
import androidx.annotation.VisibleForTesting;
import androidx.camera.core.CameraEffect;
import androidx.camera.core.DynamicRange;
import androidx.camera.core.ImageCapture;
>>>>>>> fdff00cc
import androidx.camera.core.Preview;
import androidx.camera.core.UseCase;
import androidx.camera.core.impl.CameraCaptureCallback;
import androidx.camera.core.impl.CameraCaptureResult;
import androidx.camera.core.impl.CameraControlInternal;
import androidx.camera.core.impl.CameraInfoInternal;
import androidx.camera.core.impl.CameraInternal;
import androidx.camera.core.impl.DeferrableSurface;
import androidx.camera.core.impl.MutableConfig;
import androidx.camera.core.impl.Observable;
import androidx.camera.core.impl.SessionConfig;
import androidx.camera.core.impl.UseCaseConfig;
import androidx.camera.core.impl.UseCaseConfigFactory;
import androidx.camera.core.impl.stabilization.StabilizationMode;
import androidx.camera.core.processing.SurfaceEdge;
import androidx.camera.core.processing.SurfaceProcessorNode.OutConfig;

import com.google.common.util.concurrent.ListenableFuture;

import java.util.ArrayList;
import java.util.Collection;
import java.util.HashMap;
import java.util.HashSet;
import java.util.List;
import java.util.Map;
import java.util.Set;

/**
 * A virtual implementation of {@link CameraInternal}.
 *
 * <p> This class manages children {@link UseCase} and connects/disconnects them to the
 * parent {@link StreamSharing}. It also forwards parent camera properties/events to the children.
 */
@RequiresApi(api = Build.VERSION_CODES.LOLLIPOP)
class VirtualCamera implements CameraInternal {
    private static final String UNSUPPORTED_MESSAGE = "Operation not supported by VirtualCamera.";
    // Children UseCases associated with this virtual camera.
    @NonNull
    final Set<UseCase> mChildren;
    // Specs for children UseCase, calculated and set by StreamSharing.
    @NonNull
    final Map<UseCase, SurfaceEdge> mChildrenEdges = new HashMap<>();
    // Whether a children is in the active state. See: UseCase.State.ACTIVE
    @NonNull
    final Map<UseCase, Boolean> mChildrenActiveState = new HashMap<>();
    // Config factory for getting children's config.
    @NonNull
    private final UseCaseConfigFactory mUseCaseConfigFactory;
    // The parent camera instance.
    @NonNull
    private final CameraInternal mParentCamera;
    // The callback that receives the parent camera's metadata.
    @NonNull
    private final CameraCaptureCallback mParentMetadataCallback = createCameraCaptureCallback();
<<<<<<< HEAD
=======
    @NonNull
    private final VirtualCameraControl mVirtualCameraControl;
    @NonNull
    private final VirtualCameraInfo mVirtualCameraInfo;
>>>>>>> fdff00cc

    /**
     * @param parentCamera         the parent {@link CameraInternal} instance. For example, the
     *                             real camera.
     * @param children             the children {@link UseCase}.
     * @param useCaseConfigFactory the factory for configuring children {@link UseCase}.
     */
    VirtualCamera(@NonNull CameraInternal parentCamera,
            @NonNull Set<UseCase> children,
            @NonNull UseCaseConfigFactory useCaseConfigFactory) {
        mParentCamera = parentCamera;
        mUseCaseConfigFactory = useCaseConfigFactory;
        mChildren = children;
<<<<<<< HEAD
=======
        mVirtualCameraControl = new VirtualCameraControl(parentCamera.getCameraControlInternal(),
                streamSharingControl);
        mVirtualCameraInfo = new VirtualCameraInfo(parentCamera.getCameraInfoInternal());
>>>>>>> fdff00cc
        // Set children state to inactive by default.
        for (UseCase child : children) {
            mChildrenActiveState.put(child, false);
        }
    }

    // --- API for StreamSharing ---
    void mergeChildrenConfigs(@NonNull MutableConfig mutableConfig) {
        Set<UseCaseConfig<?>> childrenConfigs = new HashSet<>();
        for (UseCase useCase : mChildren) {
            childrenConfigs.add(useCase.mergeConfigs(mParentCamera.getCameraInfoInternal(),
                    null,
                    useCase.getDefaultConfig(true, mUseCaseConfigFactory)));
        }
        // Merge resolution configs.
        List<Size> supportedResolutions =
                new ArrayList<>(mParentCamera.getCameraInfoInternal().getSupportedResolutions(
                        INTERNAL_DEFINED_IMAGE_FORMAT_PRIVATE));
        Size sensorSize = rectToSize(mParentCamera.getCameraControlInternal().getSensorRect());
        mutableConfig.insertOption(OPTION_CUSTOM_ORDERED_RESOLUTIONS,
                getMergedResolutions(supportedResolutions, sensorSize,
                        childrenConfigs));
<<<<<<< HEAD
=======

        // Merge Surface occupancy priority.
        mutableConfig.insertOption(OPTION_SURFACE_OCCUPANCY_PRIORITY,
                getHighestSurfacePriority(childrenConfigs));

        // Merge dynamic range configs. Try to find a dynamic range that can match all child
        // requirements, or throw an exception if no matching dynamic range.
        //  TODO: This approach works for the current code base, where only VideoCapture can be
        //   configured (Preview follows the settings, ImageCapture is fixed as SDR). When
        //   dynamic range APIs opened on other use cases, we might want a more advanced approach
        //   that allows conflicts, e.g. converting HDR stream to SDR stream.
        DynamicRange dynamicRange = resolveDynamicRange(childrenConfigs);
        if (dynamicRange == null) {
            throw new IllegalArgumentException("Failed to merge child dynamic ranges, can not find"
                    + " a dynamic range that satisfies all children.");
        }
        mutableConfig.insertOption(OPTION_INPUT_DYNAMIC_RANGE, dynamicRange);

        // Merge Preview stabilization and video stabilization configs.
        for (UseCase useCase : mChildren) {
            if (useCase.getCurrentConfig().getVideoStabilizationMode()
                    != StabilizationMode.UNSPECIFIED) {
                mutableConfig.insertOption(OPTION_VIDEO_STABILIZATION_MODE,
                        useCase.getCurrentConfig().getVideoStabilizationMode());
            }

            if (useCase.getCurrentConfig().getPreviewStabilizationMode()
                    != StabilizationMode.UNSPECIFIED) {
                mutableConfig.insertOption(OPTION_PREVIEW_STABILIZATION_MODE,
                        useCase.getCurrentConfig().getPreviewStabilizationMode());
            }
        }
>>>>>>> fdff00cc
    }

    void bindChildren() {
        for (UseCase useCase : mChildren) {
            useCase.bindToCamera(this, null,
                    useCase.getDefaultConfig(true, mUseCaseConfigFactory));
        }
    }

    void unbindChildren() {
        for (UseCase useCase : mChildren) {
            useCase.unbindFromCamera(this);
        }
    }

    void notifyStateAttached() {
        for (UseCase useCase : mChildren) {
            useCase.onStateAttached();
        }
    }

    void notifyStateDetached() {
        for (UseCase useCase : mChildren) {
            useCase.onStateDetached();
        }
    }

    @NonNull
    Set<UseCase> getChildren() {
        return mChildren;
    }

    /**
     * Gets {@link OutConfig} for children {@link UseCase} based on the input edge.
     */
    @NonNull
    Map<UseCase, OutConfig> getChildrenOutConfigs(@NonNull SurfaceEdge cameraEdge) {
        Map<UseCase, OutConfig> outConfigs = new HashMap<>();
        for (UseCase useCase : mChildren) {
            // TODO(b/264936115): This is a temporary solution where children use the parent
            //  stream without changing it. Later we will update it to allow
            //  cropping/down-sampling to better match children UseCase config.
            int target = useCase instanceof Preview ? PREVIEW : VIDEO_CAPTURE;
            boolean mirroring = useCase instanceof Preview && isFrontFacing();
            outConfigs.put(useCase, OutConfig.of(
                    target,
                    INTERNAL_DEFINED_IMAGE_FORMAT_PRIVATE, // TODO: use JPEG for ImageCapture
                    cameraEdge.getCropRect(),
                    rectToSize(cameraEdge.getCropRect()),
                    mirroring));
        }
        return outConfigs;
    }

    /**
     * Update children {@link SurfaceEdge} calculated by {@link StreamSharing}.
     */
    void setChildrenEdges(@NonNull Map<UseCase, SurfaceEdge> childrenEdges) {
        mChildrenEdges.clear();
        mChildrenEdges.putAll(childrenEdges);
        for (Map.Entry<UseCase, SurfaceEdge> entry : mChildrenEdges.entrySet()) {
            UseCase useCase = entry.getKey();
            SurfaceEdge surfaceEdge = entry.getValue();
            useCase.setViewPortCropRect(surfaceEdge.getCropRect());
            useCase.setSensorToBufferTransformMatrix(surfaceEdge.getSensorToBufferTransform());
            useCase.updateSuggestedStreamSpec(surfaceEdge.getStreamSpec());
            useCase.notifyState();
        }
    }

    /**
     * Invokes {@link UseCase.StateChangeCallback#onUseCaseReset} for all children.
     */
    void resetChildren() {
        checkMainThread();
        for (UseCase useCase : mChildren) {
            onUseCaseReset(useCase);
        }
    }

    /**
     * Gets the callback for receiving parent camera's metadata.
     */
    @NonNull
    CameraCaptureCallback getParentMetadataCallback() {
        return mParentMetadataCallback;
    }

    // --- Handle children state change ---
    @MainThread
    @Override
    public void onUseCaseActive(@NonNull UseCase useCase) {
        checkMainThread();
        if (isUseCaseActive(useCase)) {
            return;
        }
        mChildrenActiveState.put(useCase, true);
        DeferrableSurface childSurface = getChildRepeatingSurface(useCase);
        if (childSurface != null) {
            forceSetProvider(getUseCaseEdge(useCase), childSurface, useCase.getSessionConfig());
        }
    }

    @MainThread
    @Override
    public void onUseCaseInactive(@NonNull UseCase useCase) {
        checkMainThread();
        if (!isUseCaseActive(useCase)) {
            return;
        }
        mChildrenActiveState.put(useCase, false);
        getUseCaseEdge(useCase).disconnect();
    }

    @MainThread
    @Override
    public void onUseCaseUpdated(@NonNull UseCase useCase) {
        checkMainThread();
        if (!isUseCaseActive(useCase)) {
            // No-op if the child is inactive. It will connect when it becomes active.
            return;
        }
        SurfaceEdge edge = getUseCaseEdge(useCase);
        DeferrableSurface childSurface = getChildRepeatingSurface(useCase);
        if (childSurface != null) {
            // If the child has a Surface, connect. VideoCapture uses this mechanism to
            // resume/start recording.
            forceSetProvider(edge, childSurface, useCase.getSessionConfig());
        } else {
            // If the child has no Surface, disconnect. VideoCapture uses this mechanism to
            // pause/stop recording.
            edge.disconnect();
        }
    }

    @MainThread
    @Override
    public void onUseCaseReset(@NonNull UseCase useCase) {
        checkMainThread();
        SurfaceEdge edge = getUseCaseEdge(useCase);
        edge.invalidate();
        if (!isUseCaseActive(useCase)) {
            // No-op if the child is inactive. It will connect when it becomes active.
            return;
        }
        DeferrableSurface childSurface = getChildRepeatingSurface(useCase);
        if (childSurface != null) {
            forceSetProvider(edge, childSurface, useCase.getSessionConfig());
        }
    }

    // --- Forward parent camera properties and events ---

    @Override
    public boolean getHasTransform() {
        return false;
    }

    @NonNull
    @Override
    public CameraControlInternal getCameraControlInternal() {
        return mParentCamera.getCameraControlInternal();
    }

    @NonNull
    @Override
    public CameraInfoInternal getCameraInfoInternal() {
        return mVirtualCameraInfo;
    }

    @NonNull
    @Override
    public Observable<State> getCameraState() {
        return mParentCamera.getCameraState();
    }

    // --- private methods ---
<<<<<<< HEAD
=======

    @IntRange(from = 0, to = 359)
    private int getChildRotationDegrees(@NonNull UseCase child) {
        if (child instanceof Preview) {
            // Rotate the buffer for Preview because SurfaceView cannot handle rotation.
            return mParentCamera.getCameraInfo().getSensorRotationDegrees(
                    ((Preview) child).getTargetRotation());
        }
        // By default, sharing node does not rotate
        return 0;
    }

    private static int getChildFormat(@NonNull UseCase useCase) {
        return useCase instanceof ImageCapture ? ImageFormat.JPEG
                : INTERNAL_DEFINED_IMAGE_FORMAT_PRIVATE;
    }

    @CameraEffect.Targets
    private static int getChildTargetType(@NonNull UseCase useCase) {
        if (useCase instanceof Preview) {
            return PREVIEW;
        } else if (useCase instanceof ImageCapture) {
            return IMAGE_CAPTURE;
        } else {
            return VIDEO_CAPTURE;
        }
    }

    private static int getHighestSurfacePriority(Set<UseCaseConfig<?>> childrenConfigs) {
        int highestPriority = 0;
        for (UseCaseConfig<?> childConfig : childrenConfigs) {
            highestPriority = Math.max(highestPriority,
                    childConfig.getSurfaceOccupancyPriority(0));
        }
        return highestPriority;
    }

>>>>>>> fdff00cc
    @NonNull
    private SurfaceEdge getUseCaseEdge(@NonNull UseCase useCase) {
        return requireNonNull(mChildrenEdges.get(useCase));
    }

    private boolean isUseCaseActive(@NonNull UseCase useCase) {
        return requireNonNull(mChildrenActiveState.get(useCase));
    }

    private void forceSetProvider(@NonNull SurfaceEdge edge,
            @NonNull DeferrableSurface childSurface,
            @NonNull SessionConfig childSessionConfig) {
        edge.invalidate();
        try {
            edge.setProvider(childSurface);
        } catch (DeferrableSurface.SurfaceClosedException e) {
            // The Surface is closed by the child. This will happen when e.g. the child is Preview
            // with SurfaceView implementation.
            // Invoke the error listener so it will recreate the pipeline.
            for (SessionConfig.ErrorListener listener : childSessionConfig.getErrorListeners()) {
                listener.onError(childSessionConfig,
                        SessionConfig.SessionError.SESSION_ERROR_SURFACE_NEEDS_RESET);
            }
        }
    }

    /**
     * Gets the {@link DeferrableSurface} associated with the child.
     */
    @Nullable
    private static DeferrableSurface getChildRepeatingSurface(@NonNull UseCase child) {
        // TODO(b/267620162): use non-repeating surface for ImageCapture.
        List<DeferrableSurface> surfaces =
                child.getSessionConfig().getRepeatingCaptureConfig().getSurfaces();
        checkState(surfaces.size() <= 1);
        if (surfaces.size() == 1) {
            return surfaces.get(0);
        }
        return null;
    }

    CameraCaptureCallback createCameraCaptureCallback() {
        return new CameraCaptureCallback() {
            @Override
            public void onCaptureCompleted(@NonNull CameraCaptureResult cameraCaptureResult) {
                super.onCaptureCompleted(cameraCaptureResult);
                for (UseCase child : mChildren) {
                    sendCameraCaptureResultToChild(cameraCaptureResult, child.getSessionConfig());
                }
            }
        };
    }

    static void sendCameraCaptureResultToChild(
            @NonNull CameraCaptureResult cameraCaptureResult,
            @NonNull SessionConfig sessionConfig) {
        for (CameraCaptureCallback callback : sessionConfig.getRepeatingCameraCaptureCallbacks()) {
            callback.onCaptureCompleted(new VirtualCameraCaptureResult(cameraCaptureResult,
                    sessionConfig.getRepeatingCaptureConfig().getTagBundle()));
        }
    }

    // --- Unused overrides ---
    @Override
    public void open() {
        throw new UnsupportedOperationException(UNSUPPORTED_MESSAGE);
    }

    @Override
    public void close() {
        throw new UnsupportedOperationException(UNSUPPORTED_MESSAGE);
    }

    @NonNull
    @Override
    public ListenableFuture<Void> release() {
        throw new UnsupportedOperationException(UNSUPPORTED_MESSAGE);
    }

    @Override
    public void attachUseCases(@NonNull Collection<UseCase> useCases) {
        throw new UnsupportedOperationException(UNSUPPORTED_MESSAGE);
    }

    @Override
    public void detachUseCases(@NonNull Collection<UseCase> useCases) {
        throw new UnsupportedOperationException(UNSUPPORTED_MESSAGE);
    }
}<|MERGE_RESOLUTION|>--- conflicted
+++ resolved
@@ -15,18 +15,17 @@
  */
 package androidx.camera.core.streamsharing;
 
+import static androidx.camera.core.CameraEffect.IMAGE_CAPTURE;
 import static androidx.camera.core.CameraEffect.PREVIEW;
 import static androidx.camera.core.CameraEffect.VIDEO_CAPTURE;
 import static androidx.camera.core.impl.ImageFormatConstants.INTERNAL_DEFINED_IMAGE_FORMAT_PRIVATE;
 import static androidx.camera.core.impl.ImageInputConfig.OPTION_INPUT_DYNAMIC_RANGE;
 import static androidx.camera.core.impl.ImageOutputConfig.OPTION_CUSTOM_ORDERED_RESOLUTIONS;
-<<<<<<< HEAD
-=======
 import static androidx.camera.core.impl.UseCaseConfig.OPTION_PREVIEW_STABILIZATION_MODE;
 import static androidx.camera.core.impl.UseCaseConfig.OPTION_SURFACE_OCCUPANCY_PRIORITY;
 import static androidx.camera.core.impl.UseCaseConfig.OPTION_VIDEO_STABILIZATION_MODE;
->>>>>>> fdff00cc
 import static androidx.camera.core.impl.utils.Threads.checkMainThread;
+import static androidx.camera.core.impl.utils.TransformUtils.getRotatedSize;
 import static androidx.camera.core.impl.utils.TransformUtils.rectToSize;
 import static androidx.camera.core.streamsharing.DynamicRangeUtils.resolveDynamicRange;
 import static androidx.camera.core.streamsharing.ResolutionUtils.getMergedResolutions;
@@ -34,20 +33,19 @@
 
 import static java.util.Objects.requireNonNull;
 
+import android.graphics.ImageFormat;
 import android.os.Build;
 import android.util.Size;
 
+import androidx.annotation.IntRange;
 import androidx.annotation.MainThread;
 import androidx.annotation.NonNull;
 import androidx.annotation.Nullable;
 import androidx.annotation.RequiresApi;
-<<<<<<< HEAD
-=======
 import androidx.annotation.VisibleForTesting;
 import androidx.camera.core.CameraEffect;
 import androidx.camera.core.DynamicRange;
 import androidx.camera.core.ImageCapture;
->>>>>>> fdff00cc
 import androidx.camera.core.Preview;
 import androidx.camera.core.UseCase;
 import androidx.camera.core.impl.CameraCaptureCallback;
@@ -102,13 +100,10 @@
     // The callback that receives the parent camera's metadata.
     @NonNull
     private final CameraCaptureCallback mParentMetadataCallback = createCameraCaptureCallback();
-<<<<<<< HEAD
-=======
     @NonNull
     private final VirtualCameraControl mVirtualCameraControl;
     @NonNull
     private final VirtualCameraInfo mVirtualCameraInfo;
->>>>>>> fdff00cc
 
     /**
      * @param parentCamera         the parent {@link CameraInternal} instance. For example, the
@@ -118,16 +113,14 @@
      */
     VirtualCamera(@NonNull CameraInternal parentCamera,
             @NonNull Set<UseCase> children,
-            @NonNull UseCaseConfigFactory useCaseConfigFactory) {
+            @NonNull UseCaseConfigFactory useCaseConfigFactory,
+            @NonNull StreamSharing.Control streamSharingControl) {
         mParentCamera = parentCamera;
         mUseCaseConfigFactory = useCaseConfigFactory;
         mChildren = children;
-<<<<<<< HEAD
-=======
         mVirtualCameraControl = new VirtualCameraControl(parentCamera.getCameraControlInternal(),
                 streamSharingControl);
         mVirtualCameraInfo = new VirtualCameraInfo(parentCamera.getCameraInfoInternal());
->>>>>>> fdff00cc
         // Set children state to inactive by default.
         for (UseCase child : children) {
             mChildrenActiveState.put(child, false);
@@ -142,6 +135,7 @@
                     null,
                     useCase.getDefaultConfig(true, mUseCaseConfigFactory)));
         }
+
         // Merge resolution configs.
         List<Size> supportedResolutions =
                 new ArrayList<>(mParentCamera.getCameraInfoInternal().getSupportedResolutions(
@@ -150,8 +144,6 @@
         mutableConfig.insertOption(OPTION_CUSTOM_ORDERED_RESOLUTIONS,
                 getMergedResolutions(supportedResolutions, sensorSize,
                         childrenConfigs));
-<<<<<<< HEAD
-=======
 
         // Merge Surface occupancy priority.
         mutableConfig.insertOption(OPTION_SURFACE_OCCUPANCY_PRIORITY,
@@ -184,7 +176,6 @@
                         useCase.getCurrentConfig().getPreviewStabilizationMode());
             }
         }
->>>>>>> fdff00cc
     }
 
     void bindChildren() {
@@ -227,14 +218,14 @@
             // TODO(b/264936115): This is a temporary solution where children use the parent
             //  stream without changing it. Later we will update it to allow
             //  cropping/down-sampling to better match children UseCase config.
-            int target = useCase instanceof Preview ? PREVIEW : VIDEO_CAPTURE;
-            boolean mirroring = useCase instanceof Preview && isFrontFacing();
+            int rotationDegrees = getChildRotationDegrees(useCase);
             outConfigs.put(useCase, OutConfig.of(
-                    target,
-                    INTERNAL_DEFINED_IMAGE_FORMAT_PRIVATE, // TODO: use JPEG for ImageCapture
+                    getChildTargetType(useCase),
+                    getChildFormat(useCase),
                     cameraEdge.getCropRect(),
-                    rectToSize(cameraEdge.getCropRect()),
-                    mirroring));
+                    getRotatedSize(cameraEdge.getCropRect(), rotationDegrees),
+                    rotationDegrees,
+                    useCase.isMirroringRequired(this)));
         }
         return outConfigs;
     }
@@ -282,7 +273,7 @@
             return;
         }
         mChildrenActiveState.put(useCase, true);
-        DeferrableSurface childSurface = getChildRepeatingSurface(useCase);
+        DeferrableSurface childSurface = getChildSurface(useCase);
         if (childSurface != null) {
             forceSetProvider(getUseCaseEdge(useCase), childSurface, useCase.getSessionConfig());
         }
@@ -308,7 +299,7 @@
             return;
         }
         SurfaceEdge edge = getUseCaseEdge(useCase);
-        DeferrableSurface childSurface = getChildRepeatingSurface(useCase);
+        DeferrableSurface childSurface = getChildSurface(useCase);
         if (childSurface != null) {
             // If the child has a Surface, connect. VideoCapture uses this mechanism to
             // resume/start recording.
@@ -330,7 +321,7 @@
             // No-op if the child is inactive. It will connect when it becomes active.
             return;
         }
-        DeferrableSurface childSurface = getChildRepeatingSurface(useCase);
+        DeferrableSurface childSurface = getChildSurface(useCase);
         if (childSurface != null) {
             forceSetProvider(edge, childSurface, useCase.getSessionConfig());
         }
@@ -346,7 +337,7 @@
     @NonNull
     @Override
     public CameraControlInternal getCameraControlInternal() {
-        return mParentCamera.getCameraControlInternal();
+        return mVirtualCameraControl;
     }
 
     @NonNull
@@ -362,8 +353,6 @@
     }
 
     // --- private methods ---
-<<<<<<< HEAD
-=======
 
     @IntRange(from = 0, to = 359)
     private int getChildRotationDegrees(@NonNull UseCase child) {
@@ -401,7 +390,6 @@
         return highestPriority;
     }
 
->>>>>>> fdff00cc
     @NonNull
     private SurfaceEdge getUseCaseEdge(@NonNull UseCase useCase) {
         return requireNonNull(mChildrenEdges.get(useCase));
@@ -431,10 +419,12 @@
     /**
      * Gets the {@link DeferrableSurface} associated with the child.
      */
+    @VisibleForTesting
     @Nullable
-    private static DeferrableSurface getChildRepeatingSurface(@NonNull UseCase child) {
-        // TODO(b/267620162): use non-repeating surface for ImageCapture.
-        List<DeferrableSurface> surfaces =
+    static DeferrableSurface getChildSurface(@NonNull UseCase child) {
+        // Get repeating Surface for preview & video, regular Surface for image capture.
+        List<DeferrableSurface> surfaces = child instanceof ImageCapture
+                ? child.getSessionConfig().getSurfaces() :
                 child.getSessionConfig().getRepeatingCaptureConfig().getSurfaces();
         checkState(surfaces.size() <= 1);
         if (surfaces.size() == 1) {
@@ -449,7 +439,8 @@
             public void onCaptureCompleted(@NonNull CameraCaptureResult cameraCaptureResult) {
                 super.onCaptureCompleted(cameraCaptureResult);
                 for (UseCase child : mChildren) {
-                    sendCameraCaptureResultToChild(cameraCaptureResult, child.getSessionConfig());
+                    sendCameraCaptureResultToChild(cameraCaptureResult,
+                            child.getSessionConfig());
                 }
             }
         };
@@ -458,9 +449,11 @@
     static void sendCameraCaptureResultToChild(
             @NonNull CameraCaptureResult cameraCaptureResult,
             @NonNull SessionConfig sessionConfig) {
-        for (CameraCaptureCallback callback : sessionConfig.getRepeatingCameraCaptureCallbacks()) {
-            callback.onCaptureCompleted(new VirtualCameraCaptureResult(cameraCaptureResult,
-                    sessionConfig.getRepeatingCaptureConfig().getTagBundle()));
+        for (CameraCaptureCallback callback :
+                sessionConfig.getRepeatingCameraCaptureCallbacks()) {
+            callback.onCaptureCompleted(new VirtualCameraCaptureResult(
+                    sessionConfig.getRepeatingCaptureConfig().getTagBundle(),
+                    cameraCaptureResult));
         }
     }
 
