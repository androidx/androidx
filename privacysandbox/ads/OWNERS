<<<<<<< HEAD
# Please keep this list alphabetically sorted
jmarkoff@google.com
npattan@google.com
=======
# Bug component: 1248632
# adservices.measurement OWNERS
arpanah@google.com # Measurement Primary PoC
lmohanan@google.com
# adservices.customaudience, adservices.adselection OWNERS
adigupt@google.com # FLEDGE Primary PoC
galarragas@google.com
# adservices.topics, .adid, .appsetid, .common OWNERS
haoliuu@google.com # Primary PoC for Topics, Common
npattan@google.com # Creator
jmarkoff@google.com # DevRel Jetpack Lead
carolinewang@google.com # DevRel TPM Lead
ramarcus@google.com # Common PoC
>>>>>>> fdff00cc
<|MERGE_RESOLUTION|>--- conflicted
+++ resolved
@@ -1,8 +1,3 @@
-<<<<<<< HEAD
-# Please keep this list alphabetically sorted
-jmarkoff@google.com
-npattan@google.com
-=======
 # Bug component: 1248632
 # adservices.measurement OWNERS
 arpanah@google.com # Measurement Primary PoC
@@ -15,5 +10,4 @@
 npattan@google.com # Creator
 jmarkoff@google.com # DevRel Jetpack Lead
 carolinewang@google.com # DevRel TPM Lead
-ramarcus@google.com # Common PoC
->>>>>>> fdff00cc
+ramarcus@google.com # Common PoC