/*
 * Copyright 2022 The Android Open Source Project
 *
 * Licensed under the Apache License, Version 2.0 (the "License");
 * you may not use this file except in compliance with the License.
 * You may obtain a copy of the License at
 *
 *      http://www.apache.org/licenses/LICENSE-2.0
 *
 * Unless required by applicable law or agreed to in writing, software
 * distributed under the License is distributed on an "AS IS" BASIS,
 * WITHOUT WARRANTIES OR CONDITIONS OF ANY KIND, either express or implied.
 * See the License for the specific language governing permissions and
 * limitations under the License.
 */

package androidx.privacysandbox.tools.apicompiler

import androidx.privacysandbox.tools.testing.allTestLibraryStubs
import androidx.privacysandbox.tools.testing.CompilationTestHelper
import androidx.privacysandbox.tools.testing.TestEnvironment
import androidx.room.compiler.processing.util.Source
import androidx.room.compiler.processing.util.compiler.TestCompilationResult

/**
 * Compile the given sources using the PrivacySandboxKspCompiler.
 *
 * Default parameters will set required options like AIDL compiler path and use the latest
 * Android platform API stubs that support the Privacy Sandbox.
 */
fun compileWithPrivacySandboxKspCompiler(
    sources: List<Source>,
    addLibraryStubs: Boolean = true,
    extraProcessorOptions: Map<String, String> = mapOf(),
): TestCompilationResult {
    val provider = PrivacySandboxKspCompiler.Provider()

    val processorOptions = buildMap {
<<<<<<< HEAD
        val aidlPath = (System.getProperty("aidl_compiler_path")
            ?: throw IllegalArgumentException("aidl_compiler_path flag not set."))
        put("aidl_compiler_path", aidlPath)
=======
        put("aidl_compiler_path", TestEnvironment.aidlCompilerPath.toString())
        put("framework_aidl_path", TestEnvironment.frameworkAidlPath.toString())
>>>>>>> fdff00cc
        putAll(extraProcessorOptions)
    }

    return CompilationTestHelper.compileAll(
        if (addLibraryStubs) sources + allTestLibraryStubs
        else sources,
        symbolProcessorProviders = listOf(provider),
        processorOptions = processorOptions,
    )
}<|MERGE_RESOLUTION|>--- conflicted
+++ resolved
@@ -16,7 +16,6 @@
 
 package androidx.privacysandbox.tools.apicompiler
 
-import androidx.privacysandbox.tools.testing.allTestLibraryStubs
 import androidx.privacysandbox.tools.testing.CompilationTestHelper
 import androidx.privacysandbox.tools.testing.TestEnvironment
 import androidx.room.compiler.processing.util.Source
@@ -30,26 +29,18 @@
  */
 fun compileWithPrivacySandboxKspCompiler(
     sources: List<Source>,
-    addLibraryStubs: Boolean = true,
     extraProcessorOptions: Map<String, String> = mapOf(),
 ): TestCompilationResult {
     val provider = PrivacySandboxKspCompiler.Provider()
 
     val processorOptions = buildMap {
-<<<<<<< HEAD
-        val aidlPath = (System.getProperty("aidl_compiler_path")
-            ?: throw IllegalArgumentException("aidl_compiler_path flag not set."))
-        put("aidl_compiler_path", aidlPath)
-=======
         put("aidl_compiler_path", TestEnvironment.aidlCompilerPath.toString())
         put("framework_aidl_path", TestEnvironment.frameworkAidlPath.toString())
->>>>>>> fdff00cc
         putAll(extraProcessorOptions)
     }
 
     return CompilationTestHelper.compileAll(
-        if (addLibraryStubs) sources + allTestLibraryStubs
-        else sources,
+        sources,
         symbolProcessorProviders = listOf(provider),
         processorOptions = processorOptions,
     )
