--- conflicted
+++ resolved
@@ -15,11 +15,7 @@
  */
 
 /**
-<<<<<<< HEAD
- * Insert package level documentation here
-=======
  * Internal protos for interaction-service.
->>>>>>> fdff00cc
  */
 @RestrictTo(RestrictTo.Scope.LIBRARY_GROUP)
 package androidx.appactions.interaction.service.proto;
