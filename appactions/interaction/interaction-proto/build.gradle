--- conflicted
+++ resolved
@@ -18,12 +18,45 @@
 plugins {
     id("AndroidXPlugin")
     id("com.android.library")
+    id("com.github.johnrengelman.shadow")
     id("com.google.protobuf")
 }
 
+configurations {
+    shadowed
+    compileOnly.extendsFrom(shadowed)
+    testCompile.extendsFrom(shadowed)
+    shadowJar  // configuration containing Jar built by shadow plugin
+    protoJar  // configuration containing compiled proto and source
+}
+
 dependencies {
-    implementation(libs.protobufLite)
+    shadowed(libs.protobufLite)
+
     implementation("androidx.annotation:annotation:1.1.0")
+}
+
+task protoLiteJar(type: com.github.jengelman.gradle.plugins.shadow.tasks.ShadowJar) {
+    archiveClassifier = 'proto-lite-jar'
+    dependsOn(":appactions:interaction:interaction-proto:syncReleaseLibJars")
+    from("${buildDir}/intermediates/aar_main_jar/release")
+}
+assemble.dependsOn(protoLiteJar)
+
+task shadowJar(type: com.github.jengelman.gradle.plugins.shadow.tasks.ShadowJar) {
+    archiveClassifier = 'shadow-jar'
+    configurations = [project.configurations.shadowed]
+    dependsOn(protoLiteJar)
+    from(protoLiteJar.archiveFile)
+    relocate "com.google.protobuf", "androidx.appactions.interaction.protobuf"
+    exclude("**/*.proto")
+}
+assemble.dependsOn(shadowJar)
+
+artifacts {
+    // Specifies the output files for the shadowJar and protoJar configurations
+    shadowJar shadowJar.archiveFile
+    protoJar protoLiteJar.archiveFile
 }
 
 protobuf {
@@ -43,8 +76,6 @@
 
 android {
     namespace "androidx.appactions.interaction.proto"
-<<<<<<< HEAD
-=======
     defaultConfig {
         minSdkVersion 19
     }
@@ -61,7 +92,6 @@
         // protobuf generates unannotated methods
         disable("UnknownNullness")
     }
->>>>>>> fdff00cc
 }
 
 androidx {
