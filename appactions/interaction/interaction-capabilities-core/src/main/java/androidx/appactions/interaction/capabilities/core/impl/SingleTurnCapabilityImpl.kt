--- conflicted
+++ resolved
@@ -16,45 +16,13 @@
 
 package androidx.appactions.interaction.capabilities.core.impl
 
-<<<<<<< HEAD
-import androidx.appactions.interaction.capabilities.core.ActionCapability
-import androidx.appactions.interaction.capabilities.core.BaseSession
-=======
 import androidx.annotation.RestrictTo
 import androidx.appactions.interaction.capabilities.core.Capability
 import androidx.appactions.interaction.capabilities.core.ExecutionCallback
->>>>>>> fdff00cc
 import androidx.appactions.interaction.capabilities.core.HostProperties
-import androidx.appactions.interaction.capabilities.core.SessionBuilder
 import androidx.appactions.interaction.capabilities.core.impl.spec.ActionSpec
 import androidx.appactions.interaction.capabilities.core.impl.spec.BoundProperty
 import androidx.appactions.interaction.proto.AppActionsContext.AppAction
-<<<<<<< HEAD
-import androidx.appactions.interaction.proto.TaskInfo
-
-import androidx.annotation.RestrictTo
-
-/** @hide */
-@RestrictTo(RestrictTo.Scope.LIBRARY)
-internal class SingleTurnCapabilityImpl<
-    PropertyT,
-    ArgumentT,
-    OutputT,
-    > constructor(
-    override val id: String?,
-    val actionSpec: ActionSpec<PropertyT, ArgumentT, OutputT>,
-    val property: PropertyT,
-    val sessionBuilder: SessionBuilder<BaseSession<ArgumentT, OutputT>>,
-) : ActionCapability {
-    override val supportsMultiTurnTask = false
-
-    override fun getAppAction(): AppAction {
-        val appActionBuilder = actionSpec.convertPropertyToProto(property).toBuilder()
-            .setTaskInfo(TaskInfo.newBuilder().setSupportsPartialFulfillment(false))
-        id?.let(appActionBuilder::setIdentifier)
-        return appActionBuilder.build()
-    }
-=======
 import kotlinx.coroutines.sync.Mutex
 
 @RestrictTo(RestrictTo.Scope.LIBRARY)
@@ -74,17 +42,16 @@
         boundProperties,
         supportsPartialFulfillment = false
     )
->>>>>>> fdff00cc
 
-    override fun createSession(hostProperties: HostProperties): ActionCapabilitySession {
+    override fun createSession(
+        sessionId: String,
+        hostProperties: HostProperties,
+    ): CapabilitySession {
         return SingleTurnCapabilitySession(
+            sessionId,
             actionSpec,
-<<<<<<< HEAD
-            sessionBuilder.createSession(hostProperties),
-=======
             executionCallback,
             mutex,
->>>>>>> fdff00cc
         )
     }
 }