/*
 * Copyright (C) 2017 The Android Open Source Project
 *
 * Licensed under the Apache License, Version 2.0 (the "License");
 * you may not use this file except in compliance with the License.
 * You may obtain a copy of the License at
 *
 *      http://www.apache.org/licenses/LICENSE-2.0
 *
 * Unless required by applicable law or agreed to in writing, software
 * distributed under the License is distributed on an "AS IS" BASIS,
 * WITHOUT WARRANTIES OR CONDITIONS OF ANY KIND, either express or implied.
 * See the License for the specific language governing permissions and
 * limitations under the License.
 */

package androidx.core.provider;

import static androidx.annotation.RestrictTo.Scope.LIBRARY;
import static androidx.annotation.RestrictTo.Scope.LIBRARY_GROUP_PREFIX;

import android.content.Context;
import android.content.pm.PackageManager;
import android.content.pm.ProviderInfo;
import android.content.res.Resources;
import android.graphics.Typeface;
import android.net.Uri;
import android.os.CancellationSignal;
import android.os.Handler;
import android.os.ParcelFileDescriptor;
import android.provider.BaseColumns;

import androidx.annotation.IntDef;
import androidx.annotation.IntRange;
import androidx.annotation.NonNull;
import androidx.annotation.Nullable;
import androidx.annotation.RequiresApi;
import androidx.annotation.RestrictTo;
import androidx.annotation.VisibleForTesting;
import androidx.core.content.res.ResourcesCompat;
import androidx.core.graphics.TypefaceCompat;
import androidx.core.graphics.TypefaceCompatUtil;
import androidx.core.util.Preconditions;

import java.lang.annotation.Retention;
import java.lang.annotation.RetentionPolicy;
import java.nio.ByteBuffer;
import java.util.Map;
import java.util.concurrent.Executor;

/**
 * Utility class to deal with Font ContentProviders.
 */
public class FontsContractCompat {
    private FontsContractCompat() { }

    /**
     * Build a Typeface from an array of {@link FontInfo}
     *
     * Results that are marked as not ready will be skipped.
     *
     * @param context A {@link Context} that will be used to fetch the font contents.
     * @param cancellationSignal A signal to cancel the operation in progress, or null if none. If
     *                           the operation is canceled, then {@link
     *                           android.os.OperationCanceledException} will be thrown.
     * @param fonts An array of {@link FontInfo} to be used to create a Typeface.
     * @return A Typeface object. Returns null if typeface creation fails.
     */
    @Nullable
    public static Typeface buildTypeface(
            @NonNull Context context,
            @Nullable CancellationSignal cancellationSignal,
            @NonNull FontInfo[] fonts
    ) {
        return TypefaceCompat.createFromFontInfo(context, cancellationSignal, fonts,
                Typeface.NORMAL);
    }

    /**
     * Fetch fonts given a font request.
     *
     * @param context A {@link Context} to be used for fetching fonts.
     * @param cancellationSignal A signal to cancel the operation in progress, or null if none. If
     *                           the operation is canceled, then {@link
     *                           android.os.OperationCanceledException} will be thrown when the
     *                           query is executed.
     * @param request A {@link FontRequest} object that identifies the provider and query for the
     *                request.
     *
     * @return {@link FontFamilyResult}
     *
     * @throws PackageManager.NameNotFoundException If requested package or authority was not found
     *      in the system.
     */
    @NonNull
    public static FontFamilyResult fetchFonts(
            @NonNull Context context,
            @Nullable CancellationSignal cancellationSignal,
            @NonNull FontRequest request
    ) throws PackageManager.NameNotFoundException {
        return FontProvider.getFontFamilyResult(context, request, cancellationSignal);
    }

    /**
     * Create a typeface object given a font request. The font will be asynchronously fetched,
     * therefore the result is delivered to the given callback. See {@link FontRequest}.
     * Only one of the methods in callback will be invoked, depending on whether the request
     * succeeds or fails. These calls will happen on the caller thread.
     * @param context A context to be used for fetching from font provider.
     * @param request A {@link FontRequest} object that identifies the provider and query for the
     *                request. May not be null.
     * @param callback A callback that will be triggered when results are obtained. May not be null.
     * @param handler A handler to be processed the font fetching.
     */
    public static void requestFont(
            final @NonNull Context context,
            final @NonNull FontRequest request,
            final @NonNull FontRequestCallback callback,
            final @NonNull Handler handler
    ) {
        CallbackWithHandler callbackWrapper = new CallbackWithHandler(callback);
        Executor executor = RequestExecutor.createHandlerExecutor(handler);
        FontRequestWorker.requestFontAsync(context.getApplicationContext(), request,
                Typeface.NORMAL, executor, callbackWrapper);
    }

    /**
     * Loads a Typeface. Based on the parameters isBlockingFetch, and timeoutInMillis, the fetch
     * is either sync or async.
     * - If timeoutInMillis is infinite, and isBlockingFetch is true -> sync
     * - If timeoutInMillis is NOT infinite, and isBlockingFetch is true -> sync with timeout
     * - else -> async without timeout.
     *
     * Used by TypefaceCompat and tests.
     *
     * @param context Context
     * @param request FontRequest that defines the font to be loaded.
     * @param style Typeface Style such as {@link Typeface#NORMAL}, {@link Typeface#BOLD}
     *              {@link Typeface#ITALIC}, {@link Typeface#BOLD_ITALIC}.
     * @param isBlockingFetch when true the call will be synchronous.
     * @param timeout timeout in milliseconds for the request. It is not used for async
     *                request.
     * @param handler the handler to call the callback on.
     * @param callback the callback to be called.
     *
     * @return the resulting Typeface if the requested font is in the cache or the request is a
     * sync request.
     *
     * @hide
     */
    @RestrictTo(LIBRARY)
    @Nullable
    public static Typeface requestFont(
            @NonNull final Context context,
            @NonNull final FontRequest request,
            final int style,
            boolean isBlockingFetch,
            @IntRange(from = 0) int timeout,
            @NonNull final Handler handler,
            @NonNull final FontRequestCallback callback
    ) {
        CallbackWithHandler callbackWrapper = new CallbackWithHandler(callback, handler);

        if (isBlockingFetch) {
            return FontRequestWorker.requestFontSync(context, request, callbackWrapper, style,
                    timeout);
        } else {
            return FontRequestWorker.requestFontAsync(context, request, style, null /*executor*/,
                    callbackWrapper);
        }
    }

    @RestrictTo(LIBRARY)
    @VisibleForTesting
    public static void resetTypefaceCache() {
        FontRequestWorker.resetTypefaceCache();
    }

    /**
     * Defines the constants used in a response from a Font Provider. The cursor returned from the
     * query should have the ID column populated with the content uri ID for the resulting font.
     * This should point to a real file or shared memory, as the client will mmap the given file
     * descriptor. Pipes, sockets and other non-mmap-able file descriptors will fail to load in the
     * client application.
     */
    public static final class Columns implements BaseColumns {
        /**
         * Constant used to request data from a font provider. The cursor returned from the query
         * may populate this column with a long for the font file ID. The client will request a file
         * descriptor to "file/FILE_ID" with this ID immediately under the top-level content URI. If
         * not present, the client will request a file descriptor to the top-level URI with the
         * given base font ID. Note that several results may return the same file ID, e.g. for TTC
         * files with different indices.
         */
        public static final String FILE_ID = "file_id";
        /**
         * Constant used to request data from a font provider. The cursor returned from the query
         * should have this column populated with an int for the ttc index for the resulting font.
         */
        public static final String TTC_INDEX = android.provider.FontsContract.Columns.TTC_INDEX;
        /**
         * Constant used to request data from a font provider. The cursor returned from the query
         * may populate this column with the font variation settings String information for the
         * font.
         */
        public static final String VARIATION_SETTINGS =
                android.provider.FontsContract.Columns.VARIATION_SETTINGS;
        /**
         * Constant used to request data from a font provider. The cursor returned from the query
         * should have this column populated with the int weight for the resulting font. This value
         * should be between 100 and 900. The most common values are 400 for regular weight and 700
         * for bold weight.
         */
        public static final String WEIGHT = android.provider.FontsContract.Columns.WEIGHT;
        /**
         * Constant used to request data from a font provider. The cursor returned from the query
         * should have this column populated with the int italic for the resulting font. This should
         * be 0 for regular style and 1 for italic.
         */
        public static final String ITALIC = android.provider.FontsContract.Columns.ITALIC;
        /**
         * Constant used to request data from a font provider. The cursor returned from the query
         * should have this column populated to indicate the result status of the
         * query. This will be checked before any other data in the cursor. Possible values are
         * {@link #RESULT_CODE_OK}, {@link #RESULT_CODE_FONT_NOT_FOUND},
         * {@link #RESULT_CODE_MALFORMED_QUERY} and {@link #RESULT_CODE_FONT_UNAVAILABLE}. If not
         * present, {@link #RESULT_CODE_OK} will be assumed.
         */
        public static final String RESULT_CODE = android.provider.FontsContract.Columns.RESULT_CODE;

        /**
         * Constant used to represent a result was retrieved successfully. The given fonts will be
         * attempted to retrieve immediately via
         * {@link android.content.ContentProvider#openFile(Uri, String)}. See {@link #RESULT_CODE}.
         */
        public static final int RESULT_CODE_OK =
                android.provider.FontsContract.Columns.RESULT_CODE_OK;
        /**
         * Constant used to represent a result was not found. See {@link #RESULT_CODE}.
         */
        public static final int RESULT_CODE_FONT_NOT_FOUND =
                android.provider.FontsContract.Columns.RESULT_CODE_FONT_NOT_FOUND;
        /**
         * Constant used to represent a result was found, but cannot be provided at this moment. Use
         * this to indicate, for example, that a font needs to be fetched from the network. See
         * {@link #RESULT_CODE}.
         */
        public static final int RESULT_CODE_FONT_UNAVAILABLE =
                android.provider.FontsContract.Columns.RESULT_CODE_FONT_UNAVAILABLE;
        /**
         * Constant used to represent that the query was not in a supported format by the provider.
         * See {@link #RESULT_CODE}.
         */
        public static final int RESULT_CODE_MALFORMED_QUERY =
                android.provider.FontsContract.Columns.RESULT_CODE_MALFORMED_QUERY;
    }

    /**
     * Object represent a font entry in the family returned from {@link #fetchFonts}.
     */
    public static class FontInfo {
        private final Uri mUri;
        private final int mTtcIndex;
        private final int mWeight;
        private final boolean mItalic;
        private final int mResultCode;

        /**
         * Creates a Font with all the information needed about a provided font.
         * @param uri A URI associated to the font file.
         * @param ttcIndex If providing a TTC_INDEX file, the index to point to. Otherwise, 0.
         * @param weight An integer that indicates the font weight.
         * @param italic A boolean that indicates the font is italic style or not.
         * @param resultCode A boolean that indicates the font contents is ready.
         *
         * @deprecated Not being used by any cross library, and should not be used, internal
         * implementation detail.
         *
         * @hide
         */
        // TODO after removing from public API make package private.
        @Deprecated
        @RestrictTo(LIBRARY_GROUP_PREFIX)
        public FontInfo(
                @NonNull Uri uri,
                @IntRange(from = 0) int ttcIndex,
                @IntRange(from = 1, to = 1000) int weight,
                boolean italic,
                int resultCode
        ) {
            mUri = Preconditions.checkNotNull(uri);
            mTtcIndex = ttcIndex;
            mWeight = weight;
            mItalic = italic;
            mResultCode = resultCode;
        }

        @SuppressWarnings("deprecation")
        static FontInfo create(
                @NonNull Uri uri,
                @IntRange(from = 0) int ttcIndex,
                @IntRange(from = 1, to = 1000) int weight,
                boolean italic,
                int resultCode
        ) {
            return new FontInfo(uri, ttcIndex, weight, italic, resultCode);
        }

        /**
         * Returns a URI associated to this record.
         */
        public @NonNull Uri getUri() {
            return mUri;
        }

        /**
         * Returns the index to be used to access this font when accessing a TTC file.
         */
        public @IntRange(from = 0) int getTtcIndex() {
            return mTtcIndex;
        }

        /**
         * Returns the weight value for this font.
         */
        public @IntRange(from = 1, to = 1000) int getWeight() {
            return mWeight;
        }

        /**
         * Returns whether this font is italic.
         */
        public boolean isItalic() {
            return mItalic;
        }

        /**
         * Returns result code.
         *
         * {@link FontsContractCompat.Columns#RESULT_CODE}
         */
        public int getResultCode() {
            return mResultCode;
        }
    }

    /**
     * Object returned from {@link #fetchFonts}.
     */
    public static class FontFamilyResult {
        /**
         * Constant represents that the font was successfully retrieved. Note that when this value
         * is set and {@link #getFonts} returns an empty array, it means there were no fonts
         * matching the given query.
         */
        public static final int STATUS_OK = 0;

        /**
         * Constant represents that the given certificate was not matched with the provider's
         * signature. {@link #getFonts} returns null if this status was set.
         */
        public static final int STATUS_WRONG_CERTIFICATES = 1;

        /**
         * Constant represents that the provider returns unexpected data. {@link #getFonts} returns
         * null if this status was set. For example, this value is set when the font provider
         * gives invalid format of variation settings.
         */
        public static final int STATUS_UNEXPECTED_DATA_PROVIDED = 2;

        /** @hide */
        @RestrictTo(LIBRARY)
        @IntDef({STATUS_OK, STATUS_WRONG_CERTIFICATES, STATUS_UNEXPECTED_DATA_PROVIDED})
        @Retention(RetentionPolicy.SOURCE)
        @interface FontResultStatus {}

        private final @FontResultStatus int mStatusCode;
        private final FontInfo[] mFonts;

        /**
         * @deprecated Not being used by any cross library, and should not be used, internal
         * implementation detail.
<<<<<<< HEAD
         * @hide
         **/
=======
         */
>>>>>>> fdff00cc
        // TODO after removing from public API make package private.
        @Deprecated
        @RestrictTo(LIBRARY_GROUP_PREFIX)
        public FontFamilyResult(@FontResultStatus int statusCode, @Nullable FontInfo[] fonts) {
            mStatusCode = statusCode;
            mFonts = fonts;
        }

        public @FontResultStatus int getStatusCode() {
            return mStatusCode;
        }

        public FontInfo[] getFonts() {
            return mFonts;
        }

        @SuppressWarnings("deprecation")
        static FontFamilyResult create(
                @FontResultStatus int statusCode,
                @Nullable FontInfo[] fonts) {
            return new FontFamilyResult(statusCode, fonts);
        }
    }

    /**
     * Interface used to receive asynchronously fetched typefaces.
     */
    public static class FontRequestCallback {
        /**
         * @deprecated Not being used by any cross library, and should not be used, internal
         * implementation detail.
         * @hide
         */
        @Deprecated
        @RestrictTo(LIBRARY_GROUP_PREFIX)
        public static final int RESULT_OK = Columns.RESULT_CODE_OK;

        static final int RESULT_SUCCESS = Columns.RESULT_CODE_OK;

        /**
         * Constant returned by {@link #onTypefaceRequestFailed(int)} signaling that the given
         * provider was not found on the device.
         */
        public static final int FAIL_REASON_PROVIDER_NOT_FOUND = -1;

        /**
         * Constant returned by {@link #onTypefaceRequestFailed(int)} signaling that the given
         * provider must be authenticated and the given certificates do not match its signature.
         */
        public static final int FAIL_REASON_WRONG_CERTIFICATES = -2;

        /**
         * Constant returned by {@link #onTypefaceRequestFailed(int)} signaling that the font
         * returned by the provider was not loaded properly.
         */
        public static final int FAIL_REASON_FONT_LOAD_ERROR = -3;

        /**
         * Constant that signals that the font was not loaded due to security issues. This usually
         * means the font was attempted to load on a restricted context.
         */
        public static final int FAIL_REASON_SECURITY_VIOLATION = -4;

        /**
         * Constant returned by {@link #onTypefaceRequestFailed(int)} signaling that the font
         * provider did not return any results for the given query.
         */
        public static final int FAIL_REASON_FONT_NOT_FOUND = Columns.RESULT_CODE_FONT_NOT_FOUND;

        /**
         * Constant returned by {@link #onTypefaceRequestFailed(int)} signaling that the font
         * provider found the queried font, but it is currently unavailable.
         */
        public static final int FAIL_REASON_FONT_UNAVAILABLE = Columns.RESULT_CODE_FONT_UNAVAILABLE;

        /**
         * Constant returned by {@link #onTypefaceRequestFailed(int)} signaling that the given
         * query was not supported by the provider.
         */
        public static final int FAIL_REASON_MALFORMED_QUERY = Columns.RESULT_CODE_MALFORMED_QUERY;

        /** @hide */
        @SuppressWarnings("deprecation")
        @RestrictTo(LIBRARY_GROUP_PREFIX)
        @IntDef({ FAIL_REASON_PROVIDER_NOT_FOUND, FAIL_REASON_FONT_LOAD_ERROR,
                FAIL_REASON_FONT_NOT_FOUND, FAIL_REASON_FONT_UNAVAILABLE,
                FAIL_REASON_MALFORMED_QUERY, FAIL_REASON_WRONG_CERTIFICATES,
                FAIL_REASON_SECURITY_VIOLATION, RESULT_OK })
        @Retention(RetentionPolicy.SOURCE)
        public @interface FontRequestFailReason {}

        public FontRequestCallback() {}

        /**
         * Called then a Typeface request done via {@link #requestFont(Context, FontRequest,
         * FontRequestCallback, Handler)} is complete. Note that this method will not be called if
         * {@link #onTypefaceRequestFailed(int)} is called instead.
         * @param typeface  The Typeface object retrieved.
         */
        public void onTypefaceRetrieved(Typeface typeface) {}

        /**
         * Called when a Typeface request done via {@link #requestFont(Context, FontRequest,
         * FontRequestCallback, Handler)} fails.
         * @param reason May be one of {@link #FAIL_REASON_PROVIDER_NOT_FOUND},
         *               {@link #FAIL_REASON_FONT_NOT_FOUND},
         *               {@link #FAIL_REASON_FONT_LOAD_ERROR},
         *               {@link #FAIL_REASON_FONT_UNAVAILABLE},
         *               {@link #FAIL_REASON_MALFORMED_QUERY} or
         *               {@link #FAIL_REASON_WRONG_CERTIFICATES}, or a provider defined positive
         *               code number.
         */
        public void onTypefaceRequestFailed(@FontRequestFailReason int reason) {}
    }

    /**
     * Constant used to identify the List of {@link ParcelFileDescriptor} item in the Bundle
     * returned to the ResultReceiver in getFont.
     *
     * @deprecated Not being used by any cross library, and should not be used, internal
     * implementation detail.
     *
     * @hide
     */
    @Deprecated // unused
    @RestrictTo(LIBRARY_GROUP_PREFIX)
    public static final String PARCEL_FONT_RESULTS = "font_results";

    // Error codes internal to the system, which can not come from a provider. To keep the number
    // space open for new provider codes, these should all be negative numbers.
    /**
     * @deprecated Not being used by any cross library, and should not be used, internal
     * implementation detail.
<<<<<<< HEAD
     * @hide
     **/
=======
     */
>>>>>>> fdff00cc
    @Deprecated // unused
    @RestrictTo(LIBRARY_GROUP_PREFIX)
    static final int RESULT_CODE_PROVIDER_NOT_FOUND = -1;

    /**
     * @deprecated Not being used by any cross library, and should not be used, internal
     * implementation detail.
<<<<<<< HEAD
     * @hide
     **/
=======
     */
>>>>>>> fdff00cc
    @Deprecated // unused
    @RestrictTo(LIBRARY_GROUP_PREFIX)
    static final int RESULT_CODE_WRONG_CERTIFICATES = -2;
    // Note -3 is used by FontRequestCallback to indicate the font failed to load.

    /**
     * @deprecated Not being used by any cross library, and should not be used, internal
     * implementation detail.
<<<<<<< HEAD
     * @hide
     **/
=======
     */
>>>>>>> fdff00cc
    @Deprecated // unused
    @RestrictTo(LIBRARY_GROUP_PREFIX)
    public static Typeface getFontSync(
            final Context context,
            final FontRequest request,
            final @Nullable ResourcesCompat.FontCallback fontCallback,
            final @Nullable Handler handler,
            boolean isBlockingFetch,
            int timeout,
            final int style
    ) {
        FontRequestCallback newCallback = new TypefaceCompat.ResourcesCallbackAdapter(fontCallback);
        Handler newHandler = ResourcesCompat.FontCallback.getHandler(handler);
        return requestFont(context, request, style, isBlockingFetch, timeout, newHandler,
                newCallback
        );
    }

    /**
     * @deprecated Not being used by any cross library, and should not be used, internal
     * implementation detail.
<<<<<<< HEAD
     * @hide
     **/
=======
     */
>>>>>>> fdff00cc
    @Deprecated // unused
    @RestrictTo(LIBRARY_GROUP_PREFIX)
    public static void resetCache() {
        FontRequestWorker.resetTypefaceCache();
    }

    /**
     * A helper function to create a mapping from {@link Uri} to {@link ByteBuffer}.
     *
     * Skip if the file contents is not ready to be read.
     *
     * @param context A {@link Context} to be used for resolving content URI in
     *                {@link FontInfo}.
     * @param fonts An array of {@link FontInfo}.
     * @return A map from {@link Uri} to {@link ByteBuffer}.
     *
     * @deprecated Not being used by any cross library, and should not be used, internal
     * implementation detail.
     *
     * @hide
     */
    @Deprecated // unused
    @RestrictTo(LIBRARY_GROUP_PREFIX)
    @RequiresApi(19)
    public static Map<Uri, ByteBuffer> prepareFontData(
            Context context,
            FontInfo[] fonts,
            CancellationSignal cancellationSignal
    ) {
        return TypefaceCompatUtil.readFontInfoIntoByteBuffer(context, fonts, cancellationSignal);
    }

    /**
     * @deprecated Not being used by any cross library, and should not be used, internal
     * implementation detail.
<<<<<<< HEAD
     * @hide
     **/
=======
     */
>>>>>>> fdff00cc
    @Deprecated // unused
    @VisibleForTesting
    @RestrictTo(LIBRARY_GROUP_PREFIX)
    @Nullable
    public static ProviderInfo getProvider(
            @NonNull PackageManager packageManager,
            @NonNull FontRequest request,
            @Nullable Resources resources
    ) throws PackageManager.NameNotFoundException {
        return FontProvider.getProvider(packageManager, request, resources);
    }
}<|MERGE_RESOLUTION|>--- conflicted
+++ resolved
@@ -146,7 +146,6 @@
      * @return the resulting Typeface if the requested font is in the cache or the request is a
      * sync request.
      *
-     * @hide
      */
     @RestrictTo(LIBRARY)
     @Nullable
@@ -276,7 +275,6 @@
          * @deprecated Not being used by any cross library, and should not be used, internal
          * implementation detail.
          *
-         * @hide
          */
         // TODO after removing from public API make package private.
         @Deprecated
@@ -368,7 +366,6 @@
          */
         public static final int STATUS_UNEXPECTED_DATA_PROVIDED = 2;
 
-        /** @hide */
         @RestrictTo(LIBRARY)
         @IntDef({STATUS_OK, STATUS_WRONG_CERTIFICATES, STATUS_UNEXPECTED_DATA_PROVIDED})
         @Retention(RetentionPolicy.SOURCE)
@@ -380,12 +377,7 @@
         /**
          * @deprecated Not being used by any cross library, and should not be used, internal
          * implementation detail.
-<<<<<<< HEAD
-         * @hide
-         **/
-=======
-         */
->>>>>>> fdff00cc
+         */
         // TODO after removing from public API make package private.
         @Deprecated
         @RestrictTo(LIBRARY_GROUP_PREFIX)
@@ -417,7 +409,6 @@
         /**
          * @deprecated Not being used by any cross library, and should not be used, internal
          * implementation detail.
-         * @hide
          */
         @Deprecated
         @RestrictTo(LIBRARY_GROUP_PREFIX)
@@ -467,7 +458,6 @@
          */
         public static final int FAIL_REASON_MALFORMED_QUERY = Columns.RESULT_CODE_MALFORMED_QUERY;
 
-        /** @hide */
         @SuppressWarnings("deprecation")
         @RestrictTo(LIBRARY_GROUP_PREFIX)
         @IntDef({ FAIL_REASON_PROVIDER_NOT_FOUND, FAIL_REASON_FONT_LOAD_ERROR,
@@ -508,7 +498,6 @@
      * @deprecated Not being used by any cross library, and should not be used, internal
      * implementation detail.
      *
-     * @hide
      */
     @Deprecated // unused
     @RestrictTo(LIBRARY_GROUP_PREFIX)
@@ -519,12 +508,7 @@
     /**
      * @deprecated Not being used by any cross library, and should not be used, internal
      * implementation detail.
-<<<<<<< HEAD
-     * @hide
-     **/
-=======
-     */
->>>>>>> fdff00cc
+     */
     @Deprecated // unused
     @RestrictTo(LIBRARY_GROUP_PREFIX)
     static final int RESULT_CODE_PROVIDER_NOT_FOUND = -1;
@@ -532,12 +516,7 @@
     /**
      * @deprecated Not being used by any cross library, and should not be used, internal
      * implementation detail.
-<<<<<<< HEAD
-     * @hide
-     **/
-=======
-     */
->>>>>>> fdff00cc
+     */
     @Deprecated // unused
     @RestrictTo(LIBRARY_GROUP_PREFIX)
     static final int RESULT_CODE_WRONG_CERTIFICATES = -2;
@@ -546,12 +525,7 @@
     /**
      * @deprecated Not being used by any cross library, and should not be used, internal
      * implementation detail.
-<<<<<<< HEAD
-     * @hide
-     **/
-=======
-     */
->>>>>>> fdff00cc
+     */
     @Deprecated // unused
     @RestrictTo(LIBRARY_GROUP_PREFIX)
     public static Typeface getFontSync(
@@ -573,12 +547,7 @@
     /**
      * @deprecated Not being used by any cross library, and should not be used, internal
      * implementation detail.
-<<<<<<< HEAD
-     * @hide
-     **/
-=======
-     */
->>>>>>> fdff00cc
+     */
     @Deprecated // unused
     @RestrictTo(LIBRARY_GROUP_PREFIX)
     public static void resetCache() {
@@ -598,7 +567,6 @@
      * @deprecated Not being used by any cross library, and should not be used, internal
      * implementation detail.
      *
-     * @hide
      */
     @Deprecated // unused
     @RestrictTo(LIBRARY_GROUP_PREFIX)
@@ -614,12 +582,7 @@
     /**
      * @deprecated Not being used by any cross library, and should not be used, internal
      * implementation detail.
-<<<<<<< HEAD
-     * @hide
-     **/
-=======
-     */
->>>>>>> fdff00cc
+     */
     @Deprecated // unused
     @VisibleForTesting
     @RestrictTo(LIBRARY_GROUP_PREFIX)
