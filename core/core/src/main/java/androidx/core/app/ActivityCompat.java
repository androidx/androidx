--- conflicted
+++ resolved
@@ -593,14 +593,11 @@
     @OptIn(markerClass = BuildCompat.PrereleaseSdkCheck.class)
     public static boolean shouldShowRequestPermissionRationale(@NonNull Activity activity,
             @NonNull String permission) {
-<<<<<<< HEAD
-=======
         if (!BuildCompat.isAtLeastT()
                 && TextUtils.equals(Manifest.permission.POST_NOTIFICATIONS, permission)) {
             // notification permission doesn't exist before T
             return false;
         }
->>>>>>> 4480ee08
         if (Build.VERSION.SDK_INT >= 32) {
             return Api32Impl.shouldShowRequestPermissionRationale(activity, permission);
         } else if (Build.VERSION.SDK_INT == 31) {
