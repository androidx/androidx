/*
 * Copyright (C) 2011 The Android Open Source Project
 *
 * Licensed under the Apache License, Version 2.0 (the "License");
 * you may not use this file except in compliance with the License.
 * You may obtain a copy of the License at
 *
 *      http://www.apache.org/licenses/LICENSE-2.0
 *
 * Unless required by applicable law or agreed to in writing, software
 * distributed under the License is distributed on an "AS IS" BASIS,
 * WITHOUT WARRANTIES OR CONDITIONS OF ANY KIND, either express or implied.
 * See the License for the specific language governing permissions and
 * limitations under the License.
 */

package androidx.core.app;

import android.Manifest;
import android.app.Activity;
import android.content.Context;
import android.content.ContextWrapper;
import android.content.Intent;
import android.content.IntentSender;
import android.content.pm.PackageManager;
import android.graphics.Matrix;
import android.graphics.RectF;
import android.net.Uri;
import android.os.Build;
import android.os.Bundle;
import android.os.Handler;
import android.os.Looper;
import android.os.Parcelable;
import android.text.TextUtils;
import android.view.Display;
import android.view.DragEvent;
import android.view.View;

import androidx.annotation.DoNotInline;
import androidx.annotation.IdRes;
import androidx.annotation.IntRange;
import androidx.annotation.NonNull;
import androidx.annotation.Nullable;
import androidx.annotation.OptIn;
import androidx.annotation.RequiresApi;
import androidx.annotation.RestrictTo;
import androidx.core.content.ContextCompat;
import androidx.core.content.LocusIdCompat;
import androidx.core.os.BuildCompat;
import androidx.core.view.DragAndDropPermissionsCompat;

import java.lang.reflect.InvocationTargetException;
import java.lang.reflect.Method;
import java.util.Arrays;
import java.util.HashSet;
import java.util.List;
import java.util.Map;
import java.util.Set;

/**
 * Helper for accessing features in {@link android.app.Activity}.
 */
public class ActivityCompat extends ContextCompat {

    /**
     * This interface is the contract for receiving the results for permission requests.
     */
    public interface OnRequestPermissionsResultCallback {

        /**
         * Callback for the result from requesting permissions. This method
         * is invoked for every call on {@link #requestPermissions(android.app.Activity,
         * String[], int)}.
         * <p>
         * <strong>Note:</strong> It is possible that the permissions request interaction
         * with the user is interrupted. In this case you will receive empty permissions
         * and results arrays which should be treated as a cancellation.
         * </p>
         *
         * @param requestCode The request code passed in {@link #requestPermissions(
         * android.app.Activity, String[], int)}
         * @param permissions The requested permissions. Never null.
         * @param grantResults The grant results for the corresponding permissions
         *     which is either {@link android.content.pm.PackageManager#PERMISSION_GRANTED}
         *     or {@link android.content.pm.PackageManager#PERMISSION_DENIED}. Never null.
         *
         * @see #requestPermissions(android.app.Activity, String[], int)
         */
        void onRequestPermissionsResult(int requestCode, @NonNull String[] permissions,
                @NonNull int[] grantResults);
    }

    /**
     * Customizable delegate that allows delegating permission compatibility methods to a custom
     * implementation.
     *
     * <p>
     *     To delegate permission compatibility methods to a custom class, implement this interface,
     *     and call {@code ActivityCompat.setPermissionCompatDelegate(delegate);}. All future calls
     *     to the permission compatibility methods in this class will first check whether the
     *     delegate can handle the method call, and invoke the corresponding method if it can.
     * </p>
     */
    public interface PermissionCompatDelegate {

        /**
         * Determines whether the delegate should handle
         * {@link ActivityCompat#requestPermissions(Activity, String[], int)}, and request
         * permissions if applicable. If this method returns true, it means that permission
         * request is successfully handled by the delegate, and platform should not perform any
         * further requests for permission.
         *
         * @param activity The target activity.
         * @param permissions The requested permissions. Must be non-null and not empty.
         * @param requestCode Application specific request code to match with a result reported to
         *    {@link
         *    OnRequestPermissionsResultCallback#onRequestPermissionsResult(int, String[], int[])}.
         *    Should be >= 0.
         *
         * @return Whether the delegate has handled the permission request.
         * @see ActivityCompat#requestPermissions(Activity, String[], int)
         */
        boolean requestPermissions(@NonNull Activity activity,
                @NonNull String[] permissions, @IntRange(from = 0) int requestCode);

        /**
         * Determines whether the delegate should handle the permission request as part of
         * {@code FragmentActivity#onActivityResult(int, int, Intent)}. If this method returns true,
         * it means that activity result is successfully handled by the delegate, and no further
         * action is needed on this activity result.
         *
         * @param activity    The target Activity.
         * @param requestCode The integer request code originally supplied to
         *                    {@code startActivityForResult()}, allowing you to identify who this
         *                    result came from.
         * @param resultCode  The integer result code returned by the child activity
         *                    through its {@code }setResult()}.
         * @param data        An Intent, which can return result data to the caller
         *                    (various data can be attached to Intent "extras").
         *
         * @return Whether the delegate has handled the activity result.
         * @see ActivityCompat#requestPermissions(Activity, String[], int)
         */
        boolean onActivityResult(@NonNull Activity activity,
                @IntRange(from = 0) int requestCode, int resultCode, @Nullable Intent data);
    }

    /**
     * @hide
     */
    @RestrictTo(RestrictTo.Scope.LIBRARY_GROUP_PREFIX)
    public interface RequestPermissionsRequestCodeValidator {
        void validateRequestPermissionsRequestCode(int requestCode);
    }

    private static PermissionCompatDelegate sDelegate;

    /**
     * This class should not be instantiated, but the constructor must be
     * visible for the class to be extended (as in support-v13).
     */
    protected ActivityCompat() {
        // Not publicly instantiable, but may be extended.
    }

    /**
     * Sets the permission delegate for {@code ActivityCompat}. Replaces the previously set
     * delegate.
     *
     * @param delegate The delegate to be set. {@code null} to clear the set delegate.
     */
    public static void setPermissionCompatDelegate(
            @Nullable PermissionCompatDelegate delegate) {
        sDelegate = delegate;
    }

    /**
     * @hide
     */
    @Nullable
    @RestrictTo(RestrictTo.Scope.LIBRARY_GROUP_PREFIX)
    public static PermissionCompatDelegate getPermissionCompatDelegate() {
        return sDelegate;
    }

    /**
     * Invalidate the activity's options menu, if able.
     *
     * <p>Before API level 11 (Android 3.0/Honeycomb) the lifecycle of the
     * options menu was controlled primarily by the user's operation of
     * the hardware menu key. When the user presses down on the menu key
     * for the first time the menu was created and prepared by calls
     * to {@link Activity#onCreateOptionsMenu(android.view.Menu)} and
     * {@link Activity#onPrepareOptionsMenu(android.view.Menu)} respectively.
     * Subsequent presses of the menu key kept the existing instance of the
     * Menu itself and called {@link Activity#onPrepareOptionsMenu(android.view.Menu)}
     * to give the activity an opportunity to contextually alter the menu
     * before the menu panel was shown.</p>
     *
     * <p>In Android 3.0+ the Action Bar forces the options menu to be built early
     * so that items chosen to show as actions may be displayed when the activity
     * first becomes visible. The Activity method invalidateOptionsMenu forces
     * the entire menu to be destroyed and recreated from
     * {@link Activity#onCreateOptionsMenu(android.view.Menu)}, offering a similar
     * though heavier-weight opportunity to change the menu's contents. Normally
     * this functionality is used to support a changing configuration of Fragments.</p>
     *
     * <p>Applications may use this support helper to signal a significant change in
     * activity state that should cause the options menu to be rebuilt. If the app
     * is running on an older platform version that does not support menu invalidation
     * the app will still receive {@link Activity#onPrepareOptionsMenu(android.view.Menu)}
     * the next time the user presses the menu key and this method will return false.
     * If this method returns true the options menu was successfully invalidated.</p>
     *
     * @param activity Invalidate the options menu of this activity
     * @return true if this operation was supported and it completed; false if it was not available.
     * @deprecated Use {@link Activity#invalidateOptionsMenu()} directly.
     */
    @Deprecated
    public static boolean invalidateOptionsMenu(Activity activity) {
        activity.invalidateOptionsMenu();
        return true;
    }

    /**
     * Start new activity with options, if able, for which you would like a
     * result when it finished.
     *
     * <p>In Android 4.1+ additional options were introduced to allow for more
     * control on activity launch animations. Applications can use this method
     * along with {@link ActivityOptionsCompat} to use these animations when
     * available. When run on versions of the platform where this feature does
     * not exist the activity will be launched normally.</p>
     *
     * @param activity Origin activity to launch from.
     * @param intent The description of the activity to start.
     * @param requestCode If >= 0, this code will be returned in
     *                   onActivityResult() when the activity exits.
     * @param options Additional options for how the Activity should be started.
     *                May be null if there are no options. See
     *                {@link ActivityOptionsCompat} for how to build the Bundle
     *                supplied here; there are no supported definitions for
     *                building it manually.
     */
    public static void startActivityForResult(@NonNull Activity activity, @NonNull Intent intent,
            int requestCode, @Nullable Bundle options) {
        if (Build.VERSION.SDK_INT >= 16) {
            Api16Impl.startActivityForResult(activity, intent, requestCode, options);
        } else {
            activity.startActivityForResult(intent, requestCode);
        }
    }

    /**
     * Start new IntentSender with options, if able, for which you would like a
     * result when it finished.
     *
     * <p>In Android 4.1+ additional options were introduced to allow for more
     * control on activity launch animations. Applications can use this method
     * along with {@link ActivityOptionsCompat} to use these animations when
     * available. When run on versions of the platform where this feature does
     * not exist the activity will be launched normally.</p>
     *
     * @param activity Origin activity to launch from.
     * @param intent The IntentSender to launch.
     * @param requestCode If >= 0, this code will be returned in
     *                   onActivityResult() when the activity exits.
     * @param fillInIntent If non-null, this will be provided as the
     *                     intent parameter to {@link IntentSender#sendIntent}.
     * @param flagsMask Intent flags in the original IntentSender that you
     *                  would like to change.
     * @param flagsValues Desired values for any bits set in <var>flagsMask</var>
     * @param extraFlags Always set to 0.
     * @param options Additional options for how the Activity should be started.
     *                May be null if there are no options. See
     *                {@link ActivityOptionsCompat} for how to build the Bundle
     *                supplied here; there are no supported definitions for
     *                building it manually.
     */
    public static void startIntentSenderForResult(@NonNull Activity activity,
            @NonNull IntentSender intent, int requestCode, @Nullable Intent fillInIntent,
            int flagsMask, int flagsValues, int extraFlags, @Nullable Bundle options)
            throws IntentSender.SendIntentException {
        if (Build.VERSION.SDK_INT >= 16) {
            Api16Impl.startIntentSenderForResult(activity, intent, requestCode, fillInIntent,
                    flagsMask, flagsValues, extraFlags, options);
        } else {
            activity.startIntentSenderForResult(intent, requestCode, fillInIntent, flagsMask,
                    flagsValues, extraFlags);
        }
    }

    /**
     * Finish this activity, and tries to finish all activities immediately below it
     * in the current task that have the same affinity.
     *
     * <p>On Android 4.1+ calling this method will call through to the native version of this
     * method. For other platforms {@link Activity#finish()} will be called instead.</p>
     */
    public static void finishAffinity(@NonNull Activity activity) {
        if (Build.VERSION.SDK_INT >= 16) {
            Api16Impl.finishAffinity(activity);
        } else {
            activity.finish();
        }
    }

    /**
     * Reverses the Activity Scene entry Transition and triggers the calling Activity
     * to reverse its exit Transition. When the exit Transition completes,
     * {@link Activity#finish()} is called. If no entry Transition was used, finish() is called
     * immediately and the Activity exit Transition is run.
     *
     * <p>On Android 4.4 or lower, this method only finishes the Activity with no
     * special exit transition.</p>
     */
    public static void finishAfterTransition(@NonNull Activity activity) {
        if (Build.VERSION.SDK_INT >= 21) {
            Api21Impl.finishAfterTransition(activity);
        } else {
            activity.finish();
        }
    }

    /**
     * Return information about who launched this activity.  If the launching Intent
     * contains an {@link Intent#EXTRA_REFERRER Intent.EXTRA_REFERRER},
     * that will be returned as-is; otherwise, if known, an
     * {@link Intent#URI_ANDROID_APP_SCHEME android-app:} referrer URI containing the
     * package name that started the Intent will be returned.  This may return null if no
     * referrer can be identified -- it is neither explicitly specified, nor is it known which
     * application package was involved.
     *
     * <p>If called while inside the handling of {@link Activity#onNewIntent}, this function will
     * return the referrer that submitted that new intent to the activity.  Otherwise, it
     * always returns the referrer of the original Intent.</p>
     *
     * <p>Note that this is <em>not</em> a security feature -- you can not trust the
     * referrer information, applications can spoof it.</p>
     */
    @SuppressWarnings("deprecation")
    @Nullable
    public static Uri getReferrer(@NonNull Activity activity) {
        if (Build.VERSION.SDK_INT >= 22) {
            return Api22Impl.getReferrer(activity);
        }
        Intent intent = activity.getIntent();
        Uri referrer = intent.getParcelableExtra("android.intent.extra.REFERRER");
        if (referrer != null) {
            return referrer;
        }
        String referrerName = intent.getStringExtra("android.intent.extra.REFERRER_NAME");
        if (referrerName != null) {
            return Uri.parse(referrerName);
        }
        return null;
    }

    /**
     * Finds a view that was identified by the {@code android:id} XML attribute that was processed
     * in {@link Activity#onCreate}, or throws an IllegalArgumentException if the ID is invalid, or
     * there is no matching view in the hierarchy.
     * <p>
     * <strong>Note:</strong> In most cases -- depending on compiler support --
     * the resulting view is automatically cast to the target class type. If
     * the target class type is unconstrained, an explicit cast may be
     * necessary.
     *
     * @param id the ID to search for
     * @return a view with given ID
     * @see Activity#findViewById(int)
     * @see androidx.core.view.ViewCompat#requireViewById(View, int)
     */
    @SuppressWarnings("TypeParameterUnusedInFormals")
    @NonNull
    public static <T extends View> T requireViewById(@NonNull Activity activity, @IdRes int id) {
        if (Build.VERSION.SDK_INT >= 28) {
            return Api28Impl.requireViewById(activity, id);
        }

        T view = activity.findViewById(id);
        if (view == null) {
            throw new IllegalArgumentException("ID does not reference a View inside this Activity");
        }
        return view;
    }

    /**
     * When {@link android.app.ActivityOptions#makeSceneTransitionAnimation(Activity,
     * android.view.View, String)} was used to start an Activity, <var>callback</var>
     * will be called to handle shared elements on the <i>launched</i> Activity. This requires
     * {@link android.view.Window#FEATURE_CONTENT_TRANSITIONS}.
     *
     * @param callback Used to manipulate shared element transitions on the launched Activity.
     */
    public static void setEnterSharedElementCallback(@NonNull Activity activity,
            @Nullable SharedElementCallback callback) {
        if (Build.VERSION.SDK_INT >= 21) {
            android.app.SharedElementCallback frameworkCallback = callback != null
                    ? new SharedElementCallback21Impl(callback)
                    : null;
            Api21Impl.setEnterSharedElementCallback(activity, frameworkCallback);
        }
    }

    /**
     * When {@link android.app.ActivityOptions#makeSceneTransitionAnimation(Activity,
     * android.view.View, String)} was used to start an Activity, <var>callback</var>
     * will be called to handle shared elements on the <i>launching</i> Activity. Most
     * calls will only come when returning from the started Activity.
     * This requires {@link android.view.Window#FEATURE_CONTENT_TRANSITIONS}.
     *
     * @param callback Used to manipulate shared element transitions on the launching Activity.
     */
    public static void setExitSharedElementCallback(@NonNull Activity activity,
            @Nullable SharedElementCallback callback) {
        if (Build.VERSION.SDK_INT >= 21) {
            android.app.SharedElementCallback frameworkCallback = callback != null
                    ? new SharedElementCallback21Impl(callback)
                    : null;
            Api21Impl.setExitSharedElementCallback(activity, frameworkCallback);
        }
    }

    public static void postponeEnterTransition(@NonNull Activity activity) {
        if (Build.VERSION.SDK_INT >= 21) {
            Api21Impl.postponeEnterTransition(activity);
        }
    }

    public static void startPostponedEnterTransition(@NonNull Activity activity) {
        if (Build.VERSION.SDK_INT >= 21) {
            Api21Impl.startPostponedEnterTransition(activity);
        }
    }

    /**
     * Requests permissions to be granted to this application. These permissions
     * must be requested in your manifest, they should not be granted to your app,
     * and they should have protection level {@link
     * android.content.pm.PermissionInfo#PROTECTION_DANGEROUS dangerous}, regardless
     * whether they are declared by the platform or a third-party app.
     * <p>
     * Normal permissions {@link android.content.pm.PermissionInfo#PROTECTION_NORMAL}
     * are granted at install time if requested in the manifest. Signature permissions
     * {@link android.content.pm.PermissionInfo#PROTECTION_SIGNATURE} are granted at
     * install time if requested in the manifest and the signature of your app matches
     * the signature of the app declaring the permissions.
     * </p>
     * <p>
     * Call {@link #shouldShowRequestPermissionRationale(Activity, String)} before calling this API
     * to check if the system recommends to show a rationale dialog before asking for a permission.
     * </p>
     * <p>
     * If your app does not have the requested permissions the user will be presented
     * with UI for accepting them. After the user has accepted or rejected the
     * requested permissions you will receive a callback reporting whether the
     * permissions were granted or not. Your activity has to implement {@link
     * androidx.core.app.ActivityCompat.OnRequestPermissionsResultCallback}
     * and the results of permission requests will be delivered to its {@link
     * androidx.core.app.ActivityCompat.OnRequestPermissionsResultCallback#onRequestPermissionsResult(
     * int, String[], int[])} method.
     * </p>
     * <p>
     * Note that requesting a permission does not guarantee it will be granted and
     * your app should be able to run without having this permission.
     * </p>
     * <p>
     * This method may start an activity allowing the user to choose which permissions
     * to grant and which to reject. Hence, you should be prepared that your activity
     * may be paused and resumed. Further, granting some permissions may require
     * a restart of you application. In such a case, the system will recreate the
     * activity stack before delivering the result to your
     * {@link OnRequestPermissionsResultCallback#onRequestPermissionsResult(int, String[], int[])}.
     * </p>
     * <p>
     * When checking whether you have a permission you should use {@link
     * #checkSelfPermission(android.content.Context, String)}.
     * </p>
     * <p>
     * Calling this API for permissions already granted to your app would show UI
     * to the user to decided whether the app can still hold these permissions. This
     * can be useful if the way your app uses the data guarded by the permissions
     * changes significantly.
     * </p>
     * <p>
     * You cannot request a permission if your activity sets {@link
     * android.R.attr#noHistory noHistory} to <code>true</code> in the manifest
     * because in this case the activity would not receive result callbacks including
     * {@link OnRequestPermissionsResultCallback#onRequestPermissionsResult(int, String[], int[])}.
     * </p>
     * <p>
     * The <a href="https://github.com/googlesamples/android-RuntimePermissions">
     * RuntimePermissions</a> sample app demonstrates how to use this method to
     * request permissions at run time.
     * </p>
     * <p>
     * If {@link Manifest.permission#POST_NOTIFICATIONS} is requested before the device supports
     * the notification permission, then {@link Manifest.permission#POST_NOTIFICATIONS} will be
     * removed from {@link OnRequestPermissionsResultCallback#onRequestPermissionsResult}.
     * For devices that don't support {@link Manifest.permission#POST_NOTIFICATIONS}, apps can
     * send users to its notification settings to enable notifications. See
     * {@link android.provider.Settings.ACTION_APP_NOTIFICATION_SETTINGS} for more information
     * on launching notification settings.
     * </p>
     *
     * @param activity The target activity.
     * @param permissions The requested permissions. Must be non-null and not empty.
     * @param requestCode Application specific request code to match with a result
     *    reported to {@link OnRequestPermissionsResultCallback#onRequestPermissionsResult(int, String[], int[])}.
     *    Should be >= 0.
     *
     * @see OnRequestPermissionsResultCallback#onRequestPermissionsResult(int, String[], int[])
     * @see #checkSelfPermission(android.content.Context, String)
     * @see #shouldShowRequestPermissionRationale(android.app.Activity, String)
     */
    @OptIn(markerClass = BuildCompat.PrereleaseSdkCheck.class)
    public static void requestPermissions(final @NonNull Activity activity,
            final @NonNull String[] permissions, final @IntRange(from = 0) int requestCode) {
        if (sDelegate != null
                && sDelegate.requestPermissions(activity, permissions, requestCode)) {
            // Delegate has handled the permission request.
            return;
        }

        Set<Integer> indicesOfPermissionsToRemove = new HashSet<>();
        for (int i = 0; i < permissions.length; i++) {
            if (TextUtils.isEmpty(permissions[i])) {
                throw new IllegalArgumentException("Permission request for permissions "
                        + Arrays.toString(permissions) + " must not contain null or empty values");
            }

            if (!BuildCompat.isAtLeastT()) {
                if (TextUtils.equals(permissions[i], Manifest.permission.POST_NOTIFICATIONS)) {
                    indicesOfPermissionsToRemove.add(i);
                }
            }
        }

        int numPermissionsToRemove = indicesOfPermissionsToRemove.size();
        final String[] permissionsArray = numPermissionsToRemove > 0
                ? new String[permissions.length - numPermissionsToRemove] : permissions;
        if (numPermissionsToRemove > 0) {
            if (numPermissionsToRemove == permissions.length) {
                return;
            }
            for (int i = 0, modifiedIndex = 0; i < permissions.length; i++) {
                if (!indicesOfPermissionsToRemove.contains(i)) {
                    permissionsArray[modifiedIndex++] = permissions[i];
                }
            }
        }

        if (Build.VERSION.SDK_INT >= 23) {
            if (activity instanceof RequestPermissionsRequestCodeValidator) {
                ((RequestPermissionsRequestCodeValidator) activity)
                        .validateRequestPermissionsRequestCode(requestCode);
            }
            Api23Impl.requestPermissions(activity, permissions, requestCode);
        } else if (activity instanceof OnRequestPermissionsResultCallback) {
            Handler handler = new Handler(Looper.getMainLooper());
            handler.post(new Runnable() {
                @Override
                public void run() {
                    final int[] grantResults = new int[permissionsArray.length];

                    PackageManager packageManager = activity.getPackageManager();
                    String packageName = activity.getPackageName();

                    final int permissionCount = permissionsArray.length;
                    for (int i = 0; i < permissionCount; i++) {
                        grantResults[i] = packageManager.checkPermission(
                                permissionsArray[i], packageName);
                    }

                    ((OnRequestPermissionsResultCallback) activity).onRequestPermissionsResult(
                            requestCode, permissionsArray, grantResults);
                }
            });
        }
    }

    /**
     * Gets whether you should show UI with rationale before requesting a permission.
     *
     * @param activity The target activity.
     * @param permission A permission your app wants to request.
     * @return Whether you should show permission rationale UI.
     *
     * @see #checkSelfPermission(Context, String)
     * @see #requestPermissions(Activity, String[], int)
     */
    @OptIn(markerClass = BuildCompat.PrereleaseSdkCheck.class)
    public static boolean shouldShowRequestPermissionRationale(@NonNull Activity activity,
            @NonNull String permission) {
<<<<<<< HEAD
        if (Build.VERSION.SDK_INT >= 32) {
            return Api32Impl.shouldShowRequestPermissionRationale(activity, permission);
        } else if (Build.VERSION.SDK_INT == 31) {
            return Api31Impl.shouldShowRequestPermissionRationale(activity, permission);
        } else if (Build.VERSION.SDK_INT >= 23) {
=======
        if (!BuildCompat.isAtLeastT()
                && TextUtils.equals(Manifest.permission.POST_NOTIFICATIONS, permission)) {
            // notification permission doesn't exist before T
            return false;
        }
        if (Build.VERSION.SDK_INT >= 23) {
>>>>>>> 1cecfb54
            return Api23Impl.shouldShowRequestPermissionRationale(activity, permission);
        }
        return false;
    }

    /**
     * Indicates whether this activity is launched from a bubble. A bubble is a floating shortcut
     * on the screen that expands to show an activity.
     *
     * If your activity can be used normally or as a bubble, you might use this method to check
     * if the activity is bubbled to modify any behaviour that might be different between the
     * normal activity and the bubbled activity. For example, if you normally cancel the
     * notification associated with the activity when you open the activity, you might not want to
     * do that when you're bubbled as that would remove the bubble.
     *
     * @return {@code true} if the activity is launched from a bubble.
     *
     * @see NotificationCompat.Builder#setBubbleMetadata(NotificationCompat.BubbleMetadata)
     * @see NotificationCompat.BubbleMetadata.Builder#Builder(String)
     *
     * Compatibility behavior:
     * <ul>
     *     <li>API 31 and above, this method matches platform behavior</li>
     *     <li>API 29, 30, this method checks the window display ID</li>
     *     <li>API 28 and earlier, this method is a no-op</li>
     * </ul>
     */
    public static boolean isLaunchedFromBubble(@NonNull Activity activity) {
        if (Build.VERSION.SDK_INT >= 31) {
            return Api31Impl.isLaunchedFromBubble(activity);
        } else if (Build.VERSION.SDK_INT == 30) {
            return Api30Impl.getDisplay(activity) != null
                    && Api30Impl.getDisplay(activity).getDisplayId() != Display.DEFAULT_DISPLAY;
        } else if (Build.VERSION.SDK_INT == 29) {
            return activity.getWindowManager().getDefaultDisplay() != null
                    && activity.getWindowManager().getDefaultDisplay().getDisplayId()
                    != Display.DEFAULT_DISPLAY;
        }
        return false;
    }

    /**
     * Create {@link DragAndDropPermissionsCompat} object bound to this activity and controlling
     * the access permissions for content URIs associated with the {@link android.view.DragEvent}.
     * @param dragEvent Drag event to request permission for
     * @return The {@link DragAndDropPermissionsCompat} object used to control access to the content
     * URIs. {@code null} if no content URIs are associated with the event or if permissions could
     * not be granted.
     */
    @Nullable
    public static DragAndDropPermissionsCompat requestDragAndDropPermissions(
            @NonNull Activity activity, @NonNull DragEvent dragEvent) {
        return DragAndDropPermissionsCompat.request(activity, dragEvent);
    }

    /**
     * Cause the given Activity to be recreated with a new instance. This version of the method
     * allows a consistent behavior across API levels, emulating what happens on Android Pie (and
     * newer) when running on older platforms.
     *
     * @param activity The activity to recreate
     */
    public static void recreate(@NonNull final Activity activity) {
        if (Build.VERSION.SDK_INT >= 28) {
            // On Android P and later, we can safely rely on the platform recreate()
            activity.recreate();
        } else {
            // Prior to Android M, we can't call recreate() before the Activity has fully resumed,
            // but we also can't inspect its current lifecycle state, so we'll just schedule the
            // recreate for later.
            Handler handler = new Handler(activity.getMainLooper());
            handler.post(() -> {
                if (!activity.isFinishing() && !ActivityRecreator.recreate(activity)) {
                    // Fall back to the platform method if ActivityRecreator failed for any reason.
                    activity.recreate();
                }
            });
        }
    }

    /**
     * Sets the {@link LocusIdCompat} for this activity. The locus id helps identify different
     * instances of the same {@code Activity} class.
     * <p> For example, a locus id based on a specific conversation could be set on a
     * conversation app's chat {@code Activity}. The system can then use this locus id
     * along with app's contents to provide ranking signals in various UI surfaces
     * including sharing, notifications, shortcuts and so on.
     * <p> It is recommended to set the same locus id in the shortcut's locus id using
     * {@link androidx.core.content.pm.ShortcutInfoCompat.Builder#setLocusId(LocusIdCompat)}
     * so that the system can learn appropriate ranking signals linking the activity's
     * locus id with the matching shortcut.
     *
     * @param locusId  a unique, stable id that identifies this {@code Activity} instance. LocusId
     *      is an opaque ID that links this Activity's state to different Android concepts:
     *      {@link androidx.core.content.pm.ShortcutInfoCompat.Builder#setLocusId(LocusIdCompat)}.
     *      LocusID is null by default or if you explicitly reset it.
     * @param bundle extras set or updated as part of this locus context. This may help provide
     *      additional metadata such as URLs, conversation participants specific to this
     *      {@code Activity}'s context. Bundle can be null if additional metadata is not needed.
     *      Bundle should always be null for null locusId.
     *
     * @see android.view.contentcapture.ContentCaptureManager
     * @see android.view.contentcapture.ContentCaptureContext
     *
     * Compatibility behavior:
     * <ul>
     *      <li>API 30 and above, this method matches platform behavior.
     *      <li>API 29 and earlier, this method is no-op.
     * </ul>
     */
    public static void setLocusContext(@NonNull final Activity activity,
            @Nullable final LocusIdCompat locusId, @Nullable final Bundle bundle) {
        if (Build.VERSION.SDK_INT >= 30) {
            Api30Impl.setLocusContext(activity, locusId, bundle);
        }
    }

    @RequiresApi(21)
    static class SharedElementCallback21Impl extends android.app.SharedElementCallback {
        private final SharedElementCallback mCallback;

        SharedElementCallback21Impl(SharedElementCallback callback) {
            mCallback = callback;
        }

        @Override
        public void onSharedElementStart(List<String> sharedElementNames,
                List<View> sharedElements, List<View> sharedElementSnapshots) {
            mCallback.onSharedElementStart(sharedElementNames, sharedElements,
                    sharedElementSnapshots);
        }

        @Override
        public void onSharedElementEnd(List<String> sharedElementNames, List<View> sharedElements,
                List<View> sharedElementSnapshots) {
            mCallback.onSharedElementEnd(sharedElementNames, sharedElements,
                    sharedElementSnapshots);
        }

        @Override
        public void onRejectSharedElements(List<View> rejectedSharedElements) {
            mCallback.onRejectSharedElements(rejectedSharedElements);
        }

        @Override
        public void onMapSharedElements(List<String> names, Map<String, View> sharedElements) {
            mCallback.onMapSharedElements(names, sharedElements);
        }

        @Override
        public Parcelable onCaptureSharedElementSnapshot(View sharedElement,
                Matrix viewToGlobalMatrix, RectF screenBounds) {
            return mCallback.onCaptureSharedElementSnapshot(sharedElement, viewToGlobalMatrix,
                    screenBounds);
        }

        @Override
        public View onCreateSnapshotView(Context context, Parcelable snapshot) {
            return mCallback.onCreateSnapshotView(context, snapshot);
        }

        @Override
        @RequiresApi(23) // Callback added on 23.
        public void onSharedElementsArrived(List<String> sharedElementNames,
                List<View> sharedElements, final OnSharedElementsReadyListener listener) {
            mCallback.onSharedElementsArrived(sharedElementNames, sharedElements,
                    () -> Api23Impl.onSharedElementsReady(listener));
        }
    }

    @RequiresApi(30)
    static class Api30Impl {
        private Api30Impl() {
            // This class is not instantiable.
        }

        @DoNotInline
        static void setLocusContext(@NonNull final Activity activity,
                @Nullable final LocusIdCompat locusId, @Nullable final Bundle bundle) {
            activity.setLocusContext(locusId == null ? null : locusId.toLocusId(), bundle);
        }

        @DoNotInline
        static Display getDisplay(ContextWrapper contextWrapper) {
            return contextWrapper.getDisplay();
        }
    }

    @RequiresApi(31)
    static class Api31Impl  {
        private Api31Impl() {
            // This class is not instantiable.
        }

        @DoNotInline
        static boolean isLaunchedFromBubble(@NonNull final Activity activity)  {
            return activity.isLaunchedFromBubble();
        }

        /**
         * Fix memory leak on Android 12:
         * <a href="https://github.com/androidx/androidx/pull/435">
         *     https://github.com/androidx/androidx/pull/435
         * </a>
         */
        @DoNotInline
        static boolean shouldShowRequestPermissionRationale(Activity activity, String permission) {
            try {
                // 1. Background of the problem：Fix shouldShowRequestPermissionRationale causing memory leak in Android 12，
                //    this problem has been fixed on the Android 12L system, but it is still a historical problem for the Android 12 system
                // 2. The reason for the problem: The culprit is that the PermissionUsageHelper holds the Context object as a field,
                //    and calls AppOpsManager.startWatchingStarted in the constructor to start the monitoring,
                //    so that the PermissionUsageHelper object will be added to the AppOpsManager#mStartedWatchers collection,
                //    which will lead to active calls in the Activity When finishing, stopWatchingStarted is not used to remove the watch,
                //    which causes the Activity object to be held in the AppOpsManager#mStartedWatchers collection,
                //    which indirectly causes the Activity object to not be recycled by the system.
                // 3. The solution to the problem: The handling of this problem is also very simple and rude, that is,
                //    to replace the Context parameter passed in the outer layer from the Activity object to the Application object,
                //    because the Application life cycle is relatively long, but there is only the shouldShowRequestPermissionRationale method in the Activity,
                //    and What if there is no such method in Application? Looking at the implementation of this method, in fact,
                //    that method will eventually call the PackageManager.shouldShowRequestPermissionRationale method (hidden API, but not in the blacklist),
                //    so as long as the PackageManager object can be obtained, and finally use reflection to execute this method , which avoids memory leaks.
                PackageManager packageManager = activity.getApplication().getPackageManager();
                Method method = PackageManager.class.getMethod("shouldShowRequestPermissionRationale", String.class);
                return (boolean) method.invoke(packageManager, permission);
            } catch (NoSuchMethodException | InvocationTargetException | IllegalAccessException e) {
                return activity.shouldShowRequestPermissionRationale(permission);
            }
        }
    }

    @RequiresApi(32)
    static class Api32Impl  {
        private Api32Impl() {
            // This class is not instantiable.
        }

        @DoNotInline
        static boolean shouldShowRequestPermissionRationale(Activity activity, String permission) {
            return activity.shouldShowRequestPermissionRationale(permission);
        }
    }

    @RequiresApi(16)
    static class Api16Impl {
        private Api16Impl() {
            // This class is not instantiable.
        }

        @DoNotInline
        static void startActivityForResult(Activity activity, Intent intent, int requestCode,
                Bundle options) {
            activity.startActivityForResult(intent, requestCode, options);
        }

        @DoNotInline
        static void startIntentSenderForResult(Activity activity, IntentSender intent,
                int requestCode, Intent fillInIntent, int flagsMask, int flagsValues,
                int extraFlags, Bundle options) throws IntentSender.SendIntentException {
            activity.startIntentSenderForResult(intent, requestCode, fillInIntent, flagsMask,
                    flagsValues, extraFlags, options);
        }

        @DoNotInline
        static void finishAffinity(Activity activity) {
            activity.finishAffinity();
        }
    }

    @RequiresApi(21)
    static class Api21Impl {
        private Api21Impl() {
            // This class is not instantiable.
        }

        @DoNotInline
        static void finishAfterTransition(Activity activity) {
            activity.finishAfterTransition();
        }

        @DoNotInline
        static void setEnterSharedElementCallback(Activity activity,
                android.app.SharedElementCallback callback) {
            activity.setEnterSharedElementCallback(callback);
        }

        @DoNotInline
        static void setExitSharedElementCallback(Activity activity,
                android.app.SharedElementCallback callback) {
            activity.setExitSharedElementCallback(callback);
        }

        @DoNotInline
        static void postponeEnterTransition(Activity activity) {
            activity.postponeEnterTransition();
        }

        @DoNotInline
        static void startPostponedEnterTransition(Activity activity) {
            activity.startPostponedEnterTransition();
        }
    }

    @RequiresApi(22)
    static class Api22Impl {
        private Api22Impl() {
            // This class is not instantiable.
        }

        @DoNotInline
        static Uri getReferrer(Activity activity) {
            return activity.getReferrer();
        }
    }

    @RequiresApi(28)
    static class Api28Impl {
        private Api28Impl() {
            // This class is not instantiable.
        }

        @SuppressWarnings({"unchecked", "TypeParameterUnusedInFormals"})
        @DoNotInline
        static <T> T requireViewById(Activity activity, int id) {
            return (T) activity.requireViewById(id);
        }
    }

    @RequiresApi(23)
    static class Api23Impl {
        private Api23Impl() {
            // This class is not instantiable.
        }

        @DoNotInline
        static void requestPermissions(Activity activity, String[] permissions, int requestCode) {
            activity.requestPermissions(permissions, requestCode);
        }

        @DoNotInline
        static boolean shouldShowRequestPermissionRationale(Activity activity, String permission) {
            return activity.shouldShowRequestPermissionRationale(permission);
        }

        @DoNotInline
        static void onSharedElementsReady(Object onSharedElementsReadyListener) {
            ((android.app.SharedElementCallback.OnSharedElementsReadyListener)
                    onSharedElementsReadyListener).onSharedElementsReady();
        }
    }
}<|MERGE_RESOLUTION|>--- conflicted
+++ resolved
@@ -593,20 +593,16 @@
     @OptIn(markerClass = BuildCompat.PrereleaseSdkCheck.class)
     public static boolean shouldShowRequestPermissionRationale(@NonNull Activity activity,
             @NonNull String permission) {
-<<<<<<< HEAD
+        if (!BuildCompat.isAtLeastT()
+                && TextUtils.equals(Manifest.permission.POST_NOTIFICATIONS, permission)) {
+            // notification permission doesn't exist before T
+            return false;
+        }
         if (Build.VERSION.SDK_INT >= 32) {
             return Api32Impl.shouldShowRequestPermissionRationale(activity, permission);
         } else if (Build.VERSION.SDK_INT == 31) {
             return Api31Impl.shouldShowRequestPermissionRationale(activity, permission);
         } else if (Build.VERSION.SDK_INT >= 23) {
-=======
-        if (!BuildCompat.isAtLeastT()
-                && TextUtils.equals(Manifest.permission.POST_NOTIFICATIONS, permission)) {
-            // notification permission doesn't exist before T
-            return false;
-        }
-        if (Build.VERSION.SDK_INT >= 23) {
->>>>>>> 1cecfb54
             return Api23Impl.shouldShowRequestPermissionRationale(activity, permission);
         }
         return false;
