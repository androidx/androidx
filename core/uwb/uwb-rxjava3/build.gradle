/*
 * Copyright (C) 2022 The Android Open Source Project
 *
 * Licensed under the Apache License, Version 2.0 (the "License");
 * you may not use this file except in compliance with the License.
 * You may obtain a copy of the License at
 *
 *      http://www.apache.org/licenses/LICENSE-2.0
 *
 * Unless required by applicable law or agreed to in writing, software
 * distributed under the License is distributed on an "AS IS" BASIS,
 * WITHOUT WARRANTIES OR CONDITIONS OF ANY KIND, either express or implied.
 * See the License for the specific language governing permissions and
 * limitations under the License.
 */

import androidx.build.LibraryType

plugins {
    id("AndroidXPlugin")
    id("com.android.library")
    id("org.jetbrains.kotlin.android")
}

dependencies {
    api(libs.kotlinStdlib)
    api(libs.rxjava3)
    api(libs.kotlinCoroutinesRx3)
    api(project(":core:uwb:uwb"))

    androidTestImplementation(libs.kotlinStdlib)
    androidTestImplementation(libs.testExtJunit)
    androidTestImplementation(libs.testCore)
    androidTestImplementation(libs.testRunner)
    androidTestImplementation(libs.testRules)
    androidTestImplementation(libs.truth)
    androidTestImplementation(libs.espressoCore)
    androidTestImplementation('com.google.android.gms:play-services-base:18.0.1')
<<<<<<< HEAD
    androidTestImplementation('com.google.android.gms:play-services-nearby:18.3.0', {
=======
    androidTestImplementation('com.google.android.gms:play-services-nearby:19.0.0', {
>>>>>>> fdff00cc
        exclude group: "androidx.core"
    })
    androidTestImplementation(libs.multidex)
}

android {
    defaultConfig {
        minSdkVersion 31
        multiDexEnabled = true
    }

    namespace "androidx.core.uwb.rxjava3"
}

androidx {
    name = "androidx.core.uwb:uwb-rxjava3"
    type = LibraryType.PUBLISHED_LIBRARY
    inceptionYear = "2022"
    description = "RxJava3 integration for UWB module"
    metalavaK2UastEnabled = true
}<|MERGE_RESOLUTION|>--- conflicted
+++ resolved
@@ -36,11 +36,7 @@
     androidTestImplementation(libs.truth)
     androidTestImplementation(libs.espressoCore)
     androidTestImplementation('com.google.android.gms:play-services-base:18.0.1')
-<<<<<<< HEAD
-    androidTestImplementation('com.google.android.gms:play-services-nearby:18.3.0', {
-=======
     androidTestImplementation('com.google.android.gms:play-services-nearby:19.0.0', {
->>>>>>> fdff00cc
         exclude group: "androidx.core"
     })
     androidTestImplementation(libs.multidex)
