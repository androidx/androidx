// Signature format: 4.0
package androidx.graphics.shapes {

  public final class CornerRounding {
    ctor public CornerRounding(optional @FloatRange(from=0.0, to=1.0) float radius, optional @FloatRange(from=0.0, to=1.0) float smoothing);
    method public float getRadius();
    method public float getSmoothing();
    property public final float radius;
    property public final float smoothing;
    field public static final androidx.graphics.shapes.CornerRounding.Companion Companion;
    field public static final androidx.graphics.shapes.CornerRounding Unrounded;
  }

  public static final class CornerRounding.Companion {
  }

  public final class Cubic {
    ctor public Cubic(android.graphics.PointF p0, android.graphics.PointF p1, android.graphics.PointF p2, android.graphics.PointF p3);
    ctor public Cubic(androidx.graphics.shapes.Cubic cubic);
    method public static androidx.graphics.shapes.Cubic circularArc(android.graphics.PointF center, android.graphics.PointF p0, android.graphics.PointF p1);
    method public operator androidx.graphics.shapes.Cubic div(float x);
    method public operator androidx.graphics.shapes.Cubic div(int x);
    method public android.graphics.PointF getP0();
    method public android.graphics.PointF getP1();
    method public android.graphics.PointF getP2();
    method public android.graphics.PointF getP3();
    method public static androidx.graphics.shapes.Cubic interpolate(androidx.graphics.shapes.Cubic start, androidx.graphics.shapes.Cubic end, float t);
    method public operator androidx.graphics.shapes.Cubic plus(androidx.graphics.shapes.Cubic o);
    method public android.graphics.PointF pointOnCurve(float t, optional android.graphics.PointF result);
    method public android.graphics.PointF pointOnCurve(float t);
    method public androidx.graphics.shapes.Cubic reverse();
    method public kotlin.Pair<androidx.graphics.shapes.Cubic,androidx.graphics.shapes.Cubic> split(float t);
    method public static androidx.graphics.shapes.Cubic straightLine(android.graphics.PointF p0, android.graphics.PointF p1);
    method public operator androidx.graphics.shapes.Cubic times(float x);
    method public operator androidx.graphics.shapes.Cubic times(int x);
    method public void transform(android.graphics.Matrix matrix, optional float[] points);
    method public void transform(android.graphics.Matrix matrix);
    property public final android.graphics.PointF p0;
    property public final android.graphics.PointF p1;
    property public final android.graphics.PointF p2;
    property public final android.graphics.PointF p3;
    field public static final androidx.graphics.shapes.Cubic.Companion Companion;
  }

  public static final class Cubic.Companion {
    method public androidx.graphics.shapes.Cubic circularArc(android.graphics.PointF center, android.graphics.PointF p0, android.graphics.PointF p1);
    method public androidx.graphics.shapes.Cubic interpolate(androidx.graphics.shapes.Cubic start, androidx.graphics.shapes.Cubic end, float t);
    method public androidx.graphics.shapes.Cubic straightLine(android.graphics.PointF p0, android.graphics.PointF p1);
  }

  public final class CubicShape {
    ctor public CubicShape(java.util.List<androidx.graphics.shapes.Cubic> cubics);
    ctor public CubicShape(androidx.graphics.shapes.CubicShape sourceShape);
    method public android.graphics.RectF getBounds();
    method public java.util.List<androidx.graphics.shapes.Cubic> getCubics();
    method public android.graphics.Path toPath();
    method public void transform(android.graphics.Matrix matrix, optional float[] points);
    method public void transform(android.graphics.Matrix matrix);
    property public final android.graphics.RectF bounds;
    property public final java.util.List<androidx.graphics.shapes.Cubic> cubics;
  }

  public final class CubicShapeKt {
    method public static void drawCubicShape(android.graphics.Canvas, androidx.graphics.shapes.CubicShape shape, android.graphics.Paint paint);
  }

  public class Polygon {
    ctor public Polygon(java.util.List<? extends android.graphics.PointF> vertices, optional android.graphics.PointF? center);
    ctor public Polygon(int numVertices, optional float radius, optional android.graphics.PointF center);
    ctor public Polygon(androidx.graphics.shapes.Polygon source);
    method public final android.graphics.RectF getBounds();
    method public final android.graphics.PointF getCenter();
    method public final void setBounds(android.graphics.RectF);
    method public final androidx.graphics.shapes.CubicShape toCubicShape();
    method public final android.graphics.Path toPath();
    method public final void transform(android.graphics.Matrix matrix);
    property public final android.graphics.RectF bounds;
    property public final android.graphics.PointF center;
  }

  public final class PolygonKt {
    method public static void drawPolygon(android.graphics.Canvas, androidx.graphics.shapes.Polygon polygon, android.graphics.Paint paint);
  }

<<<<<<< HEAD
  public final class RoundedPolygon extends androidx.graphics.shapes.Polygon {
    ctor public RoundedPolygon(java.util.List<? extends android.graphics.PointF> vertices, optional androidx.graphics.shapes.CornerRounding rounding, optional java.util.List<androidx.graphics.shapes.CornerRounding>? perVertexRounding, optional android.graphics.PointF? center);
    ctor public RoundedPolygon(int numVertices, optional float radius, optional androidx.graphics.shapes.CornerRounding rounding, optional java.util.List<androidx.graphics.shapes.CornerRounding>? perVertexRounding, optional android.graphics.PointF center);
=======
  public final class RoundedPolygon {
    ctor public RoundedPolygon(java.util.List<? extends android.graphics.PointF> vertices, optional androidx.graphics.shapes.CornerRounding rounding, optional java.util.List<androidx.graphics.shapes.CornerRounding>? perVertexRounding, optional android.graphics.PointF? center);
    ctor public RoundedPolygon(@IntRange(from=3L) int numVertices, optional float radius, optional android.graphics.PointF center, optional androidx.graphics.shapes.CornerRounding rounding, optional java.util.List<androidx.graphics.shapes.CornerRounding>? perVertexRounding);
    ctor public RoundedPolygon(androidx.graphics.shapes.RoundedPolygon source);
    method public android.graphics.RectF getBounds();
    method public android.graphics.PointF getCenter();
    method public void setBounds(android.graphics.RectF);
    method public androidx.graphics.shapes.CubicShape toCubicShape();
    method public android.graphics.Path toPath();
    method public void transform(android.graphics.Matrix matrix);
    property public final android.graphics.RectF bounds;
    property public final android.graphics.PointF center;
    field public static final androidx.graphics.shapes.RoundedPolygon.Companion Companion;
  }

  public static final class RoundedPolygon.Companion {
  }

  public final class RoundedPolygonKt {
    method public static void drawPolygon(android.graphics.Canvas, androidx.graphics.shapes.RoundedPolygon polygon, android.graphics.Paint paint);
>>>>>>> fdff00cc
  }

  public final class ShapesKt {
    method public static androidx.graphics.shapes.RoundedPolygon circle(androidx.graphics.shapes.RoundedPolygon.Companion, optional @IntRange(from=3L) int numVertices, optional float radius, optional android.graphics.PointF center);
    method public static androidx.graphics.shapes.RoundedPolygon circle(androidx.graphics.shapes.RoundedPolygon.Companion, optional @IntRange(from=3L) int numVertices, optional float radius);
    method public static androidx.graphics.shapes.RoundedPolygon circle(androidx.graphics.shapes.RoundedPolygon.Companion, optional @IntRange(from=3L) int numVertices);
    method public static androidx.graphics.shapes.RoundedPolygon circle(androidx.graphics.shapes.RoundedPolygon.Companion);
    method public static androidx.graphics.shapes.RoundedPolygon rectangle(androidx.graphics.shapes.RoundedPolygon.Companion, optional float width, optional float height, optional androidx.graphics.shapes.CornerRounding rounding, optional java.util.List<androidx.graphics.shapes.CornerRounding>? perVertexRounding, optional android.graphics.PointF center);
    method public static androidx.graphics.shapes.RoundedPolygon star(androidx.graphics.shapes.RoundedPolygon.Companion, int numVerticesPerRadius, optional float radius, optional float innerRadius, optional androidx.graphics.shapes.CornerRounding rounding, optional androidx.graphics.shapes.CornerRounding? innerRounding, optional java.util.List<androidx.graphics.shapes.CornerRounding>? perVertexRounding, optional android.graphics.PointF center);
    method public static androidx.graphics.shapes.RoundedPolygon star(androidx.graphics.shapes.RoundedPolygon.Companion, int numVerticesPerRadius, optional float radius, optional float innerRadius, optional androidx.graphics.shapes.CornerRounding rounding, optional androidx.graphics.shapes.CornerRounding? innerRounding, optional java.util.List<androidx.graphics.shapes.CornerRounding>? perVertexRounding);
    method public static androidx.graphics.shapes.RoundedPolygon star(androidx.graphics.shapes.RoundedPolygon.Companion, int numVerticesPerRadius, optional float radius, optional float innerRadius, optional androidx.graphics.shapes.CornerRounding rounding, optional androidx.graphics.shapes.CornerRounding? innerRounding);
    method public static androidx.graphics.shapes.RoundedPolygon star(androidx.graphics.shapes.RoundedPolygon.Companion, int numVerticesPerRadius, optional float radius, optional float innerRadius, optional androidx.graphics.shapes.CornerRounding rounding);
    method public static androidx.graphics.shapes.RoundedPolygon star(androidx.graphics.shapes.RoundedPolygon.Companion, int numVerticesPerRadius, optional float radius, optional float innerRadius);
    method public static androidx.graphics.shapes.RoundedPolygon star(androidx.graphics.shapes.RoundedPolygon.Companion, int numVerticesPerRadius, optional float radius);
    method public static androidx.graphics.shapes.RoundedPolygon star(androidx.graphics.shapes.RoundedPolygon.Companion, int numVerticesPerRadius);
  }

}
<|MERGE_RESOLUTION|>--- conflicted
+++ resolved
@@ -2,7 +2,7 @@
 package androidx.graphics.shapes {
 
   public final class CornerRounding {
-    ctor public CornerRounding(optional @FloatRange(from=0.0, to=1.0) float radius, optional @FloatRange(from=0.0, to=1.0) float smoothing);
+    ctor public CornerRounding(optional @FloatRange(from=0.0) float radius, optional @FloatRange(from=0.0, to=1.0) float smoothing);
     method public float getRadius();
     method public float getSmoothing();
     property public final float radius;
@@ -64,29 +64,22 @@
     method public static void drawCubicShape(android.graphics.Canvas, androidx.graphics.shapes.CubicShape shape, android.graphics.Paint paint);
   }
 
-  public class Polygon {
-    ctor public Polygon(java.util.List<? extends android.graphics.PointF> vertices, optional android.graphics.PointF? center);
-    ctor public Polygon(int numVertices, optional float radius, optional android.graphics.PointF center);
-    ctor public Polygon(androidx.graphics.shapes.Polygon source);
-    method public final android.graphics.RectF getBounds();
-    method public final android.graphics.PointF getCenter();
-    method public final void setBounds(android.graphics.RectF);
-    method public final androidx.graphics.shapes.CubicShape toCubicShape();
-    method public final android.graphics.Path toPath();
-    method public final void transform(android.graphics.Matrix matrix);
+  public final class Morph {
+    ctor public Morph(androidx.graphics.shapes.RoundedPolygon start, androidx.graphics.shapes.RoundedPolygon end);
+    method public java.util.List<androidx.graphics.shapes.Cubic> asCubics();
+    method public android.graphics.Path asPath();
+    method public android.graphics.RectF getBounds();
+    method public float getProgress();
+    method public void setProgress(float);
+    method public void transform(android.graphics.Matrix matrix);
     property public final android.graphics.RectF bounds;
-    property public final android.graphics.PointF center;
+    property public final float progress;
   }
 
-  public final class PolygonKt {
-    method public static void drawPolygon(android.graphics.Canvas, androidx.graphics.shapes.Polygon polygon, android.graphics.Paint paint);
+  public final class MorphKt {
+    method public static void drawMorph(android.graphics.Canvas, androidx.graphics.shapes.Morph morph, android.graphics.Paint paint);
   }
 
-<<<<<<< HEAD
-  public final class RoundedPolygon extends androidx.graphics.shapes.Polygon {
-    ctor public RoundedPolygon(java.util.List<? extends android.graphics.PointF> vertices, optional androidx.graphics.shapes.CornerRounding rounding, optional java.util.List<androidx.graphics.shapes.CornerRounding>? perVertexRounding, optional android.graphics.PointF? center);
-    ctor public RoundedPolygon(int numVertices, optional float radius, optional androidx.graphics.shapes.CornerRounding rounding, optional java.util.List<androidx.graphics.shapes.CornerRounding>? perVertexRounding, optional android.graphics.PointF center);
-=======
   public final class RoundedPolygon {
     ctor public RoundedPolygon(java.util.List<? extends android.graphics.PointF> vertices, optional androidx.graphics.shapes.CornerRounding rounding, optional java.util.List<androidx.graphics.shapes.CornerRounding>? perVertexRounding, optional android.graphics.PointF? center);
     ctor public RoundedPolygon(@IntRange(from=3L) int numVertices, optional float radius, optional android.graphics.PointF center, optional androidx.graphics.shapes.CornerRounding rounding, optional java.util.List<androidx.graphics.shapes.CornerRounding>? perVertexRounding);
@@ -107,7 +100,6 @@
 
   public final class RoundedPolygonKt {
     method public static void drawPolygon(android.graphics.Canvas, androidx.graphics.shapes.RoundedPolygon polygon, android.graphics.Paint paint);
->>>>>>> fdff00cc
   }
 
   public final class ShapesKt {
