--- conflicted
+++ resolved
@@ -16,14 +16,11 @@
 
 package androidx.viewpager2.widget;
 
-<<<<<<< HEAD
 import static androidx.core.view.accessibility.AccessibilityNodeInfoCompat.AccessibilityActionCompat.ACTION_PAGE_DOWN;
 import static androidx.core.view.accessibility.AccessibilityNodeInfoCompat.AccessibilityActionCompat.ACTION_PAGE_LEFT;
 import static androidx.core.view.accessibility.AccessibilityNodeInfoCompat.AccessibilityActionCompat.ACTION_PAGE_RIGHT;
 import static androidx.core.view.accessibility.AccessibilityNodeInfoCompat.AccessibilityActionCompat.ACTION_PAGE_UP;
-=======
 import static androidx.recyclerview.widget.RecyclerView.NO_POSITION;
->>>>>>> 88e47b8a
 
 import static java.lang.annotation.RetentionPolicy.SOURCE;
 
@@ -451,12 +448,9 @@
         }
 
         mRecyclerView.setAdapter(adapter);
-<<<<<<< HEAD
+        restorePendingState();
         updatePageAccessibilityActions();
         adapter.registerAdapterDataObserver(mAdapterDataObserver);
-=======
-        restorePendingState();
->>>>>>> 88e47b8a
     }
 
     public @Nullable Adapter getAdapter() {
