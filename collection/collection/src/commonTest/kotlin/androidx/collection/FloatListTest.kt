--- conflicted
+++ resolved
@@ -22,9 +22,6 @@
 import kotlin.test.assertNotEquals
 import kotlin.test.assertTrue
 
-<<<<<<< HEAD
-internal class FloatListTest {
-=======
 // -=-=-=-=-=-=-=-=-=-=-=-=-=-=-=-=-=-=-=-=-=-=-=-=-=-=-=-=-=-=-=-=-=-=-=-=-=-=
 // DO NOT MAKE CHANGES to the kotlin source file.
 //
@@ -32,9 +29,7 @@
 // Make a change to the original template and run the generateCollections.sh script
 // to ensure the change is available on all versions of the map.
 // -=-=-=-=-=-=-=-=-=-=-=-=-=-=-=-=-=-=-=-=-=-=-=-=-=-=-=-=-=-=-=-=-=-=-=-=-=-=
-
-class FloatListTest {
->>>>>>> 91bb8c1f
+internal class FloatListTest {
     private val list: MutableFloatList = mutableFloatListOf(1f, 2f, 3f, 4f, 5f)
 
     @Test
