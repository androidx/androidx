/*
 * Copyright 2022 The Android Open Source Project
 *
 * Licensed under the Apache License, Version 2.0 (the "License");
 * you may not use this file except in compliance with the License.
 * You may obtain a copy of the License at
 *
 *      http://www.apache.org/licenses/LICENSE-2.0
 *
 * Unless required by applicable law or agreed to in writing, software
 * distributed under the License is distributed on an "AS IS" BASIS,
 * WITHOUT WARRANTIES OR CONDITIONS OF ANY KIND, either express or implied.
 * See the License for the specific language governing permissions and
 * limitations under the License.
 */

package androidx.wear.tiles.material.layouts;

import static androidx.annotation.Dimension.DP;

import android.annotation.SuppressLint;

import androidx.annotation.Dimension;
import androidx.annotation.IntDef;
import androidx.annotation.NonNull;
import androidx.annotation.Nullable;
import androidx.annotation.RestrictTo;
import androidx.annotation.RestrictTo.Scope;
<<<<<<< HEAD
import androidx.wear.tiles.DeviceParametersBuilders.DeviceParameters;
import androidx.wear.tiles.DimensionBuilders.DpProp;
import androidx.wear.tiles.DimensionBuilders.SpacerDimension;
import androidx.wear.tiles.LayoutElementBuilders;
import androidx.wear.tiles.LayoutElementBuilders.Box;
import androidx.wear.tiles.LayoutElementBuilders.Column;
import androidx.wear.tiles.LayoutElementBuilders.LayoutElement;
import androidx.wear.tiles.LayoutElementBuilders.Spacer;
import androidx.wear.tiles.ModifiersBuilders.ElementMetadata;
import androidx.wear.tiles.ModifiersBuilders.Modifiers;
import androidx.wear.tiles.ModifiersBuilders.Padding;
import androidx.wear.tiles.material.CompactChip;
=======
import androidx.wear.protolayout.expression.Fingerprint;
>>>>>>> fdff00cc
import androidx.wear.protolayout.proto.LayoutElementProto;

import java.lang.annotation.Retention;
import java.lang.annotation.RetentionPolicy;
import java.util.Arrays;
import java.util.List;

/**
 * Tiles layout that represents a suggested layout style for Material Tiles with the primary
 * (compact) chip at the bottom with the given content in the center and the recommended margin and
 * padding applied. There is a fixed slot for an optional primary label above or optional secondary
 * label below the main content area.
 *
 * <p>It is highly recommended that main content has max lines between 2 and 4 (dependant on labels
 * present), i.e.: * No labels are present: content with max 4 lines, * 1 label is present: content
 * with max 3 lines, * 2 labels are present: content with max 2 lines.
 *
 * <p>For additional examples and suggested layouts see <a
 * href="/training/wearables/design/tiles-design-system">Tiles Design System</a>.
 *
 * <p>When accessing the contents of a container for testing, note that this element can't be simply
 * casted back to the original type, i.e.:
 *
 * <pre>{@code
 * PrimaryLayout pl = new PrimaryLayout...
 * Box box = new Box.Builder().addContent(pl).build();
 *
 * PrimaryLayout myPl = (PrimaryLayout) box.getContents().get(0);
 * }</pre>
 *
 * will fail.
 *
 * <p>To be able to get {@link PrimaryLayout} object from any layout element, {@link
 * #fromLayoutElement} method should be used, i.e.:
 *
 * <pre>{@code
 * PrimaryLayout myPl = PrimaryLayout.fromLayoutElement(box.getContents().get(0));
 * }</pre>
<<<<<<< HEAD
 */
public class PrimaryLayout implements LayoutElement {
=======
 *
 * @deprecated Use the new class {@link androidx.wear.protolayout.material.layouts.PrimaryLayout}
 *     which provides the same API and functionality.
 */
@Deprecated
@SuppressWarnings("deprecation")
public class PrimaryLayout implements androidx.wear.tiles.LayoutElementBuilders.LayoutElement {
>>>>>>> fdff00cc
    /**
     * Prefix tool tag for Metadata in androidx.wear.tiles.ModifiersBuilders.Modifiers, so we know
     * that androidx.wear.tiles.LayoutElementBuilders.Box is actually a PrimaryLayout.
     */
    static final String METADATA_TAG_PREFIX = "PL_";

    /** Index for byte array that contains bits to check whether the contents are present or not. */
    static final int FLAG_INDEX = METADATA_TAG_PREFIX.length();

    /**
     * Base tool tag for Metadata in androidx.wear.tiles.ModifiersBuilders.Modifiers, so we know
     * that androidx.wear.tiles.LayoutElementBuilders.Box is actually a PrimaryLayout and what
     * optional content is added.
     */
    static final byte[] METADATA_TAG_BASE =
            Arrays.copyOf(
                    androidx.wear.tiles.material.Helper.getTagBytes(METADATA_TAG_PREFIX),
                    FLAG_INDEX + 1);

    /**
     * Bit position in a byte on {@link #FLAG_INDEX} index in metadata byte array to check whether
     * the primary chip is present or not.
     */
    static final int CHIP_PRESENT = 0x1;

    /**
     * Bit position in a byte on {@link #FLAG_INDEX} index in metadata byte array to check whether
     * the primary label is present or not.
     */
    static final int PRIMARY_LABEL_PRESENT = 0x2;

    /**
     * Bit position in a byte on {@link #FLAG_INDEX} index in metadata byte array to check whether
     * the secondary label is present or not.
     */
    static final int SECONDARY_LABEL_PRESENT = 0x4;

    /**
     * Bit position in a byte on {@link #FLAG_INDEX} index in metadata byte array to check whether
     * the content is present or not.
     */
    static final int CONTENT_PRESENT = 0x8;

    /** Position of the primary label in its own inner column if exists. */
    static final int PRIMARY_LABEL_POSITION = 1;

    /** Position of the content in its own inner column. */
    static final int CONTENT_ONLY_POSITION = 0;

    /** Position of the primary chip in main layout column. */
    static final int PRIMARY_CHIP_POSITION = 1;

    /** @hide */
    @RestrictTo(RestrictTo.Scope.LIBRARY)
    @Retention(RetentionPolicy.SOURCE)
    @IntDef(
            flag = true,
            value = {CHIP_PRESENT, PRIMARY_LABEL_PRESENT, SECONDARY_LABEL_PRESENT, CONTENT_PRESENT})
    @interface ContentBits {}

    @NonNull private final androidx.wear.tiles.LayoutElementBuilders.Box mImpl;

    // This contains inner columns and primary chip.
    @NonNull
    private final List<androidx.wear.tiles.LayoutElementBuilders.LayoutElement> mAllContent;

    // This contains optional labels, spacers and main content.
    @NonNull
    private final List<androidx.wear.tiles.LayoutElementBuilders.LayoutElement> mPrimaryLabel;

    // This contains optional labels, spacers and main content.
    @NonNull
    private final List<androidx.wear.tiles.LayoutElementBuilders.LayoutElement>
            mContentAndSecondaryLabel;

    PrimaryLayout(@NonNull androidx.wear.tiles.LayoutElementBuilders.Box layoutElement) {
        this.mImpl = layoutElement;
        this.mAllContent =
                ((androidx.wear.tiles.LayoutElementBuilders.Column)
                                layoutElement.getContents().get(0))
                        .getContents();
        List<androidx.wear.tiles.LayoutElementBuilders.LayoutElement> innerContent =
                ((androidx.wear.tiles.LayoutElementBuilders.Column) mAllContent.get(0))
                        .getContents();
        this.mPrimaryLabel =
                ((androidx.wear.tiles.LayoutElementBuilders.Column) innerContent.get(0))
                        .getContents();
        this.mContentAndSecondaryLabel =
                ((androidx.wear.tiles.LayoutElementBuilders.Column)
                                ((androidx.wear.tiles.LayoutElementBuilders.Box)
                                                innerContent.get(1))
                                        .getContents()
                                        .get(0))
                        .getContents();
    }

    /** Builder class for {@link PrimaryLayout}. */
    public static final class Builder
            implements androidx.wear.tiles.LayoutElementBuilders.LayoutElement.Builder {
        @NonNull
        private final androidx.wear.tiles.DeviceParametersBuilders.DeviceParameters
                mDeviceParameters;

        @Nullable
        private androidx.wear.tiles.LayoutElementBuilders.LayoutElement mPrimaryChip = null;

        @Nullable
        private androidx.wear.tiles.LayoutElementBuilders.LayoutElement mPrimaryLabelText = null;

        @Nullable
        private androidx.wear.tiles.LayoutElementBuilders.LayoutElement mSecondaryLabelText = null;

        @NonNull
        private androidx.wear.tiles.LayoutElementBuilders.LayoutElement mContent =
                new androidx.wear.tiles.LayoutElementBuilders.Box.Builder().build();

        @NonNull
        private androidx.wear.tiles.DimensionBuilders.DpProp mVerticalSpacerHeight =
                LayoutDefaults.DEFAULT_VERTICAL_SPACER_HEIGHT;

        private byte mMetadataContentByte = 0;

        /**
         * Creates a builder for the {@link PrimaryLayout} from the given content. Content inside of
         * it can later be set with {@link #setContent}, {@link #setPrimaryChipContent}, {@link
         * #setPrimaryLabelTextContent} and {@link #setSecondaryLabelTextContent}.
         */
        public Builder(
                @NonNull
                        androidx.wear.tiles.DeviceParametersBuilders.DeviceParameters
                                deviceParameters) {
            this.mDeviceParameters = deviceParameters;
        }

        /**
         * Sets the element which is in the slot at the bottom of the layout. Note that it is
         * accepted to pass in any {@link androidx.wear.tiles.LayoutElementBuilders.LayoutElement},
         * but it is strongly recommended to add a {@link CompactChip} as the layout is optimized
         * for it.
         */
        @NonNull
        public Builder setPrimaryChipContent(
                @NonNull androidx.wear.tiles.LayoutElementBuilders.LayoutElement compactChip) {
            this.mPrimaryChip = compactChip;
            mMetadataContentByte = (byte) (mMetadataContentByte | CHIP_PRESENT);
            return this;
        }

        /** Sets the content in the primary label slot which will be above the main content. */
        @NonNull
        public Builder setPrimaryLabelTextContent(
                @NonNull androidx.wear.tiles.LayoutElementBuilders.LayoutElement primaryLabelText) {
            this.mPrimaryLabelText = primaryLabelText;
            mMetadataContentByte = (byte) (mMetadataContentByte | PRIMARY_LABEL_PRESENT);
            return this;
        }

        /**
         * Sets the content in the primary label slot which will be below the main content. It is
         * highly recommended to have primary label set when having secondary label.
         */
        @NonNull
        public Builder setSecondaryLabelTextContent(
                @NonNull
                        androidx.wear.tiles.LayoutElementBuilders.LayoutElement
                                secondaryLabelText) {
            this.mSecondaryLabelText = secondaryLabelText;
            mMetadataContentByte = (byte) (mMetadataContentByte | SECONDARY_LABEL_PRESENT);
            return this;
        }

        /**
         * Sets the additional content to this layout, above the primary chip.
         *
         * <p>The content slot will wrap the elements' height, so the height of the given content
         * must be fixed or set to wrap ({@code expand} can't be used).
         *
         * <p>This layout has built-in horizontal margins, so the given content should have width
         * set to {@code expand} to use all the available space, rather than an explicit width which
         * may lead to clipping.
         */
        @NonNull
        public Builder setContent(
                @NonNull androidx.wear.tiles.LayoutElementBuilders.LayoutElement content) {
            this.mContent = content;
            mMetadataContentByte = (byte) (mMetadataContentByte | CONTENT_PRESENT);
            return this;
        }

        /**
         * Sets the vertical spacer height which is used as a space between main content and
         * secondary label if there is any. If not set, {@link
         * LayoutDefaults#DEFAULT_VERTICAL_SPACER_HEIGHT} will be used.
         */
        @NonNull
        // The @Dimension(unit = DP) on dp() is seemingly being ignored, so lint complains that
        // we're passing PX to something expecting DP. Just suppress the warning for now.
        @SuppressLint("ResourceType")
        public Builder setVerticalSpacerHeight(@Dimension(unit = DP) float height) {
            this.mVerticalSpacerHeight = androidx.wear.tiles.DimensionBuilders.dp(height);
            return this;
        }

        /** Constructs and returns {@link PrimaryLayout} with the provided content and look. */
        // The @Dimension(unit = DP) on dp() is seemingly being ignored, so lint complains that
        // we're passing DP to something expecting PX. Just suppress the warning for now.
        @SuppressLint("ResourceType")
        @NonNull
        @Override
        public PrimaryLayout build() {
            float topPadding = getTopPadding();
            float bottomPadding = getBottomPadding();
            float horizontalPadding = getHorizontalPadding();
            float horizontalChipPadding = getChipHorizontalPadding();

            float primaryChipHeight =
                    mPrimaryChip != null
                            ? androidx.wear.tiles.material.ChipDefaults.COMPACT_HEIGHT_TAPPABLE
                                    .getValue()
                            : 0;

            androidx.wear.tiles.DimensionBuilders.DpProp mainContentHeight =
                    androidx.wear.tiles.DimensionBuilders.dp(
                            mDeviceParameters.getScreenHeightDp()
                                    - primaryChipHeight
                                    - bottomPadding
                                    - topPadding);

            // Layout organization: column(column(primary label + spacer + (box(column(content +
            // secondary label))) + chip)

            // First column that has all other content and chip.
            androidx.wear.tiles.LayoutElementBuilders.Column.Builder layoutBuilder =
                    new androidx.wear.tiles.LayoutElementBuilders.Column.Builder();

            // Contains primary label, main content and secondary label. Primary label will be
            // wrapped, while other content will be expanded so it can be centered in the remaining
            // space.
            androidx.wear.tiles.LayoutElementBuilders.Column.Builder contentAreaBuilder =
                    new androidx.wear.tiles.LayoutElementBuilders.Column.Builder()
                            .setWidth(androidx.wear.tiles.DimensionBuilders.expand())
                            .setHeight(mainContentHeight)
                            .setHorizontalAlignment(
                                    androidx.wear.tiles.LayoutElementBuilders
                                            .HORIZONTAL_ALIGN_CENTER);

            // Contains main content and secondary label with wrapped height so it can be put inside
            // of the androidx.wear.tiles.LayoutElementBuilders.Box to be centered.
            androidx.wear.tiles.LayoutElementBuilders.Column.Builder contentSecondaryLabelBuilder =
                    new androidx.wear.tiles.LayoutElementBuilders.Column.Builder()
                            .setWidth(androidx.wear.tiles.DimensionBuilders.expand())
                            .setHeight(androidx.wear.tiles.DimensionBuilders.wrap())
                            .setHorizontalAlignment(
                                    androidx.wear.tiles.LayoutElementBuilders
                                            .HORIZONTAL_ALIGN_CENTER);

            // Needs to be in column because of the spacers.
            androidx.wear.tiles.LayoutElementBuilders.Column.Builder primaryLabelBuilder =
                    new androidx.wear.tiles.LayoutElementBuilders.Column.Builder()
                            .setWidth(androidx.wear.tiles.DimensionBuilders.expand())
                            .setHeight(androidx.wear.tiles.DimensionBuilders.wrap());

            if (mPrimaryLabelText != null) {
                primaryLabelBuilder.addContent(
                        new androidx.wear.tiles.LayoutElementBuilders.Spacer.Builder()
                                .setHeight(getPrimaryLabelTopSpacerHeight())
                                .build());
                primaryLabelBuilder.addContent(mPrimaryLabelText);
            }

            contentAreaBuilder.addContent(primaryLabelBuilder.build());

            contentSecondaryLabelBuilder.addContent(
                    new androidx.wear.tiles.LayoutElementBuilders.Box.Builder()
                            .setVerticalAlignment(
                                    androidx.wear.tiles.LayoutElementBuilders.VERTICAL_ALIGN_CENTER)
                            .setWidth(androidx.wear.tiles.DimensionBuilders.expand())
                            .setHeight(androidx.wear.tiles.DimensionBuilders.wrap())
                            .addContent(mContent)
                            .build());

            if (mSecondaryLabelText != null) {
                contentSecondaryLabelBuilder.addContent(
                        new androidx.wear.tiles.LayoutElementBuilders.Spacer.Builder()
                                .setHeight(mVerticalSpacerHeight)
                                .build());
                contentSecondaryLabelBuilder.addContent(mSecondaryLabelText);
            }

            contentAreaBuilder.addContent(
                    new androidx.wear.tiles.LayoutElementBuilders.Box.Builder()
                            .setVerticalAlignment(
                                    androidx.wear.tiles.LayoutElementBuilders.VERTICAL_ALIGN_CENTER)
                            .setWidth(androidx.wear.tiles.DimensionBuilders.expand())
                            .setHeight(androidx.wear.tiles.DimensionBuilders.expand())
                            .addContent(contentSecondaryLabelBuilder.build())
                            .build());

            layoutBuilder
                    .setModifiers(
                            new androidx.wear.tiles.ModifiersBuilders.Modifiers.Builder()
                                    .setPadding(
                                            new androidx.wear.tiles.ModifiersBuilders.Padding
                                                            .Builder()
                                                    .setStart(
                                                            androidx.wear.tiles.DimensionBuilders
                                                                    .dp(horizontalPadding))
                                                    .setEnd(
                                                            androidx.wear.tiles.DimensionBuilders
                                                                    .dp(horizontalPadding))
                                                    .setTop(
                                                            androidx.wear.tiles.DimensionBuilders
                                                                    .dp(topPadding))
                                                    .setBottom(
                                                            androidx.wear.tiles.DimensionBuilders
                                                                    .dp(bottomPadding))
                                                    .build())
                                    .build())
                    .setWidth(androidx.wear.tiles.DimensionBuilders.expand())
                    .setHeight(androidx.wear.tiles.DimensionBuilders.expand())
                    .setHorizontalAlignment(
                            androidx.wear.tiles.LayoutElementBuilders.HORIZONTAL_ALIGN_CENTER);

            layoutBuilder.addContent(contentAreaBuilder.build());

            if (mPrimaryChip != null) {
                layoutBuilder.addContent(
                        new androidx.wear.tiles.LayoutElementBuilders.Box.Builder()
                                .setVerticalAlignment(
                                        androidx.wear.tiles.LayoutElementBuilders
                                                .VERTICAL_ALIGN_BOTTOM)
                                .setWidth(androidx.wear.tiles.DimensionBuilders.expand())
                                .setHeight(androidx.wear.tiles.DimensionBuilders.wrap())
                                .setModifiers(
                                        new androidx.wear.tiles.ModifiersBuilders.Modifiers
                                                        .Builder()
                                                .setPadding(
                                                        new androidx.wear.tiles.ModifiersBuilders
                                                                        .Padding.Builder()
                                                                .setStart(
                                                                        androidx.wear.tiles
                                                                                .DimensionBuilders
                                                                                .dp(
                                                                                        horizontalChipPadding))
                                                                .setEnd(
                                                                        androidx.wear.tiles
                                                                                .DimensionBuilders
                                                                                .dp(
                                                                                        horizontalChipPadding))
                                                                .build())
                                                .build())
                                .addContent(mPrimaryChip)
                                .build());
            }

            byte[] metadata = METADATA_TAG_BASE.clone();
            metadata[FLAG_INDEX] = mMetadataContentByte;

            androidx.wear.tiles.LayoutElementBuilders.Box.Builder element =
                    new androidx.wear.tiles.LayoutElementBuilders.Box.Builder()
                            .setWidth(androidx.wear.tiles.DimensionBuilders.expand())
                            .setHeight(androidx.wear.tiles.DimensionBuilders.expand())
                            .setModifiers(
                                    new androidx.wear.tiles.ModifiersBuilders.Modifiers.Builder()
                                            .setMetadata(
                                                    new androidx.wear.tiles.ModifiersBuilders
                                                                    .ElementMetadata.Builder()
                                                            .setTagData(metadata)
                                                            .build())
                                            .build())
                            .setVerticalAlignment(
                                    androidx.wear.tiles.LayoutElementBuilders.VERTICAL_ALIGN_BOTTOM)
                            .addContent(layoutBuilder.build());

            return new PrimaryLayout(element.build());
        }

        /**
         * Returns the recommended bottom padding, based on percentage values in {@link
         * LayoutDefaults}.
         */
        private float getBottomPadding() {
            return mPrimaryChip != null
                    ? (mDeviceParameters.getScreenHeightDp()
                            * (androidx.wear.tiles.material.Helper.isRoundDevice(mDeviceParameters)
                                    ? LayoutDefaults.PRIMARY_LAYOUT_MARGIN_BOTTOM_ROUND_PERCENT
                                    : LayoutDefaults.PRIMARY_LAYOUT_MARGIN_BOTTOM_SQUARE_PERCENT))
                    : getTopPadding();
        }

        /**
         * Returns the recommended top padding, based on percentage values in {@link
         * LayoutDefaults}.
         */
        @Dimension(unit = DP)
        private float getTopPadding() {
            return mDeviceParameters.getScreenHeightDp()
                    * (androidx.wear.tiles.material.Helper.isRoundDevice(mDeviceParameters)
                            ? LayoutDefaults.PRIMARY_LAYOUT_MARGIN_TOP_ROUND_PERCENT
                            : LayoutDefaults.PRIMARY_LAYOUT_MARGIN_TOP_SQUARE_PERCENT);
        }

        /**
         * Returns the recommended horizontal padding, based on percentage values in {@link
         * LayoutDefaults}.
         */
        @Dimension(unit = DP)
        private float getHorizontalPadding() {
            return mDeviceParameters.getScreenWidthDp()
                    * (androidx.wear.tiles.material.Helper.isRoundDevice(mDeviceParameters)
                            ? LayoutDefaults.PRIMARY_LAYOUT_MARGIN_HORIZONTAL_ROUND_PERCENT
                            : LayoutDefaults.PRIMARY_LAYOUT_MARGIN_HORIZONTAL_SQUARE_PERCENT);
        }

        /**
         * Returns the recommended horizontal padding for primary chip, based on percentage values
         * and DP values in {@link LayoutDefaults}.
         */
        @Dimension(unit = DP)
        private float getChipHorizontalPadding() {
            return androidx.wear.tiles.material.Helper.isRoundDevice(mDeviceParameters)
                    ? LayoutDefaults.PRIMARY_LAYOUT_CHIP_HORIZONTAL_PADDING_ROUND_DP
                    : LayoutDefaults.PRIMARY_LAYOUT_CHIP_HORIZONTAL_PADDING_SQUARE_DP;
        }

        /** Returns the spacer height to be placed above primary label to accommodate Tile icon. */
        @NonNull
        private androidx.wear.tiles.DimensionBuilders.DpProp getPrimaryLabelTopSpacerHeight() {
            return androidx.wear.tiles.material.Helper.isRoundDevice(mDeviceParameters)
                    ? LayoutDefaults.PRIMARY_LAYOUT_PRIMARY_LABEL_SPACER_HEIGHT_ROUND_DP
                    : LayoutDefaults.PRIMARY_LAYOUT_PRIMARY_LABEL_SPACER_HEIGHT_SQUARE_DP;
        }
    }

    /** Get the primary label content from this layout. */
    @Nullable
    public androidx.wear.tiles.LayoutElementBuilders.LayoutElement getPrimaryLabelTextContent() {
        if (!areElementsPresent(PRIMARY_LABEL_PRESENT)) {
            return null;
        }
        return mPrimaryLabel.get(PRIMARY_LABEL_POSITION);
    }

    /** Get the secondary label content from this layout. */
    @Nullable
    public androidx.wear.tiles.LayoutElementBuilders.LayoutElement getSecondaryLabelTextContent() {
        if (!areElementsPresent(SECONDARY_LABEL_PRESENT)) {
            return null;
        }
        // By tag we know that secondary label exists. It will always be at last position.
        return mContentAndSecondaryLabel.get(mContentAndSecondaryLabel.size() - 1);
    }

    /** Get the inner content from this layout. */
    @Nullable
    public androidx.wear.tiles.LayoutElementBuilders.LayoutElement getContent() {
        if (!areElementsPresent(CONTENT_PRESENT)) {
            return null;
        }
        return ((androidx.wear.tiles.LayoutElementBuilders.Box)
                        mContentAndSecondaryLabel.get(CONTENT_ONLY_POSITION))
                .getContents()
                .get(0);
    }

    /** Get the primary chip content from this layout. */
    @Nullable
    public androidx.wear.tiles.LayoutElementBuilders.LayoutElement getPrimaryChipContent() {
        if (areElementsPresent(CHIP_PRESENT)) {
            return ((androidx.wear.tiles.LayoutElementBuilders.Box)
                            mAllContent.get(PRIMARY_CHIP_POSITION))
                    .getContents()
                    .get(0);
        }
        return null;
    }

    /** Get the vertical spacer height from this layout. */
    // The @Dimension(unit = DP) on getValue() is seemingly being ignored, so lint complains that
    // we're passing PX to something expecting DP. Just suppress the warning for now.
    @SuppressLint("ResourceType")
    @Dimension(unit = DP)
    public float getVerticalSpacerHeight() {
        if (areElementsPresent(SECONDARY_LABEL_PRESENT)) {
            androidx.wear.tiles.LayoutElementBuilders.LayoutElement element =
                    mContentAndSecondaryLabel.get(CONTENT_ONLY_POSITION + 1);
            if (element instanceof androidx.wear.tiles.LayoutElementBuilders.Spacer) {
                androidx.wear.tiles.DimensionBuilders.SpacerDimension height =
                        ((androidx.wear.tiles.LayoutElementBuilders.Spacer) element).getHeight();
                if (height instanceof androidx.wear.tiles.DimensionBuilders.DpProp) {
                    return ((androidx.wear.tiles.DimensionBuilders.DpProp) height).getValue();
                }
            }
        }
        return LayoutDefaults.DEFAULT_VERTICAL_SPACER_HEIGHT.getValue();
    }

    private boolean areElementsPresent(@ContentBits int elementFlag) {
        return (getMetadataTag()[FLAG_INDEX] & elementFlag) == elementFlag;
    }

    /** Returns metadata tag set to this PrimaryLayout. */
    @NonNull
    byte[] getMetadataTag() {
        return androidx.wear.tiles.material.Helper.getMetadataTagBytes(
                androidx.wear.tiles.material.Helper.checkNotNull(
                        androidx.wear.tiles.material.Helper.checkNotNull(mImpl.getModifiers())
                                .getMetadata()));
    }

    /**
     * Returns PrimaryLayout object from the given
     * androidx.wear.tiles.LayoutElementBuilders.LayoutElement (e.g. one retrieved from a
     * container's content with {@code container.getContents().get(index)}) if that element can be
     * converted to PrimaryLayout. Otherwise, it will return null.
     */
    @Nullable
    public static PrimaryLayout fromLayoutElement(
            @NonNull androidx.wear.tiles.LayoutElementBuilders.LayoutElement element) {
        if (element instanceof PrimaryLayout) {
            return (PrimaryLayout) element;
        }
        if (!(element instanceof androidx.wear.tiles.LayoutElementBuilders.Box)) {
            return null;
        }
        androidx.wear.tiles.LayoutElementBuilders.Box boxElement =
                (androidx.wear.tiles.LayoutElementBuilders.Box) element;
        if (!androidx.wear.tiles.material.Helper.checkTag(
                boxElement.getModifiers(), METADATA_TAG_PREFIX, METADATA_TAG_BASE)) {
            return null;
        }
        // Now we are sure that this element is a PrimaryLayout.
        return new PrimaryLayout(boxElement);
    }

    /** @hide */
    @NonNull
    @Override
    @RestrictTo(Scope.LIBRARY_GROUP)
    public LayoutElementProto.LayoutElement toLayoutElementProto() {
        return mImpl.toLayoutElementProto();
    }

    @RestrictTo(Scope.LIBRARY_GROUP)
    @Nullable
    @Override
    public Fingerprint getFingerprint() {
        return mImpl.getFingerprint();
    }
}<|MERGE_RESOLUTION|>--- conflicted
+++ resolved
@@ -26,22 +26,7 @@
 import androidx.annotation.Nullable;
 import androidx.annotation.RestrictTo;
 import androidx.annotation.RestrictTo.Scope;
-<<<<<<< HEAD
-import androidx.wear.tiles.DeviceParametersBuilders.DeviceParameters;
-import androidx.wear.tiles.DimensionBuilders.DpProp;
-import androidx.wear.tiles.DimensionBuilders.SpacerDimension;
-import androidx.wear.tiles.LayoutElementBuilders;
-import androidx.wear.tiles.LayoutElementBuilders.Box;
-import androidx.wear.tiles.LayoutElementBuilders.Column;
-import androidx.wear.tiles.LayoutElementBuilders.LayoutElement;
-import androidx.wear.tiles.LayoutElementBuilders.Spacer;
-import androidx.wear.tiles.ModifiersBuilders.ElementMetadata;
-import androidx.wear.tiles.ModifiersBuilders.Modifiers;
-import androidx.wear.tiles.ModifiersBuilders.Padding;
-import androidx.wear.tiles.material.CompactChip;
-=======
 import androidx.wear.protolayout.expression.Fingerprint;
->>>>>>> fdff00cc
 import androidx.wear.protolayout.proto.LayoutElementProto;
 
 import java.lang.annotation.Retention;
@@ -80,10 +65,6 @@
  * <pre>{@code
  * PrimaryLayout myPl = PrimaryLayout.fromLayoutElement(box.getContents().get(0));
  * }</pre>
-<<<<<<< HEAD
- */
-public class PrimaryLayout implements LayoutElement {
-=======
  *
  * @deprecated Use the new class {@link androidx.wear.protolayout.material.layouts.PrimaryLayout}
  *     which provides the same API and functionality.
@@ -91,7 +72,6 @@
 @Deprecated
 @SuppressWarnings("deprecation")
 public class PrimaryLayout implements androidx.wear.tiles.LayoutElementBuilders.LayoutElement {
->>>>>>> fdff00cc
     /**
      * Prefix tool tag for Metadata in androidx.wear.tiles.ModifiersBuilders.Modifiers, so we know
      * that androidx.wear.tiles.LayoutElementBuilders.Box is actually a PrimaryLayout.
@@ -144,7 +124,6 @@
     /** Position of the primary chip in main layout column. */
     static final int PRIMARY_CHIP_POSITION = 1;
 
-    /** @hide */
     @RestrictTo(RestrictTo.Scope.LIBRARY)
     @Retention(RetentionPolicy.SOURCE)
     @IntDef(
@@ -627,7 +606,6 @@
         return new PrimaryLayout(boxElement);
     }
 
-    /** @hide */
     @NonNull
     @Override
     @RestrictTo(Scope.LIBRARY_GROUP)
