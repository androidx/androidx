--- conflicted
+++ resolved
@@ -18,11 +18,8 @@
 
 import android.app.Activity
 import android.os.Bundle
-<<<<<<< HEAD
-=======
 import android.view.ViewGroup
 import android.widget.FrameLayout
->>>>>>> fdff00cc
 import android.widget.TextView
 import androidx.wear.tiles.tooling.test.R
 import org.junit.Assert.assertEquals
@@ -130,9 +127,6 @@
 
     private fun assertThatTileHasInflatedSuccessfully() {
         activityTestRule.runOnUiThread {
-<<<<<<< HEAD
-            val textView = tileServiceViewAdapter.getChildAt(0) as TextView
-=======
             val textView = when (
                 val child = (tileServiceViewAdapter.getChildAt(0) as ViewGroup).getChildAt(0)
             ) {
@@ -140,7 +134,6 @@
                 // layout elements are wrapped with a FrameLayout
                 else -> (child as? FrameLayout)?.getChildAt(0) as? TextView
             }
->>>>>>> fdff00cc
             assertNotNull(textView)
             assertEquals("Hello world!", textView?.text.toString())
         }
