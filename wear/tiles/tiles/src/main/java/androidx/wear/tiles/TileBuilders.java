--- conflicted
+++ resolved
@@ -122,30 +122,14 @@
             }
         }
 
-<<<<<<< HEAD
-        /**
-         * Creates a new wrapper instance from the proto.
-         *
-         * @hide
-         */
-=======
         /** Creates a new wrapper instance from the proto. */
->>>>>>> fdff00cc
         @RestrictTo(Scope.LIBRARY_GROUP)
         @NonNull
         public static Tile fromProto(@NonNull TileProto.Tile proto) {
             return new Tile(proto);
         }
 
-<<<<<<< HEAD
-        /**
-         * Returns the internal proto instance.
-         *
-         * @hide
-         */
-=======
         /** Returns the internal proto instance. */
->>>>>>> fdff00cc
         @RestrictTo(Scope.LIBRARY_GROUP)
         @NonNull
         public TileProto.Tile toProto() {
@@ -254,15 +238,7 @@
         }
     }
 
-<<<<<<< HEAD
-    /**
-     * Utility class with the current version of the Tile schema in use.
-     *
-     * @hide
-     */
-=======
     /** Utility class with the current version of the Tile schema in use. */
->>>>>>> fdff00cc
     @RestrictTo(Scope.LIBRARY)
     public static final class Version {
         private Version() {}
