/*
 * Copyright 2020 The Android Open Source Project
 *
 * Licensed under the Apache License, Version 2.0 (the "License");
 * you may not use this file except in compliance with the License.
 * You may obtain a copy of the License at
 *
 *      http://www.apache.org/licenses/LICENSE-2.0
 *
 * Unless required by applicable law or agreed to in writing, software
 * distributed under the License is distributed on an "AS IS" BASIS,
 * WITHOUT WARRANTIES OR CONDITIONS OF ANY KIND, either express or implied.
 * See the License for the specific language governing permissions and
 * limitations under the License.
 */

package androidx.wear.watchface.control

import android.util.Log
import androidx.annotation.UiThread
import androidx.annotation.VisibleForTesting
import androidx.wear.watchface.IndentingPrintWriter
import androidx.wear.watchface.control.data.WallpaperInteractiveWatchFaceInstanceParams
import androidx.wear.watchface.utility.TraceEvent

/** Keeps track of [InteractiveWatchFaceImpl]s. */
internal class InteractiveInstanceManager {
    private constructor()

    private class RefCountedInteractiveWatchFaceInstance(
        val impl: InteractiveWatchFaceImpl,
        var refcount: Int
    ) {
        @UiThread
        fun dump(writer: IndentingPrintWriter) {
            writer.println("InteractiveInstanceManager:")
            writer.increaseIndent()
            writer.println("impl.instanceId=${impl.instanceId}")
            writer.println("refcount=$refcount")
            impl.engine?.dump(writer)
            writer.decreaseIndent()
        }
    }

    class PendingWallpaperInteractiveWatchFaceInstance(
        val params: WallpaperInteractiveWatchFaceInstanceParams,
        val callback: IPendingInteractiveWatchFace
    )

    companion object {
        private const val TAG = "InteractiveInstanceManager"

        private val instances = HashMap<String, RefCountedInteractiveWatchFaceInstance>()
        private val pendingWallpaperInteractiveWatchFaceInstanceLock = Any()
        private var pendingWallpaperInteractiveWatchFaceInstance:
            PendingWallpaperInteractiveWatchFaceInstance? =
            null

        @VisibleForTesting
        fun getInstances() =
            synchronized(pendingWallpaperInteractiveWatchFaceInstanceLock) {
                instances.map { it.key }
            }

        fun addInstance(impl: InteractiveWatchFaceImpl) {
            synchronized(pendingWallpaperInteractiveWatchFaceInstanceLock) {
                require(!instances.containsKey(impl.instanceId)) {
                    "Already have an InteractiveWatchFaceImpl with id ${impl.instanceId}"
                }
                instances[impl.instanceId] = RefCountedInteractiveWatchFaceInstance(impl, 1)
            }
        }

<<<<<<< HEAD
        @SuppressLint("SyntheticAccessor")
=======
        /**
         * We either return the pendingWallpaperInteractiveWatchFaceInstance if there is one or set
         * parameterlessEngine. A parameterless engine, is one that's been created without any start
         * up params. Typically this can only happen if a WSL watchface is upgraded to an androidx
         * one, so WallpaperManager knows about it but WearServices/WSL does not.
         */
        fun setParameterlessEngineOrTakePendingWallpaperInteractiveWatchFaceInstance(
            parameterlessEngine: WatchFaceService.EngineWrapper?
        ): PendingWallpaperInteractiveWatchFaceInstance? {
            synchronized(pendingWallpaperInteractiveWatchFaceInstanceLock) {
                require(this.parameterlessEngine == null || parameterlessEngine == null) {
                    "Already have a parameterlessEngine registered"
                }

                if (pendingWallpaperInteractiveWatchFaceInstance == null) {
                    this.parameterlessEngine = parameterlessEngine
                    return null
                } else {
                    val returnValue = pendingWallpaperInteractiveWatchFaceInstance
                    pendingWallpaperInteractiveWatchFaceInstance = null
                    return returnValue
                }
            }
        }

        /**
         * A parameterless engine, is one that's been created without any start up params. Typically
         * this can only happen if a WSL watchface is upgraded to an androidx one, so
         * WallpaperManager knows about it but WearServices/WSL does not.
         */
        fun setParameterlessEngine(parameterlessEngine: WatchFaceService.EngineWrapper?) {
            synchronized(pendingWallpaperInteractiveWatchFaceInstanceLock) {
                require(this.parameterlessEngine == null || parameterlessEngine == null) {
                    "Already have a parameterlessEngine registered"
                }
                this.parameterlessEngine = parameterlessEngine
            }
        }

        fun getParameterlessEngine(): WatchFaceService.EngineWrapper? {
            synchronized(pendingWallpaperInteractiveWatchFaceInstanceLock) {
                return parameterlessEngine
            }
        }

>>>>>>> fdff00cc
        fun getAndRetainInstance(instanceId: String): InteractiveWatchFaceImpl? {
            synchronized(pendingWallpaperInteractiveWatchFaceInstanceLock) {
                val refCountedInstance = instances[instanceId] ?: return null
                refCountedInstance.refcount++
                return refCountedInstance.impl
            }
        }

        fun releaseInstance(instanceId: String) {
            synchronized(pendingWallpaperInteractiveWatchFaceInstanceLock) {
                instances[instanceId]?.let {
                    if (--it.refcount == 0) {
                        it.impl.onDestroy()
                        instances.remove(instanceId)
                    }
                }
            }
        }

        fun deleteInstance(instanceId: String) {
            synchronized(pendingWallpaperInteractiveWatchFaceInstanceLock) {
                instances[instanceId]?.impl?.onDestroy()
                instances.remove(instanceId)
            }
        }

        fun renameInstance(oldInstanceId: String, newInstanceId: String) {
            synchronized(pendingWallpaperInteractiveWatchFaceInstanceLock) {
                val instance = instances.remove(oldInstanceId)
                require(instance != null) {
                    "Expected an InteractiveWatchFaceImpl with id $oldInstanceId"
                }
                require(!instances.containsKey(newInstanceId)) {
                    "Already have an InteractiveWatchFaceImpl with id $newInstanceId"
                }
                instances.put(newInstanceId, instance)
            }
        }

        fun getCurrentInteractiveInstance(): InteractiveWatchFaceImpl? {
            synchronized(pendingWallpaperInteractiveWatchFaceInstanceLock) {
                if (instances.size == 1) {
                    return instances.entries.first().value.impl
                }
            }
            return null
        }

        /** Can be called on any thread. */
        fun getExistingInstanceOrSetPendingWallpaperInteractiveWatchFaceInstance(
            value: PendingWallpaperInteractiveWatchFaceInstance
        ): IInteractiveWatchFace? {
            val impl =
                synchronized(pendingWallpaperInteractiveWatchFaceInstanceLock) {
                    val instance = instances[value.params.instanceId]
                    if (instance == null) {
                        TraceEvent("Set pendingWallpaperInteractiveWatchFaceInstance").use {
                            pendingWallpaperInteractiveWatchFaceInstance = value
                        }
                        return null
                    }
                    instance.impl
                }

            // The system on reboot will use this to connect to an existing watch face, we need to
            // ensure there isn't a skew between the style the watch face actually has and what the
            // system thinks we should have. Note runBlocking is safe here because we never await.
            val engine = impl.engine!!
            engine.setUserStyle(value.params.userStyle)

            if (engine.resourceOnlyWatchFacePackageName !=
                    value.params.auxiliaryComponentPackageName
            ) {
                val message =
                    "Existing instance has the resourceOnlyWatchFacePackageName of " +
                        "${engine.resourceOnlyWatchFacePackageName}, which is different from the " +
                        "argument watchFaceId of ${value.params.auxiliaryComponentPackageName}."
                Log.e(TAG, message)
                throw IllegalStateException(message)
            }

            return impl
        }

        /** Can be called on any thread. */
        fun takePendingWallpaperInteractiveWatchFaceInstance():
            PendingWallpaperInteractiveWatchFaceInstance? {
            synchronized(pendingWallpaperInteractiveWatchFaceInstanceLock) {
                val returnValue = pendingWallpaperInteractiveWatchFaceInstance
                pendingWallpaperInteractiveWatchFaceInstance = null
                return returnValue
            }
        }

        @UiThread
        fun dump(writer: IndentingPrintWriter) {
            writer.println("InteractiveInstanceManager instances:")
            writer.increaseIndent()
            pendingWallpaperInteractiveWatchFaceInstance?.let {
                writer.println(
                    "Pending WallpaperInteractiveWatchFaceInstance id ${it.params.instanceId}"
                )
            }
            synchronized(pendingWallpaperInteractiveWatchFaceInstanceLock) {
                for ((_, value) in instances) {
                    value.dump(writer)
                }
            }
            writer.decreaseIndent()
        }
    }
}<|MERGE_RESOLUTION|>--- conflicted
+++ resolved
@@ -20,6 +20,7 @@
 import androidx.annotation.UiThread
 import androidx.annotation.VisibleForTesting
 import androidx.wear.watchface.IndentingPrintWriter
+import androidx.wear.watchface.WatchFaceService
 import androidx.wear.watchface.control.data.WallpaperInteractiveWatchFaceInstanceParams
 import androidx.wear.watchface.utility.TraceEvent
 
@@ -55,6 +56,7 @@
         private var pendingWallpaperInteractiveWatchFaceInstance:
             PendingWallpaperInteractiveWatchFaceInstance? =
             null
+        private var parameterlessEngine: WatchFaceService.EngineWrapper? = null
 
         @VisibleForTesting
         fun getInstances() =
@@ -71,9 +73,6 @@
             }
         }
 
-<<<<<<< HEAD
-        @SuppressLint("SyntheticAccessor")
-=======
         /**
          * We either return the pendingWallpaperInteractiveWatchFaceInstance if there is one or set
          * parameterlessEngine. A parameterless engine, is one that's been created without any start
@@ -119,7 +118,6 @@
             }
         }
 
->>>>>>> fdff00cc
         fun getAndRetainInstance(instanceId: String): InteractiveWatchFaceImpl? {
             synchronized(pendingWallpaperInteractiveWatchFaceInstanceLock) {
                 val refCountedInstance = instances[instanceId] ?: return null
@@ -175,11 +173,21 @@
             val impl =
                 synchronized(pendingWallpaperInteractiveWatchFaceInstanceLock) {
                     val instance = instances[value.params.instanceId]
+
                     if (instance == null) {
+                        parameterlessEngine?.let {
+                            parameterlessEngine = null
+                            it.attachToParameterlessEngine(value)
+                            return null
+                        }
+
                         TraceEvent("Set pendingWallpaperInteractiveWatchFaceInstance").use {
                             pendingWallpaperInteractiveWatchFaceInstance = value
                         }
                         return null
+                    }
+                    if (instance.impl.engine == parameterlessEngine) {
+                        parameterlessEngine = null
                     }
                     instance.impl
                 }
