--- conflicted
+++ resolved
@@ -18,14 +18,12 @@
 
 plugins {
     id("AndroidXPlugin")
+    id("kotlin-android")
     id("com.android.library")
 }
 
 dependencies {
     annotationProcessor(libs.nullaway)
-<<<<<<< HEAD
-    // Add dependencies here
-=======
     api("androidx.annotation:annotation:1.2.0")
     api(project(":wear:protolayout:protolayout"))
     implementation(project(":wear:protolayout:protolayout-material-core"))
@@ -51,10 +49,21 @@
     testImplementation(libs.testRunner)
     testImplementation(libs.testRules)
     testImplementation(libs.truth)
->>>>>>> fdff00cc
 }
 
 android {
+    defaultConfig {
+        minSdkVersion 26
+    }
+
+    sourceSets {
+        androidTest.assets.srcDirs += project.rootDir.absolutePath + "/../../golden/wear/wear-protolayout-material"
+    }
+
+    defaultConfig {
+        testInstrumentationRunner "androidx.test.runner.AndroidJUnitRunner"
+    }
+
     namespace "androidx.wear.protolayout.material"
 }
 
