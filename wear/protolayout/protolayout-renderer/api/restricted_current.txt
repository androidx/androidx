--- conflicted
+++ resolved
@@ -1,6 +1,3 @@
-<<<<<<< HEAD
-// Signature format: 4.0
-=======
 // Signature format: 4.0
 package androidx.wear.protolayout.renderer.impl {
 
@@ -34,4 +31,3 @@
   }
 
 }
->>>>>>> fdff00cc
