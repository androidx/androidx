--- conflicted
+++ resolved
@@ -32,9 +32,11 @@
     /** Dynamic color node that has a fixed value. */
     static class FixedColorNode implements DynamicDataSourceNode<Integer> {
         private final int mValue;
-        private final DynamicTypeValueReceiver<Integer> mDownstream;
+        private final DynamicTypeValueReceiverWithPreUpdate<Integer> mDownstream;
 
-        FixedColorNode(FixedColor protoNode, DynamicTypeValueReceiver<Integer> downstream) {
+        FixedColorNode(
+                FixedColor protoNode,
+                DynamicTypeValueReceiverWithPreUpdate<Integer> downstream) {
             this.mValue = protoNode.getArgb();
             this.mDownstream = downstream;
         }
@@ -58,22 +60,13 @@
     /** Dynamic color node that gets value from the platform source. */
     static class StateColorSourceNode extends StateSourceNode<Integer> {
         StateColorSourceNode(
-<<<<<<< HEAD
-                ObservableStateStore observableStateStore,
-=======
                 DataStore dataStore,
->>>>>>> fdff00cc
                 StateColorSource protoNode,
-                DynamicTypeValueReceiver<Integer> downstream) {
+                DynamicTypeValueReceiverWithPreUpdate<Integer> downstream) {
             super(
-<<<<<<< HEAD
-                    observableStateStore,
-                    protoNode.getSourceKey(),
-=======
                     dataStore,
                     StateSourceNode.<DynamicColor>createKey(
                             protoNode.getSourceNamespace(), protoNode.getSourceKey()),
->>>>>>> fdff00cc
                     se -> se.getColorVal().getArgb(),
                     downstream);
         }
@@ -84,11 +77,11 @@
             implements DynamicDataSourceNode<Integer> {
 
         private final AnimatableFixedColor mProtoNode;
-        private final DynamicTypeValueReceiver<Integer> mDownstream;
+        private final DynamicTypeValueReceiverWithPreUpdate<Integer> mDownstream;
 
         AnimatableFixedColorNode(
                 AnimatableFixedColor protoNode,
-                DynamicTypeValueReceiver<Integer> downstream,
+                DynamicTypeValueReceiverWithPreUpdate<Integer> downstream,
                 QuotaManager quotaManager) {
 
             super(quotaManager, protoNode.getAnimationSpec(), ARGB_EVALUATOR);
@@ -122,8 +115,8 @@
     static class DynamicAnimatedColorNode extends AnimatableNode
             implements DynamicDataNode<Integer> {
 
-        final DynamicTypeValueReceiver<Integer> mDownstream;
-        private final DynamicTypeValueReceiver<Integer> mInputCallback;
+        final DynamicTypeValueReceiverWithPreUpdate<Integer> mDownstream;
+        private final DynamicTypeValueReceiverWithPreUpdate<Integer> mInputCallback;
 
         @Nullable Integer mCurrentValue = null;
         int mPendingCalls = 0;
@@ -132,7 +125,7 @@
         // initialization but mInputCallback is only used after the constructor is finished.
         @SuppressWarnings("method.invocation.invalid")
         DynamicAnimatedColorNode(
-                DynamicTypeValueReceiver<Integer> downstream,
+                DynamicTypeValueReceiverWithPreUpdate<Integer> downstream,
                 @NonNull AnimationSpec spec,
                 QuotaManager quotaManager) {
 
@@ -146,7 +139,7 @@
                         }
                     });
             this.mInputCallback =
-                    new DynamicTypeValueReceiver<Integer>() {
+                    new DynamicTypeValueReceiverWithPreUpdate<Integer>() {
                         @Override
                         public void onPreUpdate() {
                             mPendingCalls++;
@@ -187,7 +180,7 @@
                     };
         }
 
-        public DynamicTypeValueReceiver<Integer> getInputCallback() {
+        public DynamicTypeValueReceiverWithPreUpdate<Integer> getInputCallback() {
             return mInputCallback;
         }
     }
