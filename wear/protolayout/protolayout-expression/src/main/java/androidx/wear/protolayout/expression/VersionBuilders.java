/*
 * Copyright 2023 The Android Open Source Project
 *
 * Licensed under the Apache License, Version 2.0 (the "License");
 * you may not use this file except in compliance with the License.
 * You may obtain a copy of the License at
 *
 *      http://www.apache.org/licenses/LICENSE-2.0
 *
 * Unless required by applicable law or agreed to in writing, software
 * distributed under the License is distributed on an "AS IS" BASIS,
 * WITHOUT WARRANTIES OR CONDITIONS OF ANY KIND, either express or implied.
 * See the License for the specific language governing permissions and
 * limitations under the License.
 */

package androidx.wear.protolayout.expression;

import androidx.annotation.NonNull;
import androidx.annotation.Nullable;
import androidx.annotation.RestrictTo;
import androidx.annotation.RestrictTo.Scope;
import androidx.wear.protolayout.expression.proto.VersionProto;

/** Builders for the schema version information of a layout (or an expression). */
public final class VersionBuilders {
    private VersionBuilders() {}

    /**
     * Version information. This is used to encode the schema version of a payload (e.g. inside of a
     * layout).
     *
     * @since 1.0
     */
<<<<<<< HEAD
    public int getMinor() {
      return mImpl.getMinor();
    }

    /**
     * Get the fingerprint for this object, or null if unknown.
     *
     * @hide
     */
    @RestrictTo(Scope.LIBRARY_GROUP)
    @Nullable
    public Fingerprint getFingerprint() {
      return mFingerprint;
    }
    /**
     * Creates a new wrapper instance from the proto.
     *
     * @hide
     */
    @RestrictTo(Scope.LIBRARY_GROUP)
    @NonNull
    public static VersionInfo fromProto(
        @NonNull VersionProto.VersionInfo proto, @Nullable Fingerprint fingerprint) {
      return new VersionInfo(proto, fingerprint);
    }

    /**
     * Creates a new wrapper instance from the proto. Intended for testing purposes only. An object
     * created using this method can't be added to any other wrapper.
     *
     * @hide
     */
    @RestrictTo(Scope.LIBRARY_GROUP)
    @NonNull
    public static VersionInfo fromProto(@NonNull VersionProto.VersionInfo proto) {
      return fromProto(proto, null);
    }

    /**
     * Returns the internal proto instance.
     *
     * @hide
     */
    @RestrictTo(Scope.LIBRARY_GROUP)
    @NonNull
    public VersionProto.VersionInfo toProto() {
      return mImpl;
    }

    @Override
    @NonNull
    public String toString() {
      return "VersionInfo{" + "major=" + getMajor() + ", minor=" + getMinor() + "}";
    }

    /** Builder for {@link VersionInfo} */
    public static final class Builder {
      private final VersionProto.VersionInfo.Builder mImpl = VersionProto.VersionInfo.newBuilder();
      private final Fingerprint mFingerprint = new Fingerprint(77091996);

      public Builder() {}

      /**
       * Sets major version. Incremented on breaking changes (i.e. compatibility is not guaranteed
       * across major versions).
       *
       * @since 1.0
       */
      @NonNull
      public Builder setMajor(int major) {
        mImpl.setMajor(major);
        mFingerprint.recordPropertyUpdate(1, major);
        return this;
      }

      /**
       * Sets minor version. Incremented on non-breaking changes (e.g. schema additions). Anything
       * consuming a payload can safely consume anything with a lower minor version.
       *
       * @since 1.0
       */
      @NonNull
      public Builder setMinor(int minor) {
        mImpl.setMinor(minor);
        mFingerprint.recordPropertyUpdate(2, minor);
        return this;
      }

      /** Builds an instance from accumulated values. */
      @NonNull
      public VersionInfo build() {
        return new VersionInfo(mImpl.build(), mFingerprint);
      }
=======
    public static final class VersionInfo {
        private final VersionProto.VersionInfo mImpl;
        @Nullable private final Fingerprint mFingerprint;

        VersionInfo(VersionProto.VersionInfo impl, @Nullable Fingerprint fingerprint) {
            this.mImpl = impl;
            this.mFingerprint = fingerprint;
        }

        /**
         * Gets major version. Incremented on breaking changes (i.e. compatibility is not guaranteed
         * across major versions).
         *
         * @since 1.0
         */
        public int getMajor() {
            return mImpl.getMajor();
        }

        /**
         * Gets minor version. Incremented on non-breaking changes (e.g. schema additions). Anything
         * consuming a payload can safely consume anything with a lower minor version.
         *
         * @since 1.0
         */
        public int getMinor() {
            return mImpl.getMinor();
        }

        /** Get the fingerprint for this object, or null if unknown. */
        @RestrictTo(Scope.LIBRARY_GROUP)
        @Nullable
        public Fingerprint getFingerprint() {
            return mFingerprint;
        }

        /** Creates a new wrapper instance from the proto. */
        @RestrictTo(Scope.LIBRARY_GROUP)
        @NonNull
        public static VersionInfo fromProto(
                @NonNull VersionProto.VersionInfo proto, @Nullable Fingerprint fingerprint) {
            return new VersionInfo(proto, fingerprint);
        }

        /**
         * Creates a new wrapper instance from the proto. Intended for testing purposes only. An
         * object created using this method can't be added to any other wrapper.
         */
        @RestrictTo(Scope.LIBRARY_GROUP)
        @NonNull
        public static VersionInfo fromProto(@NonNull VersionProto.VersionInfo proto) {
            return fromProto(proto, null);
        }

        /** Returns the internal proto instance. */
        @RestrictTo(Scope.LIBRARY_GROUP)
        @NonNull
        public VersionProto.VersionInfo toProto() {
            return mImpl;
        }

        @Override
        @NonNull
        public String toString() {
            return "VersionInfo{" + "major=" + getMajor() + ", minor=" + getMinor() + "}";
        }

        /** Builder for {@link VersionInfo} */
        public static final class Builder {
            private final VersionProto.VersionInfo.Builder mImpl =
                    VersionProto.VersionInfo.newBuilder();
            private final Fingerprint mFingerprint = new Fingerprint(77091996);

            public Builder() {}

            /**
             * Sets major version. Incremented on breaking changes (i.e. compatibility is not
             * guaranteed across major versions).
             *
             * @since 1.0
             */
            @NonNull
            public Builder setMajor(int major) {
                mImpl.setMajor(major);
                mFingerprint.recordPropertyUpdate(1, major);
                return this;
            }

            /**
             * Sets minor version. Incremented on non-breaking changes (e.g. schema additions).
             * Anything consuming a payload can safely consume anything with a lower minor version.
             *
             * @since 1.0
             */
            @NonNull
            public Builder setMinor(int minor) {
                mImpl.setMinor(minor);
                mFingerprint.recordPropertyUpdate(2, minor);
                return this;
            }

            /** Builds an instance from accumulated values. */
            @NonNull
            public VersionInfo build() {
                return new VersionInfo(mImpl.build(), mFingerprint);
            }
        }
>>>>>>> fdff00cc
    }
}<|MERGE_RESOLUTION|>--- conflicted
+++ resolved
@@ -32,101 +32,6 @@
      *
      * @since 1.0
      */
-<<<<<<< HEAD
-    public int getMinor() {
-      return mImpl.getMinor();
-    }
-
-    /**
-     * Get the fingerprint for this object, or null if unknown.
-     *
-     * @hide
-     */
-    @RestrictTo(Scope.LIBRARY_GROUP)
-    @Nullable
-    public Fingerprint getFingerprint() {
-      return mFingerprint;
-    }
-    /**
-     * Creates a new wrapper instance from the proto.
-     *
-     * @hide
-     */
-    @RestrictTo(Scope.LIBRARY_GROUP)
-    @NonNull
-    public static VersionInfo fromProto(
-        @NonNull VersionProto.VersionInfo proto, @Nullable Fingerprint fingerprint) {
-      return new VersionInfo(proto, fingerprint);
-    }
-
-    /**
-     * Creates a new wrapper instance from the proto. Intended for testing purposes only. An object
-     * created using this method can't be added to any other wrapper.
-     *
-     * @hide
-     */
-    @RestrictTo(Scope.LIBRARY_GROUP)
-    @NonNull
-    public static VersionInfo fromProto(@NonNull VersionProto.VersionInfo proto) {
-      return fromProto(proto, null);
-    }
-
-    /**
-     * Returns the internal proto instance.
-     *
-     * @hide
-     */
-    @RestrictTo(Scope.LIBRARY_GROUP)
-    @NonNull
-    public VersionProto.VersionInfo toProto() {
-      return mImpl;
-    }
-
-    @Override
-    @NonNull
-    public String toString() {
-      return "VersionInfo{" + "major=" + getMajor() + ", minor=" + getMinor() + "}";
-    }
-
-    /** Builder for {@link VersionInfo} */
-    public static final class Builder {
-      private final VersionProto.VersionInfo.Builder mImpl = VersionProto.VersionInfo.newBuilder();
-      private final Fingerprint mFingerprint = new Fingerprint(77091996);
-
-      public Builder() {}
-
-      /**
-       * Sets major version. Incremented on breaking changes (i.e. compatibility is not guaranteed
-       * across major versions).
-       *
-       * @since 1.0
-       */
-      @NonNull
-      public Builder setMajor(int major) {
-        mImpl.setMajor(major);
-        mFingerprint.recordPropertyUpdate(1, major);
-        return this;
-      }
-
-      /**
-       * Sets minor version. Incremented on non-breaking changes (e.g. schema additions). Anything
-       * consuming a payload can safely consume anything with a lower minor version.
-       *
-       * @since 1.0
-       */
-      @NonNull
-      public Builder setMinor(int minor) {
-        mImpl.setMinor(minor);
-        mFingerprint.recordPropertyUpdate(2, minor);
-        return this;
-      }
-
-      /** Builds an instance from accumulated values. */
-      @NonNull
-      public VersionInfo build() {
-        return new VersionInfo(mImpl.build(), mFingerprint);
-      }
-=======
     public static final class VersionInfo {
         private final VersionProto.VersionInfo mImpl;
         @Nullable private final Fingerprint mFingerprint;
@@ -234,6 +139,5 @@
                 return new VersionInfo(mImpl.build(), mFingerprint);
             }
         }
->>>>>>> fdff00cc
     }
 }