<?xml version="1.0" encoding="UTF-8"?>
<!-- 
 Copyright (C) 2021 The Android Open Source Project

 Licensed under the Apache License, Version 2.0 (the "License");
 you may not use this file except in compliance with the License.
 You may obtain a copy of the License at

      http://www.apache.org/licenses/LICENSE-2.0

 Unless required by applicable law or agreed to in writing, software
 distributed under the License is distributed on an "AS IS" BASIS,
 WITHOUT WARRANTIES OR CONDITIONS OF ANY KIND, either express or implied.
 See the License for the specific language governing permissions and
 limitations under the License.
 -->

<resources xmlns:android="http://schemas.android.com/apk/res/android"
    xmlns:xliff="urn:oasis:names:tc:xliff:document:1.2">
    <string name="back_caps_action_title" msgid="6392829425035919422">"ተመለስ"</string>
    <string name="home_caps_action_title" msgid="4853167242566949502">"መነሻ"</string>
    <string name="exit_action_title" msgid="9086586388884500731">"ውጣ"</string>
    <string name="refresh_action_title" msgid="3674260822403151377">"አድስ"</string>
    <string name="close_action_title" msgid="2661907510124308560">"ዝጋ"</string>
    <string name="grant_access_action_title" msgid="4033140828804350723">"የመዳረሻ ፍቃድ ስጥ"</string>
    <string name="enable_location_action_title" msgid="8181862247222797044">"አካባቢን አንቃ"</string>
    <string name="cancel_action_title" msgid="1149738685397349236">"ይቅር"</string>
    <string name="stop_action_title" msgid="1187619482795416314">"መቆሚያ"</string>
    <string name="more_action_title" msgid="1039516575011403837">"ተጨማሪ"</string>
    <string name="call_action_title" msgid="6218977436905001611">"ደውል"</string>
    <string name="primary_action_title" msgid="7042003552215710683">"ቀዳሚ"</string>
    <string name="options_action_title" msgid="1168121856107932984">"አማራጮች"</string>
    <string name="search_action_title" msgid="3483459674263446335">"ፍለጋ"</string>
    <string name="checked_action_title" msgid="906023941445896399">"ምልክት ተደርጎበታል"</string>
    <string name="unchecked_action_title" msgid="802503415474307811">"ምልክት አልተደረገበትም"</string>
    <string name="on_action_title" msgid="4129601573763429611">"አብራ"</string>
    <string name="off_action_title" msgid="8669201170189204848">"አጥፋ"</string>
    <string name="settings_action_title" msgid="8616900063253887861">"ቅንብሮች"</string>
    <string name="accept_action_title" msgid="4899660585470647578">"ተቀበል"</string>
    <string name="reject_action_title" msgid="6730366705938402668">"አትቀበል"</string>
    <string name="ok_action_title" msgid="7128494973966098611">"እሺ"</string>
    <string name="throw_action_title" msgid="7163710562670220163">"ጣል"</string>
    <string name="commute_action_title" msgid="2585755255290185096">"መጓዝ"</string>
    <string name="sign_out_action_title" msgid="1653943000866713010">"ዘግተህ ውጣ"</string>
    <string name="try_anyway_action_title" msgid="7384500054249311718">"ለማንኛውም ሞክረው"</string>
    <string name="yes_action_title" msgid="5507096013762092189">"አዎ"</string>
    <string name="no_action_title" msgid="1452124604210014010">"አይ"</string>
    <string name="disable_all_rows" msgid="3003225080532928046">"ሁሉንም ረድፎች አሰናክል"</string>
    <string name="enable_all_rows" msgid="7274285275711872091">"ሁሉንም ረድፎች አንቃ"</string>
    <string name="bug_reported_toast_msg" msgid="2487119172744644317">"ሳንካ ሪፖርት ተደርጓል!"</string>
    <string name="zoomed_in_toast_msg" msgid="8915301497303842649">"አጉልቷል"</string>
    <string name="zoomed_out_toast_msg" msgid="6260981223227212493">"አንሷል"</string>
    <string name="triggered_toast_msg" msgid="3396166539208366382">"ተቀስቅሷል"</string>
    <string name="primary_toast_msg" msgid="7153771322662005447">"ዋናው አዝራር ተጭኗል"</string>
    <string name="search_toast_msg" msgid="7826530065407699347">"የፍለጋ አዝርዝር ተጭኗል"</string>
    <string name="options_toast_msg" msgid="2146223786877557730">"የአማራጮች አዝርዝር ተጭኗል"</string>
    <string name="favorite_toast_msg" msgid="522064494016370117">"ተወዳጅ!"</string>
    <string name="not_favorite_toast_msg" msgid="6831181108681007428">"ተወዳጅ አይደለም!"</string>
    <string name="nav_requested_toast_msg" msgid="6696525973145493908">"አሰሳ ተጠይቋል"</string>
    <string name="selected_route_toast_msg" msgid="3149189677200086656">"የተመረጠ መስመር"</string>
    <string name="visible_routes_toast_msg" msgid="7065558153736024203">"የሚታዩ መስመሮች"</string>
    <string name="second_item_toast_msg" msgid="7210054709419608215">"ሁለተኛ ንጥል ጠቅ ተደርጓል"</string>
    <string name="third_item_checked_toast_msg" msgid="3022450599567347361">"ሦስተኛው ንጥል ተፈትሿል"</string>
    <string name="fifth_item_checked_toast_msg" msgid="1627599668504718594">"አምስተኛው ንጥል ተረጋግጧል"</string>
    <string name="sixth_item_toast_msg" msgid="6117028866385793707">"ስድስተኛው ንጥል ላይ ጠቅ ተደርጓል"</string>
    <string name="settings_toast_msg" msgid="7697794473002342727">"ቅንብሮች ጠቅ ተደርገዋል"</string>
    <string name="parked_toast_msg" msgid="2532422265890824446">"የቆመ እርምጃ"</string>
    <string name="more_toast_msg" msgid="5938288138225509885">"ተጨማሪ ጠቅ ተደርጓል"</string>
    <string name="commute_toast_msg" msgid="4112684360647638688">"የመጓጓዣ ቁልፍ ተጭኗል"</string>
    <string name="grant_location_permission_toast_msg" msgid="268046297444808010">"የአሁኑን አካባቢ ለማየት የአካባቢ ፈቃድ ስጥ"</string>
    <string name="sign_in_with_google_toast_msg" msgid="5720947549233124775">"በGoogle ይግቡ እዚህ ይጀምራል"</string>
    <string name="changes_selection_to_index_toast_msg_prefix" msgid="957766225794389167">"ምርጫ ወደ መረጃ ጠቋሚ ተለውጧል"</string>
    <string name="yes_action_toast_msg" msgid="6216215197177241247">"አዎ አዝርዝር ተጭኗል!"</string>
    <string name="no_action_toast_msg" msgid="6165492423831023809">"ምንም አዝራር አልተጫነም!"</string>
    <string name="alert_timeout_toast_msg" msgid="5568380708832805374">"የማንቂያ ጊዜ አብቅቷል!"</string>
    <string name="first_row_title" msgid="219428344573165351">"ትልቅ ምስል እና ረጅም ጽሁፍ ረጅም ጽሁፍ ረጅም ጽሁፍ ረጅም ጽሁፍ ረጅም ጽሁፍ ያለው ረድፍ"</string>
    <string name="first_row_text" msgid="3887390298628338716">"ጽሁፍ ጽሁፍ ጽሁፍ"</string>
    <string name="other_row_title_prefix" msgid="4702355788835253197">"የረድፍ ርዕስ"</string>
    <string name="other_row_text" msgid="7510279447493169945">"የረድፍ ጽሁፍ"</string>
    <string name="navigate" msgid="2713090390373996139">"አስስ"</string>
    <string name="dial" msgid="3145707439707628311">"ደውል"</string>
    <string name="address" msgid="9010635942573581302">"አድራሻ"</string>
    <string name="phone" msgid="2504766809811627577">"ስልክ"</string>
    <string name="fail_start_nav" msgid="6921321606009212189">"የአሰሳ ማስጀመር አለመሳካት"</string>
    <string name="fail_start_dialer" msgid="1471602619507306261">"የመደወያ ማስጀመር አለመሳካት"</string>
    <string name="car_hardware_demo_title" msgid="3679106197233262689">"የመኪና ሃርድዌር ቅንጭብ ማሳያ"</string>
    <string name="car_hardware_info" msgid="1244783247616395012">"የመኪና ሃርድዌር መረጃ"</string>
    <string name="model_info" msgid="494224423025683030">"የሞዴል መረጃ"</string>
    <string name="no_model_permission" msgid="5333629877014978947">"የሞዴል ፈቃድ የለም"</string>
    <string name="manufacturer_unavailable" msgid="4978995415869838056">"አምራች አይገኝም"</string>
    <string name="model_unavailable" msgid="4075463010215406573">"ሞዴል አይገኝም"</string>
    <string name="year_unavailable" msgid="994338773299644607">"ዓመት አይገኝም"</string>
    <string name="energy_profile" msgid="81415433590192158">"የኃይል መገለጫ"</string>
    <string name="no_energy_profile_permission" msgid="4662285713731308888">"ምንም የኃይል መገለጫ ፈቃድ የለም"</string>
    <string name="fuel_types" msgid="6811375173343218212">"የነዳጅ ዓይነቶች"</string>
    <string name="unavailable" msgid="3636401138255192934">"አይገኝም"</string>
    <string name="ev_connector_types" msgid="735458637011996125">"የኢቪ አገናኝ ዓይነቶች"</string>
    <string name="example_title" msgid="530257630320010494">"ምስሌ %d"</string>
    <string name="example_1_text" msgid="8456567953748293512">"ይህ ጽሁፍ ቀይ ቀለም አለው"</string>
    <string name="example_2_text" msgid="718820705318661440">"ይህ ጽሁፍ አረንጓዴ ቀለም አለው"</string>
    <string name="example_3_text" msgid="977269832109695627">"ይህ ጽሁፍ ሰማያዊ ቀለም አለው"</string>
    <string name="example_4_text" msgid="2043547015979437373">"ይህ ጽሁፍ ቢጫ ቀለም አለው"</string>
    <string name="example_5_text" msgid="8828804968749423500">"ይህ ጽሁፍ ዋናውን ቀለም ይጠቀማል"</string>
    <string name="example_6_text" msgid="7991523168517599600">"ይህ ጽሁፍ ሁለተኛውን ቀለም ይጠቀማል"</string>
    <string name="color_demo" msgid="1822427636476178993">"የቀለም ቅንጭብ ማሳያ"</string>
    <string name="list_limit" msgid="3023536401535417286">"የዝርዝር ገደብ"</string>
    <string name="grid_limit" msgid="1350116012893549206">"የፍርግርግ ገደብ"</string>
    <string name="pane_limit" msgid="981518409516855230">"የፔን ገደብ"</string>
    <string name="place_list_limit" msgid="6785181191763056582">"የዝርዝር ገደብ ይመድቡ"</string>
    <string name="route_list_limit" msgid="505793441615134116">"የመንገድ ዝርዝር ገደብ"</string>
    <string name="content_limits" msgid="5726880972110281095">"የይዘት ገደቦች"</string>
    <string name="content_limits_demo_title" msgid="3207211638386727610">"የይዘት ገደቦች ቅንጭብ ማሳያ"</string>
    <string name="finish_app_msg" msgid="8354334557053141891">"ይሄ መተግበሪያውን ያጠናቅቀዋል፣ እና እርስዎ ሲመለሱ የፈቃድ ማያ ገጽን አስቀድመው ይደግፉ"</string>
    <string name="finish_app_title" msgid="9013328479438745074">"የመተግበሪያ ማሳያ ይጨርሱ"</string>
    <string name="finish_app_demo_title" msgid="8223819062053448384">"በሚቀጥለው አሂድ ቅንጭብ ማሳያ ላይ የፈቃድ ማሳያ ቀድመው ይልቀቁ"</string>
    <string name="preseed_permission_app_title" msgid="182847662545676962">"የመተግበሪያ ቅንጭብ ማሳያ ፈቃድን ቀድመው ይልቀቁ"</string>
    <string name="preseed_permission_demo_title" msgid="5476541421753978071">"በሚቀጥለው አሂድ ቅንጭብ ማሳያ ላይ የፈቃድ ማሳያ ቀድመው ይልቀቁ"</string>
    <string name="loading_demo_title" msgid="1086529475809143517">"ቅንጭብ ማሳያን በመጫን ላይ"</string>
    <string name="loading_demo_row_title" msgid="8933049915126088142">"መጫን ተጠናቅቋል!"</string>
    <string name="pop_to_root" msgid="2078277386355064198">"ወደ ስሩ ፖፕ"</string>
    <string name="pop_to_marker" msgid="5007078308762725207">"ወደ የተለያዩ ቅንጭብ ማሳያ ምልክት ማድረጊያ ፖፕ"</string>
    <string name="push_stack" msgid="2433062141810168976">"በቁልል ውስጥ የበለጠ ይግፉ"</string>
    <string name="pop_to_prefix" msgid="4288884615669751608">"ወደ ፖፕ"</string>
    <string name="pop_to_title" msgid="3924696281273379455">"ወደ ቅንጭብ ማሳያ ፖፕ"</string>
    <string name="package_not_found_error_msg" msgid="7525619456883627939">"ጥቅል አልተገኘም።"</string>
    <string name="permissions_granted_msg" msgid="2348556088141992714">"ሁሉም ፈቃዶች ተሰጥተዋል። እባክዎን ከቅንብሮች ፈቃዶችን ይሻሩ።"</string>
    <string name="needs_access_msg_prefix" msgid="2204136858798832382">"መተግበሪያው ለሚከተሉት ፈቃዶች መዳረሻ ያስፈልገዋል፦\n"</string>
    <string name="phone_screen_permission_msg" msgid="3599815596923367256">"በስልኩ ማያ ገፅ ላይ ፈቃድ ይስጡ"</string>
    <string name="enable_location_permission_on_device_msg" msgid="472752487966156897">"በመሣሪያ ላይ የአካባቢ ፈቃዶችን አንቃ"</string>
    <string name="enable_location_permission_on_phone_msg" msgid="5082615523959139121">"በስልኩ ማያ ገፅ ላይ አካባቢን አንቃ"</string>
    <string name="required_permissions_title" msgid="5351791879153568211">"የሚያስፈልጉ ፈቃዶች"</string>
    <string name="request_permissions_title" msgid="7456426341142412300">"የፈቃድ ቅንጭብ ማሳያን ጠይቅ"</string>
    <string name="cancel_reservation_title" msgid="1374986823057959608">"የቦታ ማስያዣ ማይ ገፅ ይቅር"</string>
    <string name="reservation_cancelled_msg" msgid="6334213670275547875">"ቦታ ማስያዣ ተሰርዟል"</string>
    <string name="result_demo_title" msgid="3900525190662148290">"የውጤት ቅንጭብ ማሳያ"</string>
    <string name="not_started_for_result_msg" msgid="7498800528148447270">"ይህ መተግበሪያ ለውጤት አልተጀመረም"</string>
    <string name="started_for_result_msg" msgid="4225260243713833974">"ይህ መተግበሪያ ከ%s ውጤት ጠይቋል። እባክዎ ወደ ደዋዩ መልሰው ለመላክ ውጤቱን ይምረጡ"</string>
    <string name="arrived_exclamation_msg" msgid="9132265698563096988">"ደርሷል!"</string>
    <string name="travel_est_trip_text" msgid="5134365408383171144">"አሊስን አንሳ"</string>
    <string name="send_notification_title" msgid="4731688444696028193">"ማሳወቂያ ይላኩ"</string>
    <string name="start_notifications_title" msgid="8699668027543530460">"ማሳወቂያዎችን አስጀምር"</string>
    <string name="stop_notifications_title" msgid="3703892710275206239">"ማሳወቂያዎችን አስቁም"</string>
    <string name="notification_title" msgid="5507590705935298176">"ማሳወቂያ"</string>
    <string name="importance_title" msgid="9034862997821839831">"አስፈላጊነት"</string>
    <string name="category_title" msgid="4783851267093259949">"ምድብ"</string>
    <string name="ongoing_title" msgid="4957996003270280496">"በመካሄድ ላይ ያለ"</string>
    <string name="default_importance" msgid="6347996298832939989">"ነባሪ"</string>
    <string name="high_importance" msgid="5009120714837304882">"ከፍተኛ"</string>
    <string name="low_importance" msgid="4721161314404294033">"ዝቅተኛ"</string>
    <string name="unknown_importance" msgid="909001735933359216">"ያልታወቀ"</string>
    <string name="notification_demo" msgid="1819496937832036387">"የማሳወቂያ ቅንጭብ ማሳያ"</string>
    <string name="misc_demo_title" msgid="7399959062407349380">"የተለያዩ ቅንጭብ ማሳያዎች"</string>
    <string name="navigating_demo_title" msgid="7454579665387386476">"ማሳያን በማሰስ ላይ"</string>
    <string name="arrived_demo_title" msgid="6708013121387053838">"ቅንጭብ ማሳያ ደርሷል"</string>
    <string name="junction_image_demo_title" msgid="3302979708776502314">"የመስቀለኛ መንገድ ቅንጭብ ማሳያ"</string>
    <string name="nav_template_demos_title" msgid="8215835368932160866">"የአሰሳ ቅንብር ደንብ ቅንጭብ ማሳያዎች"</string>
    <string name="map_template_pane_demo_title" msgid="4849450903277412004">"የካርታ ቅንብር ደንብ ከፔን ቅንጭብ ማሳያ ጋር"</string>
    <string name="map_template_list_demo_title" msgid="1473810899303903185">"የካርታ ቅንብር ደንብ ከዝርዝር ቅንጭብ ማሳያ ጋር"</string>
    <string name="start_notification_title" msgid="2208831088632818681">"ማስታወቂያ አስጀምር"</string>
    <string name="stop_notification_title" msgid="3709643750540881176">"ማስታወቂያን አስቁም"</string>
    <string name="nav_notification_demo_title" msgid="4448683262984308442">"የአሰሳ ማሳወቂያ ቅንጭብ ማሳያ"</string>
    <string name="go_straight" msgid="2301747728609198718">"ቀጥ ብለው ይሂዱ"</string>
    <string name="turn_right" msgid="4710562732720109969">"ወደ ቀኝ ታጠፍ"</string>
    <string name="take_520" msgid="3804796387195842741">"520 ውሰድ"</string>
    <string name="gas_station" msgid="1203313937444666161">"ነዳጅ ማደያ"</string>
    <string name="short_route" msgid="4831864276538141265">"አጭር መስመር"</string>
    <string name="less_busy" msgid="310625272281710983">"ያነሰ ሥራ የሚበዛበት"</string>
    <string name="hov_friendly" msgid="6956152104754594971">"ለባለከፍተኛ መቀመጫ ተሽከርካሪ ምቹ"</string>
    <string name="long_route" msgid="4737969235741057506">"ረጅም መንገድ"</string>
    <string name="continue_start_nav" msgid="6231797535084469163">"ወደ አሰሳ ጀምር ቀጥል"</string>
    <string name="continue_route" msgid="5172258139245088080">"ወደ አቅጣጫ ቀጥል"</string>
    <string name="routes_title" msgid="7799772149932075357">"መንገዶች"</string>
    <string name="place_list_nav_template_demo_title" msgid="8019588508812955290">"የዝርዝር አሰሳ ቅንብር ደንብ ቅንጭብ ማሳያን ይመድቡ"</string>
    <string name="route_preview_template_demo_title" msgid="7878704357953167555">"የመንገድ ቅድመ ዕይታ ቅንብር ደንብ ቅንጭብ ማሳያ"</string>
    <string name="notification_template_demo_title" msgid="5076051497316030274">"የማሳወቂያ ቅንብር ደንብ ቅንጭብ ማሳያ"</string>
    <string name="nav_map_template_demo_title" msgid="344985380763975398">"የአሰሳ ቅንብር ደንብ በካርታ ብቻ ማሳያ"</string>
    <string name="nav_demos_title" msgid="72781206086461004">"የአሰሳ ቅንጭብ ማሳያዎች"</string>
    <string name="navigation_alert_title" msgid="8306554249264200848">"አሁንም የፍጥነት መቆጣጠሪያ ራዳር?"</string>
    <string name="navigation_alert_subtitle" msgid="3331130131492672264">"ከ10 ደ በፊት ሪፖርት ተደርጓል"</string>
    <string name="no_toll_card_permission" msgid="6789073114449712090">"የTollCard ፈቃድ የለም።"</string>
    <string name="no_energy_level_permission" msgid="1684773185095107825">"የEnergyLevel ፈቃድ የለ።"</string>
    <string name="no_speed_permission" msgid="5812532480922675390">"የፍጥነት ፈቃድ የለም።"</string>
    <string name="no_mileage_permission" msgid="4074779840599589847">"የጉዞ ርቀት ፈቃድ የለም።"</string>
    <string name="no_ev_status_permission" msgid="933075402821938973">"ምንም የኢቪ ሁኔታ ፈቃድ የለም።"</string>
    <string name="no_accelerometer_permission" msgid="896914448469117234">"የፍጥነት መለኪያ መሣሪያ ፈቃድ የለም።"</string>
    <string name="no_gyroscope_permission" msgid="665293140266771569">"የጃይሮስኮፕ ፈቃድ የለም።"</string>
    <string name="no_compass_permission" msgid="5162304489577567125">"የኮምፓስ ፈቃድ የለም።"</string>
    <string name="no_car_hardware_location" msgid="3505517472938045093">"ምንም የCarHardwareLocation ፈቃድ የለም።"</string>
    <string name="fetch_toll_info" msgid="6864627977128179834">"የክፍያ መረጃ በማምጣት ላይ።"</string>
    <string name="fetch_energy_level" msgid="1773415471137542832">"የኃይል ደረጃ በማምጣት ላይ።"</string>
    <string name="fetch_speed" msgid="7333830984597189627">"ፍጥነትን በማምጣት ላይ።"</string>
    <string name="fetch_mileage" msgid="7490131687788025123">"የተጓዘውን ርቀት በማምጣት ላይ።"</string>
    <string name="fetch_ev_status" msgid="2798910410830567052">"የኢቪ ሁኔታን በማምጣት ላይ።"</string>
    <string name="fetch_accelerometer" msgid="697750041126810911">"የፍጥነት መለኪያ መሳሪያን በማምጣት ላይ።"</string>
    <string name="fetch_gyroscope" msgid="7153155318827188539">"ጃይሮስኮፕን በማምጣት ላይ።"</string>
    <string name="fetch_compass" msgid="7316188117590056717">"ኮምፓስን በማምጣት ላይ።"</string>
    <string name="fetch_location" msgid="5015066922035852615">"አካባቢን በማምጣት ላይ።"</string>
    <string name="toll_card_state" msgid="4430544885695162226">"የክፍያ ካርድ ሁኔታ"</string>
    <string name="low_energy" msgid="3462774027012877028">"አነስተኛ ኃይል"</string>
    <string name="range" msgid="8744960568263400641">"ወሰን"</string>
    <string name="fuel" msgid="4253578650127250651">"ነዳጅ"</string>
    <string name="battery" msgid="2183623637331546820">"ባትሪ"</string>
    <string name="display_speed" msgid="9161318805331348165">"የማሳያ ፍጥነት"</string>
    <string name="raw_speed" msgid="7295910214088983967">"እውነተኛ ፍጥነት"</string>
    <string name="unit" msgid="7697521583928135171">"ክፍል"</string>
    <string name="odometer" msgid="3925174645651546591">"ኦዶሜትር"</string>
    <string name="ev_connected" msgid="2277845607662494696">"የኢቪ የኃይል መሙያ ወደብ ተገናኝቷል"</string>
    <string name="ev_open" msgid="4916704450914519643">"የኢቪ የኃይል መሙያ ወደብ ክፍት ነው"</string>
    <string name="accelerometer" msgid="2084026313768299185">"የፍጥነት መለኪያ መሣሪያ"</string>
    <string name="gyroscope" msgid="3428075828014504651">"ጃይሮስኮፕ"</string>
    <string name="compass" msgid="7037367764762441245">"ኮምፓስ"</string>
    <string name="car_hardware_location" msgid="5826128477363068617">"የመኪና ሃርድዌር አካባቢ"</string>
    <string name="non_actionable" msgid="8999757911111188784">"ሊተገበር የማይችል"</string>
    <string name="second_item" msgid="5245792503030812493">"ሁለተኛ ንጥል"</string>
    <string name="third_item" msgid="334088179008716411">"ሦስተኛው ንጥል"</string>
    <string name="fourth_item" msgid="1153409687260543158">"አራተኛው ንጥል"</string>
    <string name="fifth_item" msgid="295284272719956932">"አምስተኛው ንጥል ረጅም የርዕስ ስብስብ አለው"</string>
    <string name="sixth_item" msgid="3880321601391343607">"ስድስተኛው ንጥል ረጅም ርዕስ ስብስብ አለው"</string>
    <string name="grid_template_demo_title" msgid="6159115661928982245">"የፍርግርግ ቅንብር ደንብ ቅንጭብ ማሳያ"</string>
    <string name="parked_only_title" msgid="3190603222397552672">"የቆመ ብቻ ርዕስ"</string>
    <string name="parked_only_text" msgid="8720610556452272916">"ተጨማሪ የቆመ ብቻ ጽሁፍ።"</string>
    <string name="clicked_row_prefix" msgid="9068303427922069941">"ረድፍ ጠቅ ተደርጓል"</string>
    <string name="first_line_text" msgid="6648055806656590336">"የጽሑፍ የመጀመሪያ መስመር"</string>
    <string name="second_line_text" msgid="38664490158836864">"የጽሑፍ ሁለተኛ መስመር"</string>
    <string name="long_line_text" msgid="8082962600953333087">"ይህ ንዑስ ጽሁፍ በልተገደበ ሁነታ ውስጥ ሙሉ በሙሉ ማሳየት ይችላል (ለምሳሌ፣ የመኪና ማቆሚያ ሁነታ፣ የተገደበ ዝቅተኛ ፍጥነት ሁነታ)። ነገር ግን ይህ የተገደበ ሁነታ ውስጥ ሳለ በሁለት መስመሮች ብቻ ነው የሚቆረጠው (ለምሳሌ፣ የማሽከርከር ሁነታ)። ለሙከራ ዓላማዎች ሲባል ይህ ንዑስ ጽሁፍ በጣም በጣም በጣም በጣም በጣም ረጅም ነው"</string>
    <string name="title_prefix" msgid="3991742709199357049">"ርዕስ"</string>
    <string name="list_template_demo_title" msgid="1740208242737246151">"የዝርዝር ቅንብር ደንብ ማሳያ"</string>
    <string name="long_msg_template_demo_title" msgid="1793748562161438131">"ረጅም የመልዕክት ቅንብር ደንብ ማሳያ"</string>
    <string name="long_msg_template_not_supported_text" msgid="3641559637317672505">"የእርስዎ አስተናጋጅ ረጅም የመልዕክት ቅንብር ደንብ አይደግፍም"</string>
    <string name="long_msg_template_not_supported_title" msgid="8600719470226274925">"ተኳሃኝ ያልሆነ አስተናጋጅ"</string>
    <string name="msg_template_demo_title" msgid="3895210951340409473">"የመልዕክት ቅንብር ደንብ ቅንጭብ ማሳያ"</string>
    <string name="msg_template_demo_text" msgid="2275291617716161409">"መልእክት እዚህ ይሆናል።\nበሁለተኛው መስመር ላይ ተጨማሪ ጽሁፍ።"</string>
    <string name="short_msg_template_demo_title" msgid="6798738013668580714">"የአጭር መልዕክት ቅንብር ደንብ ቅንጭብ ማሳያ"</string>
    <string name="pane_template_demo_title" msgid="7804292600060341608">"የፔን ቅንብር ደንብ ቅንጭብ ማሳያ"</string>
    <string name="place_list_template_demo_title" msgid="2054022985455460469">"የዝርዝር ቅንብር ደንብ ቅንጭብ ማሳያ ይመድቡ"</string>
    <string name="browse_places_title" msgid="7246005909846715898">"ቦታዎችን ያስሱ"</string>
    <string name="search_template_demo_title" msgid="1770474418958318114">"የቅንብር ደንብ ቅንጭብ ማሳያን ይፈልጉ"</string>
    <string name="search_hint" msgid="978495498991026792">"እዚህ ላይ ይፈልጉ"</string>
    <string name="additional_text" msgid="8410289578276941586">"እባክዎ የአገልግሎት ውላችንን ይከልሱ"</string>
    <string name="google_sign_in" msgid="6556259799319701727">"የGoogle መግቢያ"</string>
    <string name="use_pin" msgid="7850893299484337431">"ፒን ይጠቀሙ"</string>
    <string name="qr_code" msgid="5487041647280777397">"QR ኮድ"</string>
    <string name="sign_in_template_not_supported_text" msgid="7184733753948837646">"አስተናጋጅዎ የመግቢያ ቅንብር ደንብን አይደግፍም"</string>
    <string name="sign_in_template_not_supported_title" msgid="4892883228898541764">"ተኳሃኝ ያልሆነ አስተናጋጅ"</string>
    <string name="email_hint" msgid="7205549445477319606">"ኢሜይል"</string>
    <string name="sign_in_title" msgid="4551967308262681703">"ግባ"</string>
    <string name="sign_in_instructions" msgid="9044850228284294762">"የመግቢያ ማስረጃዎችዎን ያስገቡ"</string>
    <string name="invalid_email_error_msg" msgid="5261362663718987167">"የተጠቃሚ ስም ትክክለኛ የኢሜይል አድራሻ መሆን አለበት"</string>
    <string name="invalid_length_error_msg" msgid="8238905276326976425">"የተጠቃሚ ስም ቢያንስ %s ቁምፊዎች ርዝመት ሊኖረው ይገባል"</string>
    <string name="invalid_password_error_msg" msgid="1090359893902674610">"ልክ ያልሆነ የይለፍ ቃል"</string>
    <string name="password_hint" msgid="2869107073860012864">"የይለፍ ቃል"</string>
    <string name="password_sign_in_instruction_prefix" msgid="9105788349198243508">"የተጠቃሚ ስም"</string>
    <string name="pin_sign_in_instruction" msgid="2288691296234360441">"ይህን ፒን በስልክዎ ውስጥ ይተይቡ"</string>
    <string name="qr_code_sign_in_title" msgid="8137070561006464518">"ለመግባት QR ኮድን ይቃኙ"</string>
    <string name="sign_in_with_google_title" msgid="8043752000786977249">"በGoogle ይግቡ"</string>
    <string name="provider_sign_in_instruction" msgid="7586815688292506743">"የGoogle መግቢያዎን ለማጠናቀቅ ይህንን አዝርዝር ይጠቀሙ"</string>
    <string name="sign_in_complete_text" msgid="8423984266325680606">"በመለያ ገብተዋል!"</string>
    <string name="sign_in_complete_title" msgid="8919868148773983428">"መግባት ተጠናቅቋል"</string>
    <string name="sign_in_template_demo_title" msgid="6052035424941410249">"ወደ የቅንብር ደንብ ቅንጭብ ማሳያ ይግቡ"</string>
    <string name="tab_template_layouts_demo_title" msgid="6529681462424538165">"የትር ቅንብር ደንብ ቅንጭብ ማሳያዎች"</string>
    <string name="tab_template_demo_title" msgid="7587839101813629975">"የትር ቅንብር ደንብ ቅንጭብ ማሳያ"</string>
    <string name="tab_title_message" msgid="5266710951630087246">"የመልዕክት ትር"</string>
    <string name="tab_title_pane" msgid="2520606145526537263">"የፔን ትር"</string>
    <string name="tab_title_list" msgid="5104962518489668123">"የዝርዝር ትር"</string>
    <string name="tab_title_grid" msgid="5268168907976325154">"የፍርግርግ ትር ከረጅም ትር ርዕስ ጋር"</string>
    <string name="tab_title_search" msgid="1892925693146631173">"የፍለጋ ትር"</string>
    <string name="tab_title_loading" msgid="5385807479734490989">"የመጫኛ ትር"</string>
    <string name="tab_template_loading_demo_title" msgid="4638051615030345574">"የትር ቅንብር ደንብ መጫኛ ቅንጭብ ማሳያ"</string>
    <string name="tab_template_no_tabs_demo_title" msgid="6907466201298082309">"የትር ቅንብር ደንብ ቁጥር ትሮች ቅንጭብ ማሳያ"</string>
    <string name="images_unknown_host_error" msgid="3180661817432720076">"ምስሎች ለማይታወቅ አስተናጋጅ ሊታዩ አይችሉም"</string>
    <string name="icon_title_prefix" msgid="8487026131229541244">"አዶ"</string>
    <string name="content_provider_icons_demo_title" msgid="5708602618664311097">"የይዘት አቅራቢ አዶዎች ቅንጭብ ማሳያ"</string>
    <string name="icons_demo_title" msgid="4082976685262307357">"የአዶዎች ማሳያ"</string>
    <string name="app_icon_title" msgid="7534936683349723423">"የመተግበሪያው አዶ"</string>
    <string name="vector_no_tint_title" msgid="874591632279039146">"ቬክተር ሊሳል የሚችል፣ ቅልም የሌለው"</string>
    <string name="vector_with_tint_title" msgid="1022346419829696827">"ቬክተር ሊሳል የሚችል፣ ከቀለም ጋር"</string>
    <string name="vector_with_app_theme_attr_title" msgid="4890094482708376219">"ቬክተር ሊሳል የሚችል፣ ለቀለም ከመተግበሪያው ገጽታ መግለጫ ባህሪ"</string>
    <string name="png_res_title" msgid="7437083018336747544">"PNG፣ እንደ ግብዓት ተልኳል"</string>
    <string name="png_bitmap_title" msgid="3385912074130977032">"እንደ ቢትማፕ የተላከ አንድ ፒኤንጂ"</string>
    <string name="just_row_title" msgid="965700021568970725">"ርዕስ ብቻ"</string>
    <string name="title_with_app_icon_row_title" msgid="6294250714820740520">"የመተግበሪያ አዶ ያለው ርዕስ"</string>
    <string name="title_with_res_id_image_row_title" msgid="3813134904602875778">"የንብረት መታወቂያ ምስል ያለው ርዕስ"</string>
    <string name="title_with_svg_image_row_title" msgid="6109092343637263755">"የSVG ምስል ያለው ርዕስ"</string>
    <string name="colored_secondary_row_title" msgid="5173288934252528929">"ባለቀለም ሁለተኛ ደረጃ ጽሁፍ"</string>
    <string name="title_with_secondary_lines_row_title" msgid="7769408881272549837">"ብዙ የሁለተኛ ደረጃ ጽሁፍ መስመሮች ያሉት ርዕስ"</string>
    <string name="title_with_secondary_lines_row_text_1" msgid="8945114692653524102">"መሳሳት እና መሳሳት እና እንደገና መሳሳት፣ ነገር ግን ያነሰ እና ያነሰ እና ያነሰ።"</string>
    <string name="title_with_secondary_lines_row_text_2" msgid="1017734603405251531">"- ፒት ሄን"</string>
    <string name="rows_demo_title" msgid="3198566660454251007">"የረድፎች ቅንጭብ ማሳያ"</string>
    <string name="text_icons_demo_title" msgid="8732943920672143201">"የጽሑፍ እና የአዶዎች ቅንጭብ ማሳያዎች"</string>
    <string name="row_text_icons_demo_title" msgid="135167694047524905">"ጽሁፍ እና የአዶዎች ቅንጭብ ማሳያ ረድፎች"</string>
    <string name="radio_button_list_demo_title" msgid="9082264324855338774">"የራድዮ አዝራር ዝርዝሮች ቅንጭብ ማሳያ"</string>
    <string name="selectable_lists_demo_title" msgid="5492658731113129386">"ሊመረጡ የሚችሉ ዝርዝሮች ቅንጭብ ማሳያ"</string>
    <string name="option_1_title" msgid="7221252541651471199">"አማራጭ 1"</string>
    <string name="option_2_title" msgid="1905146448697963818">"አማራጭ 2"</string>
    <string name="option_3_title" msgid="6319268250436119258">"አማራጭ 3"</string>
    <string name="option_row_radio_title" msgid="5978617101267398181">"የሬዲዮ አዝራር ያለው ረድፍ"</string>
    <string name="option_row_radio_icon_title" msgid="3304229002524317977">"የሬዲዮ አዝራርና አዶ ያለው ረድፍ"</string>
    <string name="option_row_radio_icon_colored_text_title" msgid="947641896184637026">"የሬዲዮ አዝራርና የተቀለመ ጽሑፍና አዶ ያለው ረድፍ"</string>
    <string name="some_additional_text" msgid="4009872495806318260">"አንዳንድ ተጨማሪ ጽሁፍ"</string>
    <string name="sample_additional_list" msgid="5085372891301576306">"የናሙና ሊመረጥ የሚችል ዝርዝር"</string>
    <string name="task_restriction_demo_title" msgid="2212084350718766941">"የተግባር ገደብ ቅንጭብ ማሳያ"</string>
<<<<<<< HEAD
    <string name="task_limit_reached_msg" msgid="6038763366777119364">"የተግባር ገደብ ላይ ደርሷል\nወደፊት መሄድ መተግበሪያውን በኃይል ያስቆማል"</string>
=======
    <string name="task_limit_reached_msg" msgid="7162842196382260992">"ይህ የእርምጃ ቁጥር ፍሰቱ ከመጠን በላይ እንዲሆን ያደርገዋል እና ወደ አዲስ ማያ ገፅ ይመራዎታል።"</string>
>>>>>>> fdff00cc
    <string name="task_step_of_title" msgid="2791717962535723839">"የተግባር እርምጃ %1$d ከ%2$d"</string>
    <string name="task_step_of_text" msgid="4646729781462227219">"ወደፊት ለመሄድ ጠቅ ያድርጉ"</string>
    <string name="task_content_allowed" msgid="545061986612431190">"እባክዎ የተለያዩ የቅንብር ደንቦችን ይጎብኙ እና መኪናው የማሽከርከር ሁነታ ላይ እንደሆነ ያረጋግጡ"</string>
    <string name="toggle_button_demo_title" msgid="3179103600967398928">"የቀያይር አዝራር ቅንጭብ ማሳያ"</string>
    <string name="toggle_test_title" msgid="924485265152862631">"ሙከራን ቀያይር"</string>
    <string name="toggle_test_text" msgid="8107217216013312857">"ተጨባጭ ለውጦች ተፈቅደዋል"</string>
    <string name="toggle_test_first_toggle_title" msgid="3635022201072117680">"የመቀያየር ሙከራን አንቃ"</string>
    <string name="toggle_test_first_toggle_text" msgid="5914741538328669668">"የመቀያየር ሙከራን ለማንቃት ይህንን ምልክት ያድርጉበት"</string>
    <string name="toggle_test_second_toggle_title" msgid="1083594617400613969">"የመቀያየር ሙከራ"</string>
    <string name="toggle_test_second_toggle_text" msgid="1813071017415876745">"ባለሁኔታ ለውጦች ተፈቅደዋል"</string>
    <string name="image_test_title" msgid="8273863429801477547">"የምስል ሙከራ"</string>
    <string name="image_test_text" msgid="6264812093895530445">"የምስል ለውጦች ተፈቅደዋል"</string>
    <string name="additional_data_title" msgid="3546689652240300617">"ተጨማሪ ውሂብ"</string>
    <string name="additional_data_text" msgid="2846223398214158872">"ዝማኔዎች በዳራ ክወናዎች ላይ ይፈቀዳሉ።"</string>
    <string name="toggle_test_enabled" msgid="982370904182034076">"የመቀያየር ሙከራ ነቅቷል"</string>
    <string name="toggle_test_disabled" msgid="8366040658408451664">"የመቀያየር ሙከራ ተሰናክሏል"</string>
    <string name="secondary_actions_decoration_button_demo_title" msgid="3710817648501132309">"ሁለተኛ እርምጃ እና የማስዋቢያ ቅንጭብ ማሳያ"</string>
    <string name="secondary_actions_test_title" msgid="3664453747553733613">"የሁለተኛ እርምጃ ሙከራ"</string>
    <string name="secondary_actions_test_subtitle" msgid="6985282813402073703">"መመረጥ የሚችለው ሁለተኛው እርምጃ ብቻ ነው"</string>
    <string name="decoration_test_title" msgid="8450127046762442244">"የማስዋቢያ ሙከራ"</string>
    <string name="secondary_actions_decoration_test_title" msgid="6282873404859209490">"ሁለተኛ እርምጃዎች እና ማስዋብ"</string>
    <string name="secondary_actions_decoration_test_subtitle" msgid="155884606592724532">"እንዲሁም ረድፉ መመረጥ ይችላል"</string>
    <string name="secondary_action_toast" msgid="5076434693504006565">"ሁለተኛ እርምጃ ተመርጧል"</string>
    <string name="row_primary_action_toast" msgid="756516694751965204">"የረድፍ አንደኛ እርምጃ ተመርጧል"</string>
<<<<<<< HEAD
=======
    <string name="sectioned_item_list_demo_title" msgid="1236735461225007729">"የተከፈለ ንጥል ዝርዝር ቅንጭብ ማሳያ"</string>
    <string name="sectioned_item_list_one_title" msgid="6594204350307263338">"ዝርዝር 1"</string>
    <string name="sectioned_item_list_two_title" msgid="4941545381743022833">"ዝርዝር 2"</string>
    <string name="sectioned_item_list_subtext" msgid="2963927693547537519">"ከእያንዳንዱ ዝርዝር ስር የግርጌ ጽሁፍ"</string>
    <string name="empty_list_demo_title" msgid="5989013634820902455">"ባዶ የዝርዝር ቅንጭብ ማሳያ"</string>
    <string name="empty_list_message" msgid="5331395517560728138">"ዝርዝሩ ባዶ ነው"</string>
>>>>>>> fdff00cc
    <string name="misc_templates_demos_title" msgid="6077169010255928114">"የተለያዩ ቅንብር ደንቦች ቅንጭብ ማሳያዎች"</string>
    <string name="showcase_demos_title" msgid="1542092687878113304">"የመሳያ ቅንጭብ ማሳያ"</string>
    <string name="template_layouts_demo_title" msgid="788249269446087847">"የቅንብር ደንብ አቀማመጥ ቅንጭብ ማሳያዎች"</string>
    <string name="grid_template_menu_demo_title" msgid="7096285873490705119">"የፍርግርግ ቅንብር ደንብ ቅንጭብ ማሳያዎች"</string>
    <string name="voice_access_demo_title" msgid="3825223890895361496">"የድምጽ መዳረሻ ቅንጭብ ማሳያ ማያ ገፅ"</string>
    <string name="user_interactions_demo_title" msgid="1356952319161314986">"የተጠቃሚ መስተጋብሮች"</string>
    <string name="request_permission_menu_demo_title" msgid="4796486779527427017">"የቅንጭብ ማሳያ ፈቃዶችን ይጠይቁ"</string>
    <string name="application_overflow_title" msgid="396427940886169325">"የመተግበሪያ ትርፍ አረጋጋጭ"</string>
    <string name="application_overflow_subtitle1" msgid="7429415605726615529">"በሚቀይሩበት ጊዜ እባክዎ የሚከተሉትን የቅንብር ደንቦች ይሞክሩ"</string>
    <string name="application_overflow_subtitle2" msgid="4385123036846369714">"ተሽከርካሪው ከመቆም ወደ የማሽከርከር ሁኔታ"</string>
    <string name="perm_group" msgid="3834918337351876270">"የፈቃድ ቡድን"</string>
    <string name="perm_group_description" msgid="7348847631139139024">"ለማሳያ መተግበሪያ የፈቃድ ቡድን"</string>
    <string name="perm_fine_location" msgid="5438874642600304118">"የትክክለኛ አካባቢ መዳረሻ"</string>
    <string name="perm_fine_location_desc" msgid="3549183883787912516">"ለትክክለኛ አካባቢ መዳረሻ ፈቃድ"</string>
    <string name="perm_coarse_location" msgid="6140337431619481015">"የግምታዊ አካባቢ መዳረሻ"</string>
    <string name="perm_coarse_location_desc" msgid="6074759942301565943">"ለግምታዊ አካባቢ መዳረሻ ፈቃድ"</string>
    <string name="perm_record_audio" msgid="2758340693260523493">"የኦዲዮ ቅዳ መዳረሻ"</string>
    <string name="perm_record_audio_desc" msgid="8038648467605928912">"ለኦዲዮ ቅዳ መዳረሻ ፈቃድ"</string>
    <string name="location_1_description" msgid="4801052291684791371">"የተቀለመ ንብረት ቬክተር"</string>
    <string name="location_2_description" msgid="3331356135359047166">"የምስል ንብረት ቢትማፕ"</string>
    <string name="location_3_description" msgid="3982142774088944850">"ባለቀለም የጽሑፍ ምልክት ማድረጊያ"</string>
    <string name="location_4_description" msgid="6560365445044381911">"የምስል ቢትማፕ"</string>
    <string name="location_description_text_label" msgid="2779911545316756419">"የጽሑፍ መሰየሚያ"</string>
    <string name="parking_vs_driving_demo_title" msgid="3367862800135053111">"ማቆም ከመንዳት ጋር ሲነጻጸር ቅንጭብ ማሳያ"</string>
    <string name="latest_feature_details" msgid="6843008350392721502">"በመኪናዎች ውስጥ የዳሽቦርድ ማሳያዎች!"</string>
    <string name="latest_feature_title" msgid="7929405790070777460">"የቅርብ ጊዜ ባህሪያት"</string>
    <string name="loading_toggle_enabled" msgid="8828072732804454994">"መጫን ነቅቷል"</string>
    <string name="loading_toggle_disabled" msgid="7689738885077382673">"መጫን ተሰናክሏል"</string>
    <string name="loading_screen" msgid="4771507490730308794">"ማያ ገጽን በመጫን ላይ"</string>
    <string name="vector_toggle_details" msgid="1301305340033556819">"ቀለም ለማከል/ለማስወገድ ይቀያይሩ"</string>
    <string name="map_template_toggle_demo_title" msgid="6510798293640092611">"የካርታ ቅንብር ደንብ ከመቀያየሪያዎች ጋር"</string>
    <string name="avoid_tolls_row_title" msgid="5194057244144831024">"የክፍያ መንገዶችን ያስወግዱ"</string>
    <string name="route_options_demo_title" msgid="4599699012716426514">"የአቅጣጫ አማራጮች"</string>
    <string name="avoid_highways_row_title" msgid="4711913426200490304">"አውራ ጎዳናዎችን ያስወግዱ"</string>
    <string name="avoid_ferries_row_title" msgid="8232883866013711974">"ጀልባን ያስወግዱ"</string>
</resources><|MERGE_RESOLUTION|>--- conflicted
+++ resolved
@@ -299,11 +299,7 @@
     <string name="some_additional_text" msgid="4009872495806318260">"አንዳንድ ተጨማሪ ጽሁፍ"</string>
     <string name="sample_additional_list" msgid="5085372891301576306">"የናሙና ሊመረጥ የሚችል ዝርዝር"</string>
     <string name="task_restriction_demo_title" msgid="2212084350718766941">"የተግባር ገደብ ቅንጭብ ማሳያ"</string>
-<<<<<<< HEAD
-    <string name="task_limit_reached_msg" msgid="6038763366777119364">"የተግባር ገደብ ላይ ደርሷል\nወደፊት መሄድ መተግበሪያውን በኃይል ያስቆማል"</string>
-=======
     <string name="task_limit_reached_msg" msgid="7162842196382260992">"ይህ የእርምጃ ቁጥር ፍሰቱ ከመጠን በላይ እንዲሆን ያደርገዋል እና ወደ አዲስ ማያ ገፅ ይመራዎታል።"</string>
->>>>>>> fdff00cc
     <string name="task_step_of_title" msgid="2791717962535723839">"የተግባር እርምጃ %1$d ከ%2$d"</string>
     <string name="task_step_of_text" msgid="4646729781462227219">"ወደፊት ለመሄድ ጠቅ ያድርጉ"</string>
     <string name="task_content_allowed" msgid="545061986612431190">"እባክዎ የተለያዩ የቅንብር ደንቦችን ይጎብኙ እና መኪናው የማሽከርከር ሁነታ ላይ እንደሆነ ያረጋግጡ"</string>
@@ -328,15 +324,12 @@
     <string name="secondary_actions_decoration_test_subtitle" msgid="155884606592724532">"እንዲሁም ረድፉ መመረጥ ይችላል"</string>
     <string name="secondary_action_toast" msgid="5076434693504006565">"ሁለተኛ እርምጃ ተመርጧል"</string>
     <string name="row_primary_action_toast" msgid="756516694751965204">"የረድፍ አንደኛ እርምጃ ተመርጧል"</string>
-<<<<<<< HEAD
-=======
     <string name="sectioned_item_list_demo_title" msgid="1236735461225007729">"የተከፈለ ንጥል ዝርዝር ቅንጭብ ማሳያ"</string>
     <string name="sectioned_item_list_one_title" msgid="6594204350307263338">"ዝርዝር 1"</string>
     <string name="sectioned_item_list_two_title" msgid="4941545381743022833">"ዝርዝር 2"</string>
     <string name="sectioned_item_list_subtext" msgid="2963927693547537519">"ከእያንዳንዱ ዝርዝር ስር የግርጌ ጽሁፍ"</string>
     <string name="empty_list_demo_title" msgid="5989013634820902455">"ባዶ የዝርዝር ቅንጭብ ማሳያ"</string>
     <string name="empty_list_message" msgid="5331395517560728138">"ዝርዝሩ ባዶ ነው"</string>
->>>>>>> fdff00cc
     <string name="misc_templates_demos_title" msgid="6077169010255928114">"የተለያዩ ቅንብር ደንቦች ቅንጭብ ማሳያዎች"</string>
     <string name="showcase_demos_title" msgid="1542092687878113304">"የመሳያ ቅንጭብ ማሳያ"</string>
     <string name="template_layouts_demo_title" msgid="788249269446087847">"የቅንብር ደንብ አቀማመጥ ቅንጭብ ማሳያዎች"</string>
