--- conflicted
+++ resolved
@@ -93,11 +93,7 @@
             context, symbolRemapper, decoysEnabled, metrics
         )
         symbolRemapper.getReferencedSimpleFunction(
-<<<<<<< HEAD
-            getTopLevelFunctions(ComposeFqNames.remember).map { it.owner }.first {
-=======
             getTopLevelFunctions(ComposeCallableIds.remember).map { it.owner }.first {
->>>>>>> c5b142d6
                 it.valueParameters.size == 2 && !it.valueParameters.first().isVararg
             }.symbol
         ).owner.let {
@@ -128,17 +124,10 @@
     override fun visitCall(expression: IrCall): IrExpression {
         val original = super.visitCall(expression) as IrCall
         return when (expression.symbol.owner.fqNameForIrSerialization) {
-<<<<<<< HEAD
-            ComposeFqNames.composableLambda -> {
-                transformComposableLambdaCall(original)
-            }
-            ComposeFqNames.composableLambdaInstance -> {
-=======
             ComposeCallableIds.composableLambda.asSingleFqName() -> {
                 transformComposableLambdaCall(original)
             }
             ComposeCallableIds.composableLambdaInstance.asSingleFqName() -> {
->>>>>>> c5b142d6
                 transformComposableLambdaInstanceCall(original)
             }
             else -> original
