--- conflicted
+++ resolved
@@ -58,7 +58,8 @@
             @NonRestartableComposable
             @Composable
             fun Example(%composer: Composer?, %changed: Int) {
-              %composer.startReplaceableGroup(<>, "C(Example)<B()>,<B()>:Test.kt")
+              %composer.startReplaceableGroup(<>)
+              sourceInformation(%composer, "C(Example)<B()>,<B()>:Test.kt")
               val tmp0_group = B(%composer, 0) && B(%composer, 0)
               tmp0_group
               %composer.endReplaceableGroup()
@@ -79,7 +80,8 @@
             @NonRestartableComposable
             @Composable
             fun Example(%composer: Composer?, %changed: Int) {
-              %composer.startReplaceableGroup(<>, "C(Example)<B()>,<B()>:Test.kt")
+              %composer.startReplaceableGroup(<>)
+              sourceInformation(%composer, "C(Example)<B()>,<B()>:Test.kt")
               val tmp0_group = B(%composer, 0) || B(%composer, 0)
               tmp0_group
               %composer.endReplaceableGroup()
@@ -103,16 +105,9 @@
             @NonRestartableComposable
             @Composable
             fun Example(x: Int, %composer: Composer?, %changed: Int) {
-<<<<<<< HEAD
-              %composer.startReplaceableGroup(<>, "C(Example)<A()>:Test.kt")
+              %composer.startReplaceableGroup(<>)
+              sourceInformation(%composer, "C(Example)<A()>:Test.kt")
               if (x > 0) {
-=======
-              %composer.startReplaceableGroup(<>)
-              sourceInformation(%composer, "C(Example):Test.kt")
-              if (x > 0) {
-                %composer.startReplaceableGroup(<>)
-                sourceInformation(%composer, "<A()>")
->>>>>>> af1927da
                 A(%composer, 0)
               } else {
               }
@@ -569,27 +564,9 @@
             @NonRestartableComposable
             @Composable
             fun Example(x: Int?, %composer: Composer?, %changed: Int) {
-<<<<<<< HEAD
-              %composer.startReplaceableGroup(<>, "C(Example)<A()>:Test.kt")
+              %composer.startReplaceableGroup(<>)
+              sourceInformation(%composer, "C(Example)<A()>:Test.kt")
               x?.A(%composer, 0b1110 and %changed)
-=======
-              %composer.startReplaceableGroup(<>)
-              sourceInformation(%composer, "C(Example):Test.kt")
-              val tmp0_safe_receiver = x
-              when {
-                tmp0_safe_receiver == null -> {
-                  %composer.startReplaceableGroup(<>)
-                  %composer.endReplaceableGroup()
-                  null
-                }
-                else -> {
-                  %composer.startReplaceableGroup(<>)
-                  sourceInformation(%composer, "<A()>")
-                  tmp0_safe_receiver.A(%composer, 0b1110 and %changed)
-                  %composer.endReplaceableGroup()
-                }
-              }
->>>>>>> af1927da
               %composer.endReplaceableGroup()
             }
         """
@@ -610,24 +587,12 @@
             @NonRestartableComposable
             @Composable
             fun Example(x: Int?, %composer: Composer?, %changed: Int) {
-<<<<<<< HEAD
-              %composer.startReplaceableGroup(<>, "C(Example)<R()>:Test.kt")
-=======
-              %composer.startReplaceableGroup(<>)
-              sourceInformation(%composer, "C(Example):Test.kt")
->>>>>>> af1927da
+              %composer.startReplaceableGroup(<>)
+              sourceInformation(%composer, "C(Example)<R()>:Test.kt")
               val y = val tmp0_elvis_lhs = x
               val tmp0_group = when {
                 tmp0_elvis_lhs == null -> {
-<<<<<<< HEAD
                   R(%composer, 0)
-=======
-                  %composer.startReplaceableGroup(<>)
-                  sourceInformation(%composer, "<R()>")
-                  val tmp0_group = R(%composer, 0)
-                  %composer.endReplaceableGroup()
-                  tmp0_group
->>>>>>> af1927da
                 }
                 else -> {
                   tmp0_elvis_lhs
@@ -927,16 +892,9 @@
             @NonRestartableComposable
             @Composable
             fun Example(x: Int, %composer: Composer?, %changed: Int) {
-<<<<<<< HEAD
-              %composer.startReplaceableGroup(<>, "C(Example)<A()>:Test.kt")
+              %composer.startReplaceableGroup(<>)
+              sourceInformation(%composer, "C(Example)<A()>:Test.kt")
               if (x > 0) {
-=======
-              %composer.startReplaceableGroup(<>)
-              sourceInformation(%composer, "C(Example):Test.kt")
-              if (x > 0) {
-                %composer.startReplaceableGroup(<>)
-                sourceInformation(%composer, "<A()>")
->>>>>>> af1927da
                 A(%composer, 0)
                 %composer.endReplaceableGroup()
                 return
@@ -992,16 +950,9 @@
             @NonRestartableComposable
             @Composable
             fun Example(x: Int, %composer: Composer?, %changed: Int): Int {
-<<<<<<< HEAD
-              %composer.startReplaceableGroup(<>, "C(Example)<A()>:Test.kt")
+              %composer.startReplaceableGroup(<>)
+              sourceInformation(%composer, "C(Example)<A()>:Test.kt")
               if (x > 0) {
-=======
-              %composer.startReplaceableGroup(<>)
-              sourceInformation(%composer, "C(Example):Test.kt")
-              if (x > 0) {
-                %composer.startReplaceableGroup(<>)
-                sourceInformation(%composer, "<A()>")
->>>>>>> af1927da
                 A(%composer, 0)
                 val tmp1_return = 1
                 %composer.endReplaceableGroup()
@@ -1086,17 +1037,11 @@
             @NonRestartableComposable
             @Composable
             fun Example(x: Int, %composer: Composer?, %changed: Int): Int {
-<<<<<<< HEAD
-              %composer.startReplaceableGroup(<>, "C(Example)<R()>:Test.kt")
-              %composer.startReplaceableGroup(<>, "<R()>")
+              %composer.startReplaceableGroup(<>)
+              sourceInformation(%composer, "C(Example)<R()>:Test.kt")
+              %composer.startReplaceableGroup(<>)
+              sourceInformation(%composer, "<R()>")
               if (x > 0) {
-=======
-              %composer.startReplaceableGroup(<>)
-              sourceInformation(%composer, "C(Example)<R()>:Test.kt")
-              if (x > 0) {
-                %composer.startReplaceableGroup(<>)
-                sourceInformation(%composer, "<R()>")
->>>>>>> af1927da
                 val tmp1_return = R(%composer, 0)
                 %composer.endReplaceableGroup()
                 %composer.endReplaceableGroup()
@@ -1669,18 +1614,9 @@
             @NonRestartableComposable
             @Composable
             fun Example(x: Int, %composer: Composer?, %changed: Int) {
-<<<<<<< HEAD
-              %composer.startReplaceableGroup(<>, "C(Example)*<A()>,<A()>:Test.kt")
+              %composer.startReplaceableGroup(<>)
+              sourceInformation(%composer, "C(Example)*<A()>,<A()>:Test.kt")
               if (x > 0) {
-=======
-              %composer.startReplaceableGroup(<>)
-              sourceInformation(%composer, "C(Example):Test.kt")
-              if (x > 0) {
-                %composer.startReplaceableGroup(<>)
-                sourceInformation(%composer, "<A()>")
-                %composer.startReplaceableGroup(<>)
-                sourceInformation(%composer, "*<A()>")
->>>>>>> af1927da
                 while (x > 0) {
                   A(%composer, 0)
                 }
@@ -1709,16 +1645,9 @@
             @NonRestartableComposable
             @Composable
             fun Example(x: Int, %composer: Composer?, %changed: Int) {
-<<<<<<< HEAD
-              %composer.startReplaceableGroup(<>, "C(Example)<A()>,*<A()>:Test.kt")
+              %composer.startReplaceableGroup(<>)
+              sourceInformation(%composer, "C(Example)<A()>,*<A()>:Test.kt")
               if (x > 0) {
-=======
-              %composer.startReplaceableGroup(<>)
-              sourceInformation(%composer, "C(Example):Test.kt")
-              if (x > 0) {
-                %composer.startReplaceableGroup(<>)
-                sourceInformation(%composer, "<A()>,*<A()>")
->>>>>>> af1927da
                 A(%composer, 0)
                 while (x > 0) {
                   A(%composer, 0)
@@ -1746,16 +1675,9 @@
             @NonRestartableComposable
             @Composable
             fun Example(x: Int, %composer: Composer?, %changed: Int) {
-<<<<<<< HEAD
-              %composer.startReplaceableGroup(<>, "C(Example)*<A()>:Test.kt")
+              %composer.startReplaceableGroup(<>)
+              sourceInformation(%composer, "C(Example)*<A()>:Test.kt")
               if (x > 0) {
-=======
-              %composer.startReplaceableGroup(<>)
-              sourceInformation(%composer, "C(Example):Test.kt")
-              if (x > 0) {
-                %composer.startReplaceableGroup(<>)
-                sourceInformation(%composer, "*<A()>")
->>>>>>> af1927da
                 while (x > 0) {
                   A(%composer, 0)
                 }
@@ -2024,14 +1946,8 @@
               %composer.startReplaceableGroup(<>)
               sourceInformation(%composer, "C(Example):Test.kt")
               if (x > 0) {
-<<<<<<< HEAD
-                %composer.startMovableGroup(<>, x, "<A()>")
-=======
-                %composer.startReplaceableGroup(<>)
-                sourceInformation(%composer, "")
                 %composer.startMovableGroup(<>, x)
                 sourceInformation(%composer, "<A()>")
->>>>>>> af1927da
                 A(%composer, 0)
                 %composer.endMovableGroup()
               } else {
@@ -2058,19 +1974,11 @@
             @NonRestartableComposable
             @Composable
             fun Example(x: Int, %composer: Composer?, %changed: Int) {
-<<<<<<< HEAD
-              %composer.startReplaceableGroup(<>, "C(Example)<A(b)>:Test.kt")
+              %composer.startReplaceableGroup(<>)
+              sourceInformation(%composer, "C(Example)<A(b)>:Test.kt")
               if (x > 0) {
-                %composer.startMovableGroup(<>, x, "<A(a)>")
-=======
-              %composer.startReplaceableGroup(<>)
-              sourceInformation(%composer, "C(Example):Test.kt")
-              if (x > 0) {
-                %composer.startReplaceableGroup(<>)
-                sourceInformation(%composer, "<A(b)>")
                 %composer.startMovableGroup(<>, x)
                 sourceInformation(%composer, "<A(a)>")
->>>>>>> af1927da
                 A(a, %composer, 0)
                 %composer.endMovableGroup()
                 A(b, %composer, 0)
@@ -2098,16 +2006,9 @@
             @NonRestartableComposable
             @Composable
             fun Example(x: Int, %composer: Composer?, %changed: Int) {
-<<<<<<< HEAD
-              %composer.startReplaceableGroup(<>, "C(Example)<A(a)>:Test.kt")
+              %composer.startReplaceableGroup(<>)
+              sourceInformation(%composer, "C(Example)<A(a)>:Test.kt")
               if (x > 0) {
-=======
-              %composer.startReplaceableGroup(<>)
-              sourceInformation(%composer, "C(Example):Test.kt")
-              if (x > 0) {
-                %composer.startReplaceableGroup(<>)
-                sourceInformation(%composer, "<A(a)>")
->>>>>>> af1927da
                 A(a, %composer, 0)
                 %composer.startMovableGroup(<>, x)
                 sourceInformation(%composer, "<A(b)>")
@@ -2217,21 +2118,12 @@
             @NonRestartableComposable
             @Composable
             fun Example(x: Int, %composer: Composer?, %changed: Int): Int {
-<<<<<<< HEAD
-              %composer.startReplaceableGroup(<>, "C(Example):Test.kt")
+              %composer.startReplaceableGroup(<>)
+              sourceInformation(%composer, "C(Example):Test.kt")
               val tmp0 =
               val tmp4_group = if (x > 0) {
-                val tmp3_group = if (%composer.startReplaceableGroup(<>, "<B()>")
-=======
-              %composer.startReplaceableGroup(<>)
-              sourceInformation(%composer, "C(Example):Test.kt")
-              val tmp0 = if (x > 0) {
-                %composer.startReplaceableGroup(<>)
-                sourceInformation(%composer, "")
-                val tmp4_group =
                 val tmp3_group = if (%composer.startReplaceableGroup(<>)
                 sourceInformation(%composer, "<B()>")
->>>>>>> af1927da
                 val tmp1_group = B(%composer, 0)
                 %composer.endReplaceableGroup()
                 tmp1_group) 1 else if (%composer.startReplaceableGroup(<>)
@@ -2376,23 +2268,15 @@
               }
               if (%dirty and 0b1011 xor 0b0010 !== 0 || !%composer.skipping) {
                 val tmp0_safe_receiver = x
-                %composer.startReplaceableGroup(<>, "<A(a)>,*<A(b)>")
+                %composer.startReplaceableGroup(<>)
+                sourceInformation(%composer, "<A(a)>,*<A(b)>")
                 when {
                   tmp0_safe_receiver == null -> {
                     null
                   }
                   else -> {
-<<<<<<< HEAD
                     tmp0_safe_receiver.let { it: Int ->
                       if (it > 0) {
-=======
-                    %composer.startReplaceableGroup(<>)
-                    sourceInformation(%composer, "*<A(b)>")
-                    tmp0_safe_receiver.let { it: Int ->
-                      if (it > 0) {
-                        %composer.startReplaceableGroup(<>)
-                        sourceInformation(%composer, "<A(a)>")
->>>>>>> af1927da
                         A(a, %composer, 0)
                       } else {
                       }
