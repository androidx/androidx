/*
 * Copyright 2019 The Android Open Source Project
 *
 * Licensed under the Apache License, Version 2.0 (the "License");
 * you may not use this file except in compliance with the License.
 * You may obtain a copy of the License at
 *
 *      http://www.apache.org/licenses/LICENSE-2.0
 *
 * Unless required by applicable law or agreed to in writing, software
 * distributed under the License is distributed on an "AS IS" BASIS,
 * WITHOUT WARRANTIES OR CONDITIONS OF ANY KIND, either express or implied.
 * See the License for the specific language governing permissions and
 * limitations under the License.
 */

package androidx.compose.runtime

import androidx.compose.runtime.snapshots.Snapshot
import androidx.compose.runtime.snapshots.SnapshotContextElement
<<<<<<< HEAD

internal expect fun getCurrentThreadId(): Long
=======
import kotlinx.coroutines.CancellationException
>>>>>>> fdff00cc

/**
 * Returns the hash code for the given object that is unique across all currently allocated objects.
 * The hash code for the null reference is zero.
 *
 * Can be negative, and near Int.MAX_VALUE, so it can overflow if used as part of calculations.
 * For example, don't use this:
 * ```
 * val comparison = identityHashCode(midVal) - identityHashCode(leftVal)
 * if (comparison < 0) ...
 * ```
 * Use this instead:
 * ```
 * if (identityHashCode(midVal) < identityHashCode(leftVal)) ...
 * ```
 */
<<<<<<< HEAD
internal expect fun identityHashCode(instance: Any?): Int

expect class AtomicReference<V>(value: V) {
=======
@InternalComposeApi
expect fun identityHashCode(instance: Any?): Int

internal expect class AtomicReference<V>(value: V) {
>>>>>>> fdff00cc
    fun get(): V
    fun set(value: V)
    fun getAndSet(value: V): V
    fun compareAndSet(expect: V, newValue: V): Boolean
}

internal expect class AtomicInt(value: Int) {
    fun get(): Int
    fun set(value: Int)
    fun add(amount: Int): Int
    fun compareAndSet(expect: Int, newValue: Int): Boolean
}

internal fun AtomicInt.postIncrement(): Int = add(1) - 1

expect annotation class CompositionContextLocal
<<<<<<< HEAD
=======

internal expect class WeakReference<T : Any>(reference: T) {
    fun get(): T?
}
>>>>>>> fdff00cc

@MustBeDocumented
@Retention(AnnotationRetention.BINARY)
@Target(
    AnnotationTarget.FUNCTION,
    AnnotationTarget.CONSTRUCTOR,
    AnnotationTarget.PROPERTY_GETTER,
    AnnotationTarget.PROPERTY_SETTER
)
expect annotation class TestOnly()

@Target(
    AnnotationTarget.FUNCTION,
    AnnotationTarget.PROPERTY_GETTER,
    AnnotationTarget.PROPERTY_SETTER
)
@Retention(AnnotationRetention.BINARY)
@MustBeDocumented
expect annotation class CheckResult(
    val suggest: String
)

/**
 * The [MonotonicFrameClock] used by [withFrameNanos] and [withFrameMillis] if one is not present
 * in the calling [kotlin.coroutines.CoroutineContext].
 *
 * This value is no longer used by compose runtime.
 */
@Deprecated(
    "MonotonicFrameClocks are not globally applicable across platforms. " +
        "Use an appropriate local clock."
)
expect val DefaultMonotonicFrameClock: MonotonicFrameClock

internal expect fun invokeComposable(composer: Composer, composable: @Composable () -> Unit)

internal expect fun <T> invokeComposableForResult(
    composer: Composer,
    composable: @Composable () -> T
): T

@OptIn(ExperimentalComposeApi::class)
internal expect class SnapshotContextElementImpl(
    snapshot: Snapshot
) : SnapshotContextElement

internal expect fun logError(message: String, e: Throwable)

internal expect fun currentThreadId(): Long

internal expect fun currentThreadName(): String

/**
 * Represents a platform-optimized cancellation exception.
 * This allows us to configure exceptions separately on JVM and other platforms.
 */
internal expect abstract class PlatformOptimizedCancellationException(
    message: String? = null
) : CancellationException<|MERGE_RESOLUTION|>--- conflicted
+++ resolved
@@ -18,12 +18,7 @@
 
 import androidx.compose.runtime.snapshots.Snapshot
 import androidx.compose.runtime.snapshots.SnapshotContextElement
-<<<<<<< HEAD
-
-internal expect fun getCurrentThreadId(): Long
-=======
 import kotlinx.coroutines.CancellationException
->>>>>>> fdff00cc
 
 /**
  * Returns the hash code for the given object that is unique across all currently allocated objects.
@@ -40,16 +35,10 @@
  * if (identityHashCode(midVal) < identityHashCode(leftVal)) ...
  * ```
  */
-<<<<<<< HEAD
-internal expect fun identityHashCode(instance: Any?): Int
-
-expect class AtomicReference<V>(value: V) {
-=======
 @InternalComposeApi
 expect fun identityHashCode(instance: Any?): Int
 
 internal expect class AtomicReference<V>(value: V) {
->>>>>>> fdff00cc
     fun get(): V
     fun set(value: V)
     fun getAndSet(value: V): V
@@ -66,13 +55,10 @@
 internal fun AtomicInt.postIncrement(): Int = add(1) - 1
 
 expect annotation class CompositionContextLocal
-<<<<<<< HEAD
-=======
 
 internal expect class WeakReference<T : Any>(reference: T) {
     fun get(): T?
 }
->>>>>>> fdff00cc
 
 @MustBeDocumented
 @Retention(AnnotationRetention.BINARY)
