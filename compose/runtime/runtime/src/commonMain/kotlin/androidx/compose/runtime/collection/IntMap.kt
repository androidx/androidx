/*
 * Copyright 2023 The Android Open Source Project
 *
 * Licensed under the Apache License, Version 2.0 (the "License");
 * you may not use this file except in compliance with the License.
 * You may obtain a copy of the License at
 *
 *      http://www.apache.org/licenses/LICENSE-2.0
 *
 * Unless required by applicable law or agreed to in writing, software
 * distributed under the License is distributed on an "AS IS" BASIS,
 * WITHOUT WARRANTIES OR CONDITIONS OF ANY KIND, either express or implied.
 * See the License for the specific language governing permissions and
 * limitations under the License.
 */

package androidx.compose.runtime.collection

/**
 * Map of (int) -> Element that attempts to avoid boxing.
 */
<<<<<<< HEAD
internal expect class IntMap<E>() {
=======
internal expect class IntMap<E>(initialCapacity: Int = 10) {

>>>>>>> 5d7dd999
    /**
     * True if this map contains key
     */
    operator fun contains(key: Int): Boolean

    /**
     * Get [key] or null
     */
    operator fun get(key: Int): E?

    /**
     * Get [key] or [valueIfAbsent]
     */
    fun get(key: Int, valueIfAbsent: E): E

    /**
     * Sets [key] to [value]
     */
    operator fun set(key: Int, value: E)

    /**
     * Remove [key], if it exists
     *
     * Otherwise no op
     */
    fun remove(key: Int)

    /**
     * Clear this map
     */
    fun clear()

    /**
     * Current count of key value pairs.
     */
    val size: Int
}<|MERGE_RESOLUTION|>--- conflicted
+++ resolved
@@ -19,12 +19,8 @@
 /**
  * Map of (int) -> Element that attempts to avoid boxing.
  */
-<<<<<<< HEAD
-internal expect class IntMap<E>() {
-=======
 internal expect class IntMap<E>(initialCapacity: Int = 10) {
 
->>>>>>> 5d7dd999
     /**
      * True if this map contains key
      */
