/*
 * Copyright 2021 The Android Open Source Project
 *
 * Licensed under the Apache License, Version 2.0 (the "License");
 * you may not use this file except in compliance with the License.
 * You may obtain a copy of the License at
 *
 *      http://www.apache.org/licenses/LICENSE-2.0
 *
 * Unless required by applicable law or agreed to in writing, software
 * distributed under the License is distributed on an "AS IS" BASIS,
 * WITHOUT WARRANTIES OR CONDITIONS OF ANY KIND, either express or implied.
 * See the License for the specific language governing permissions and
 * limitations under the License.
 */

package androidx.compose.runtime.snapshots

import androidx.compose.runtime.MutableState
import androidx.compose.runtime.derivedStateOf
import androidx.compose.runtime.getValue
import androidx.compose.runtime.mutableStateOf
import androidx.compose.runtime.referentialEqualityPolicy
import androidx.compose.runtime.setValue
import androidx.compose.runtime.structuralEqualityPolicy
import kotlin.test.Test
import kotlin.test.assertEquals
import kotlinx.test.IgnoreJsTarget

class SnapshotStateObserverTestsCommon {

    @Test
    fun stateChangeTriggersCallback() {
        val data = ValueWrapper("Hello World")
        var changes = 0

        val state = mutableStateOf(0)
        val stateObserver = SnapshotStateObserver { it() }
        try {
            stateObserver.start()

            val onChangeListener: (ValueWrapper) -> Unit = { affected ->
                assertEquals(data, affected)
                assertEquals(0, changes)
                changes++
            }

            stateObserver.observeReads(data, onChangeListener) {
                // read the value
                state.value
            }

            Snapshot.notifyObjectsInitialized()
            state.value++
            Snapshot.sendApplyNotifications()

            assertEquals(1, changes)
        } finally {
            stateObserver.stop()
        }
    }

    @Test
    fun multipleStagesWorksTogether() {
        val strStage1 = ValueWrapper("Stage1")
        val strStage2 = ValueWrapper("Stage2")
        val strStage3 = ValueWrapper("Stage3")
        var stage1Changes = 0
        var stage2Changes = 0
        var stage3Changes = 0
        val stage1Model = mutableStateOf(0)
        val stage2Model = mutableStateOf(0)
        val stage3Model = mutableStateOf(0)

        val onChangeStage1: (ValueWrapper) -> Unit = { affectedData ->
            assertEquals(strStage1, affectedData)
            assertEquals(0, stage1Changes)
            stage1Changes++
        }
        val onChangeStage2: (ValueWrapper) -> Unit = { affectedData ->
            assertEquals(strStage2, affectedData)
            assertEquals(0, stage2Changes)
            stage2Changes++
        }
        val onChangeStage3: (ValueWrapper) -> Unit = { affectedData ->
            assertEquals(strStage3, affectedData)
            assertEquals(0, stage3Changes)
            stage3Changes++
        }
        val stateObserver = SnapshotStateObserver { it() }
        try {
            stateObserver.start()

            stateObserver.observeReads(strStage1, onChangeStage1) { stage1Model.value }

            stateObserver.observeReads(strStage2, onChangeStage2) { stage2Model.value }

            stateObserver.observeReads(strStage3, onChangeStage3) { stage3Model.value }

            Snapshot.notifyObjectsInitialized()

            stage1Model.value++
            stage2Model.value++
            stage3Model.value++

            Snapshot.sendApplyNotifications()

            assertEquals(1, stage1Changes)
            assertEquals(1, stage2Changes)
            assertEquals(1, stage3Changes)
        } finally {
            stateObserver.stop()
        }
    }

    @Test
    fun enclosedStagesCorrectlyObserveChanges() {
        val stage1Info = ValueWrapper("stage 1")
        val stage2Info1 = ValueWrapper("stage 1 - value 1")
        val stage2Info2 = ValueWrapper("stage 2 - value 2")
        var stage1Changes = 0
        var stage2Changes1 = 0
        var stage2Changes2 = 0
        val stage1Data = mutableStateOf(0)
        val stage2Data1 = mutableStateOf(0)
        val stage2Data2 = mutableStateOf(0)

        val onChangeStage1Listener: (ValueWrapper) -> Unit = { affected ->
            assertEquals(affected, stage1Info)
            assertEquals(stage1Changes, 0)
            stage1Changes++
        }
        val onChangeState2Listener: (ValueWrapper) -> Unit = { affected ->
            when (affected) {
                stage2Info1 -> {
                    assertEquals(0, stage2Changes1)
                    stage2Changes1++
                }
                stage2Info2 -> {
                    assertEquals(0, stage2Changes2)
                    stage2Changes2++
                }
                stage1Info -> {
                    error("stage 1 called in stage 2")
                }
            }
        }

        val stateObserver = SnapshotStateObserver { it() }
        try {
            stateObserver.start()

            stateObserver.observeReads(stage2Info1, onChangeState2Listener) {
                stage2Data1.value
                stateObserver.observeReads(stage2Info2, onChangeState2Listener) {
                    stage2Data2.value
                    stateObserver.observeReads(stage1Info, onChangeStage1Listener) {
                        stage1Data.value
                    }
                }
            }

            Snapshot.notifyObjectsInitialized()

            stage2Data1.value++
            stage2Data2.value++
            stage1Data.value++

            Snapshot.sendApplyNotifications()

            assertEquals(1, stage1Changes)
            assertEquals(1, stage2Changes1)
            assertEquals(1, stage2Changes2)
        } finally {
            stateObserver.stop()
        }
    }

    @Test
    fun stateReadTriggersCallbackAfterSwitchingAdvancingGlobalWithinObserveReads() {
        val info = ValueWrapper("Hello")
        var changes = 0

        val state = mutableStateOf(0)
        val onChangeListener: (ValueWrapper) -> Unit = { _ ->
            assertEquals(0, changes)
            changes++
        }

        val stateObserver = SnapshotStateObserver { it() }
        try {
            stateObserver.start()

            stateObserver.observeReads(info, onChangeListener) {
                // Create a sub-snapshot
                // this will be done by subcomposition, for example.
                val snapshot = Snapshot.takeMutableSnapshot()
                try {
                    // read the value
                    snapshot.enter { state.value }
                    snapshot.apply().check()
                } finally {
                    snapshot.dispose()
                }
            }

            state.value++

            Snapshot.sendApplyNotifications()

            assertEquals(1, changes)
        } finally {
            stateObserver.stop()
        }
    }

    @Suppress("DEPRECATION")
    @Test
    fun pauseStopsObserving() {
        val data = ValueWrapper("data")
        var changes = 0

        runSimpleTest { stateObserver, state ->
            stateObserver.observeReads(data, { changes++ }) {
                stateObserver.withNoObservations { state.value }
            }
        }

        assertEquals(0, changes)
    }

    @Test
    fun withoutReadObservationStopsObserving() {
        val data = ValueWrapper("data")
        var changes = 0

        runSimpleTest { stateObserver, state ->
            stateObserver.observeReads(data, { changes++ }) {
                Snapshot.withoutReadObservation { state.value }
            }
        }

        assertEquals(0, changes)
    }

    @Test
    fun changeAfterWithoutReadObservationIsObserving() {
        val data = ValueWrapper("data")
        var changes = 0

        runSimpleTest { stateObserver, state ->
            stateObserver.observeReads(data, { changes++ }) {
                Snapshot.withoutReadObservation { state.value }
                state.value
            }
        }

        assertEquals(1, changes)
    }

    @Suppress("DEPRECATION")
    @Test
    fun nestedPauseStopsObserving() {
        val data = ValueWrapper("data")
        var changes = 0

        runSimpleTest { stateObserver, state ->
            stateObserver.observeReads(data, { _ -> changes++ }) {
                stateObserver.withNoObservations {
                    stateObserver.withNoObservations { state.value }
                    state.value
                }
            }
        }

        assertEquals(0, changes)
    }

    @Test
    fun nestedWithoutReadObservation() {
        val data = ValueWrapper("data")
        var changes = 0

        runSimpleTest { stateObserver, state ->
            stateObserver.observeReads(data, { changes++ }) {
                Snapshot.withoutReadObservation {
                    Snapshot.withoutReadObservation { state.value }
                    state.value
                }
            }
        }

        assertEquals(0, changes)
    }

    @Test
    fun simpleObserving() {
        val data = ValueWrapper("data")
        var changes = 0

        runSimpleTest { stateObserver, state ->
            stateObserver.observeReads(data, { _ -> changes++ }) { state.value }
        }

        assertEquals(1, changes)
    }

    @Suppress("DEPRECATION")
    @Test
    fun observeWithinPause() {
        val data = ValueWrapper("data")
        var changes1 = 0
        var changes2 = 0

        runSimpleTest { stateObserver, state ->
            stateObserver.observeReads(data, { _ -> changes1++ }) {
                stateObserver.withNoObservations {
                    stateObserver.observeReads(data, { _ -> changes2++ }) { state.value }
                }
            }
        }
        assertEquals(0, changes1)
        assertEquals(1, changes2)
    }

    @Test
    fun observeWithinWithoutReadObservation() {
        val data = ValueWrapper("data")
        var changes1 = 0
        var changes2 = 0

        runSimpleTest { stateObserver, state ->
            stateObserver.observeReads(data, { changes1++ }) {
                Snapshot.withoutReadObservation {
                    stateObserver.observeReads(data, { changes2++ }) { state.value }
                }
            }
        }
        assertEquals(0, changes1)
        assertEquals(1, changes2)
    }

    @Test
    fun withoutReadsPausesNestedObservation() {
        var changes1 = 0
        var changes2 = 0

        runSimpleTest { stateObserver, state ->
<<<<<<< HEAD
            stateObserver.observeReads(ValueWrapper("scope1"), { changes1++ }) {
                stateObserver.observeReads(ValueWrapper("scope2"), { changes2++ }) {
                    Snapshot.withoutReadObservation {
                        state.value
                    }
=======
            stateObserver.observeReads("scope1", { changes1++ }) {
                stateObserver.observeReads("scope2", { changes2++ }) {
                    Snapshot.withoutReadObservation { state.value }
>>>>>>> f5541f29
                }
            }
        }
        assertEquals(0, changes1)
        assertEquals(0, changes2)
    }

    @Test
    fun withoutReadsPausesNestedObservationWhenNewMutableSnapshotIsEnteredWithin() {
        var changes1 = 0
        var changes2 = 0

        runSimpleTest { stateObserver, state ->
            stateObserver.observeReads(ValueWrapper("scope1"), { changes1++ }) {
                stateObserver.observeReads(ValueWrapper("scope2"), { changes2++ }) {
                    Snapshot.withoutReadObservation {
                        val newSnapshot = Snapshot.takeMutableSnapshot()
                        newSnapshot.enter { state.value }
                        newSnapshot.apply().check()
                        newSnapshot.dispose()
                    }
                }
            }
        }
        assertEquals(0, changes1)
        assertEquals(0, changes2)
    }

    @Test
    fun withoutReadsPausesNestedObservationWhenNewSnapshotIsEnteredWithin() {
        var changes1 = 0
        var changes2 = 0

        runSimpleTest { stateObserver, state ->
            stateObserver.observeReads(ValueWrapper("scope1"), { changes1++ }) {
                stateObserver.observeReads(ValueWrapper("scope2"), { changes2++ }) {
                    Snapshot.withoutReadObservation {
                        val newSnapshot = Snapshot.takeSnapshot()
                        newSnapshot.enter { state.value }
                        newSnapshot.dispose()
                    }
                }
            }
        }
        assertEquals(0, changes1)
        assertEquals(0, changes2)
    }

    @Test
    fun withoutReadsInReadOnlySnapshot() {
        var changes = 0

        runSimpleTest { stateObserver, state ->
            stateObserver.observeReads(ValueWrapper("scope"), { changes++ }) {
                val newSnapshot = Snapshot.takeSnapshot()
                newSnapshot.enter { Snapshot.withoutReadObservation { state.value } }
                newSnapshot.dispose()
            }
        }
        assertEquals(0, changes)
    }

    @Test
    fun derivedStateOfInvalidatesObserver() {
        var changes = 0

        runSimpleTest { stateObserver, state ->
            val derivedState = derivedStateOf { state.value }

            stateObserver.observeReads(ValueWrapper("scope"), { changes++ }) {
                // read
                derivedState.value
            }
        }
        assertEquals(1, changes)
    }

    @Test
    fun derivedStateOfReferentialChangeDoesNotInvalidateObserver() {
        var changes = 0

        runSimpleTest { stateObserver, _ ->
            val state = mutableStateOf(mutableListOf(42), referentialEqualityPolicy())
            val derivedState = derivedStateOf { state.value }

            stateObserver.observeReads(ValueWrapper("scope"), { changes++ }) {
                // read
                derivedState.value
            }

            state.value = mutableListOf(42)
        }
        assertEquals(0, changes)
    }

    @Test
    fun nestedDerivedStateOfInvalidatesObserver() {
        var changes = 0

        runSimpleTest { stateObserver, state ->
            val derivedState = derivedStateOf { state.value }
            val derivedState2 = derivedStateOf { derivedState.value }

            stateObserver.observeReads(ValueWrapper("scope"), { changes++ }) {
                // read
                derivedState2.value
            }
        }
        assertEquals(1, changes)
    }

    @Test
    fun derivedStateOfWithReferentialMutationPolicy() {
        var changes = 0

        runSimpleTest { stateObserver, _ ->
            val state = mutableStateOf(mutableListOf(1), referentialEqualityPolicy())
            val derivedState = derivedStateOf(referentialEqualityPolicy()) { state.value }

            stateObserver.observeReads(ValueWrapper("scope"), { changes++ }) {
                // read
                derivedState.value
            }

            state.value = mutableListOf(1)
        }
        assertEquals(1, changes)
    }

    @Test
    fun derivedStateOfWithStructuralMutationPolicy() {
        var changes = 0

        runSimpleTest { stateObserver, _ ->
            val state = mutableStateOf(mutableListOf(1), referentialEqualityPolicy())
            val derivedState = derivedStateOf(structuralEqualityPolicy()) { state.value }

            stateObserver.observeReads(ValueWrapper("scope"), { changes++ }) {
                // read
                derivedState.value
            }

            state.value = mutableListOf(1)
        }
        assertEquals(0, changes)
    }

    @Test
    fun readingDerivedStateAndDependencyInvalidates() {
        var changes = 0

        runSimpleTest { stateObserver, state ->
            val derivedState = derivedStateOf { state.value >= 0 }

            stateObserver.observeReads(ValueWrapper("scope"), { changes++ }) {
                // read derived state
                derivedState.value
                // read dependency
                state.value
            }
        }
        assertEquals(1, changes)
    }

    @Test
    fun readingDerivedStateWithDependencyChangeInvalidates() {
        var changes = 0

        runSimpleTest { stateObserver, state ->
            val state2 = mutableStateOf(false)
            val derivedState = derivedStateOf {
                if (state2.value) {
                    state.value
                } else {
                    null
                }
            }
            val onChange: (ValueWrapper) -> Unit = { changes++ }

            val scope = ValueWrapper("scope")
            stateObserver.observeReads(scope, onChange) {
                // read derived state
                derivedState.value
            }

            state2.value = true
            // advance snapshot
            Snapshot.sendApplyNotifications()
            Snapshot.notifyObjectsInitialized()

            stateObserver.observeReads(scope, onChange) {
                // read derived state
                derivedState.value
            }
        }
        assertEquals(2, changes)
    }

    @Test
    fun readingDerivedStateConditionallyInvalidatesBothScopes() {
        var changes = 0

        runSimpleTest { stateObserver, state ->
            val derivedState = derivedStateOf { state.value }

            val onChange: (ValueWrapper) -> Unit = { changes++ }
            stateObserver.observeReads(ValueWrapper("scope"), onChange) {
                // read derived state
                derivedState.value
            }

            val scope2 = ValueWrapper("other scope")
            // read the same state in other scope
<<<<<<< HEAD
            stateObserver.observeReads(scope2, onChange) {
                derivedState.value
            }
=======
            stateObserver.observeReads("other scope", onChange) { derivedState.value }
>>>>>>> f5541f29

            // advance snapshot to invalidate reads
            Snapshot.notifyObjectsInitialized()

            // stop observing state in other scope
            stateObserver.observeReads(scope2, onChange) {
                /* no-op */
            }
        }
        assertEquals(1, changes)
    }

    @Test
    fun testRecursiveApplyChanges_SingleRecursive() {
        val stateObserver = SnapshotStateObserver { it() }
        val state1 = mutableStateOf(0)
        val state2 = mutableStateOf(0)
        try {
            stateObserver.start()
            Snapshot.notifyObjectsInitialized()

            val onChange: (ValueWrapper) -> Unit = { scope ->
                if (scope.s == "scope" && state1.value < 2) {
                    state1.value++
                    Snapshot.sendApplyNotifications()
                }
            }

            stateObserver.observeReads(ValueWrapper("scope"), onChange) {
                state1.value
                state2.value
            }

            repeat(10) {
                stateObserver.observeReads(ValueWrapper("scope $it"), onChange) {
                    state1.value
                    state2.value
                }
            }

            state1.value++
            state2.value++

            Snapshot.sendApplyNotifications()
        } finally {
            stateObserver.stop()
        }
    }

    @Test
    fun testRecursiveApplyChanges_MultiRecursive() {
        val stateObserver = SnapshotStateObserver { it() }
        val state1 = mutableStateOf(0)
        val state2 = mutableStateOf(0)
        val state3 = mutableStateOf(0)
        val state4 = mutableStateOf(0)
        try {
            stateObserver.start()
            Snapshot.notifyObjectsInitialized()

            val onChange: (ValueWrapper) -> Unit = { scope ->
                if (scope.s == "scope" && state1.value < 2) {
                    state1.value++
                    Snapshot.sendApplyNotifications()
                    state2.value++
                    Snapshot.sendApplyNotifications()
                    state3.value++
                    Snapshot.sendApplyNotifications()
                    state4.value++
                    Snapshot.sendApplyNotifications()
                }
            }

            stateObserver.observeReads(ValueWrapper("scope"), onChange) {
                state1.value
                state2.value
                state3.value
                state4.value
            }

            repeat(10) {
                stateObserver.observeReads(ValueWrapper("scope $it"), onChange) {
                    state1.value
                    state2.value
                    state3.value
                    state4.value
                }
            }

            state1.value++
            state2.value++
            state3.value++
            state4.value++

            Snapshot.sendApplyNotifications()
        } finally {
            stateObserver.stop()
        }
    }

    @Test
    fun readingValueAfterClearInvalidates() {
        var changes = 0

        runSimpleTest { stateObserver, state ->
            val changeBlock: (Any) -> Unit = { changes++ }
            // record observation
            val s = ValueWrapper("scope")
            stateObserver.observeReads(s, changeBlock) {
                // read state
                state.value
            }

            // clear scope
            stateObserver.clear(s)

            // record again
            stateObserver.observeReads(s, changeBlock) {
                // read state
                state.value
            }
        }
        assertEquals(1, changes)
    }

    @Test
    @IgnoreJsTarget
    fun readingDerivedState_invalidatesWhenValueNotChanged() {
        var changes = 0
        val changeBlock: (Any) -> Unit = { changes++ }

        runSimpleTest { stateObserver, state ->
            var condition by mutableStateOf(false)
            val derivedState = derivedStateOf {
                // the same initial value for both branches
                if (condition) state.value else 0
            }

            // record observation
            stateObserver.observeReads("scope", changeBlock) {
                // read state
                derivedState.value
            }

            condition = true
            Snapshot.sendApplyNotifications()
        }
        assertEquals(1, changes)
    }

    @Test
    @IgnoreJsTarget
    fun readingDerivedState_invalidatesIfReadBeforeSnapshotAdvance() {
        var changes = 0
        val changeBlock: (Any) -> Unit = {
            if (it == "draw_1") {
                changes++
            }
        }

        runSimpleTest { stateObserver, layoutState ->
            val derivedState = derivedStateOf { layoutState.value }

            // record observation for a draw scope
            stateObserver.observeReads("draw", changeBlock) { derivedState.value }

            // record observation for a different draw scope
            stateObserver.observeReads("draw_1", changeBlock) { derivedState.value }

            Snapshot.sendApplyNotifications()

            // record
            layoutState.value += 1

            // record observation for the first draw scope
            stateObserver.observeReads("draw", changeBlock) {
                // read state
                derivedState.value
            }

            // second block should be invalidated after we read the value
            assertEquals(1, changes)

            // record observation for the second draw scope
            stateObserver.observeReads("draw_1", changeBlock) {
                // read state
                derivedState.value
            }
        }
        assertEquals(2, changes)
    }

    private fun runSimpleTest(
        block: (modelObserver: SnapshotStateObserver, data: MutableState<Int>) -> Unit
    ) {
        val stateObserver = SnapshotStateObserver { it() }
        val state = mutableStateOf(0)
        try {
            stateObserver.start()
            Snapshot.notifyObjectsInitialized()
            block(stateObserver, state)
            state.value++
            Snapshot.sendApplyNotifications()
        } finally {
            stateObserver.stop()
        }
    }
}

// In k/js string is a primitive type and it doesn't have identityHashCode
private class ValueWrapper(val s: String)<|MERGE_RESOLUTION|>--- conflicted
+++ resolved
@@ -346,17 +346,11 @@
         var changes2 = 0
 
         runSimpleTest { stateObserver, state ->
-<<<<<<< HEAD
             stateObserver.observeReads(ValueWrapper("scope1"), { changes1++ }) {
                 stateObserver.observeReads(ValueWrapper("scope2"), { changes2++ }) {
                     Snapshot.withoutReadObservation {
                         state.value
                     }
-=======
-            stateObserver.observeReads("scope1", { changes1++ }) {
-                stateObserver.observeReads("scope2", { changes2++ }) {
-                    Snapshot.withoutReadObservation { state.value }
->>>>>>> f5541f29
                 }
             }
         }
@@ -570,13 +564,7 @@
 
             val scope2 = ValueWrapper("other scope")
             // read the same state in other scope
-<<<<<<< HEAD
-            stateObserver.observeReads(scope2, onChange) {
-                derivedState.value
-            }
-=======
-            stateObserver.observeReads("other scope", onChange) { derivedState.value }
->>>>>>> f5541f29
+            stateObserver.observeReads(scope2, onChange) { derivedState.value }
 
             // advance snapshot to invalidate reads
             Snapshot.notifyObjectsInitialized()
