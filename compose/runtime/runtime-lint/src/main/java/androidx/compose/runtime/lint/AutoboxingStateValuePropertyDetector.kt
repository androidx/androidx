/*
 * Copyright() 2023 The Android Open Source Project
 *
 * Licensed under the Apache License, Version 2.0 (the "License");
 * you may not use this file except in compliance with the License.
 * You may obtain a copy of the License at
 *
 *      http://www.apache.org/licenses/LICENSE-2.0
 *
 * Unless required by applicable law or agreed to in writing, software
 * distributed under the License is distributed on an "AS IS" BASIS,
 * WITHOUT WARRANTIES OR CONDITIONS OF ANY KIND, either express or implied.
 * See the License for the specific language governing permissions and
 * limitations under the License.
 */

package androidx.compose.runtime.lint

import com.android.tools.lint.detector.api.AnnotationInfo
import com.android.tools.lint.detector.api.AnnotationUsageInfo
import com.android.tools.lint.detector.api.AnnotationUsageType
import com.android.tools.lint.detector.api.Category
import com.android.tools.lint.detector.api.Detector
import com.android.tools.lint.detector.api.Implementation
import com.android.tools.lint.detector.api.Issue
import com.android.tools.lint.detector.api.JavaContext
import com.android.tools.lint.detector.api.LintFix
import com.android.tools.lint.detector.api.Scope
import com.android.tools.lint.detector.api.Severity
import com.android.tools.lint.detector.api.SourceCodeScanner
import com.android.tools.lint.detector.api.UastLintUtils
import java.util.EnumSet
import org.jetbrains.uast.UAnnotation
import org.jetbrains.uast.UElement
import org.jetbrains.uast.USimpleNameReferenceExpression

class AutoboxingStateValuePropertyDetector : Detector(), SourceCodeScanner {

    private val UAnnotation.preferredPropertyName: String?
        get() = UastLintUtils.getAnnotationStringValue(this, "preferredPropertyName")

    private val UElement.identifier: String?
        get() = (this as? USimpleNameReferenceExpression)?.identifier

    private val UElement.resolvedName: String?
        get() = (this as? USimpleNameReferenceExpression)?.resolvedName

    override fun applicableAnnotations(): List<String> {
        return listOf("androidx.compose.runtime.snapshots.AutoboxingStateValueProperty")
    }

    override fun isApplicableAnnotationUsage(type: AnnotationUsageType): Boolean {
        return type == AnnotationUsageType.FIELD_REFERENCE
    }

    override fun visitAnnotationUsage(
        context: JavaContext,
        element: UElement,
        annotationInfo: AnnotationInfo,
        usageInfo: AnnotationUsageInfo
    ) {
<<<<<<< HEAD
        val resolvedPropertyName = usage.identifier ?: "<unknown identifier>"
        val preferredPropertyName = annotation.preferredPropertyName ?: "<unknown replacement>"
=======
        val resolvedPropertyName = element.identifier ?: "<unknown identifier>"
        val preferredPropertyName =
            annotationInfo.annotation.preferredPropertyName ?: "<unknown replacement>"
>>>>>>> 4fbd9517

        val accessKind = when (element.resolvedName?.takeWhile { it.isLowerCase() }) {
            "get" -> "Reading"
            "set" -> "Assigning"
            else -> "Accessing"
        }

        context.report(
            AutoboxingStateValueProperty,
            element,
            context.getLocation(element),
            "$accessKind `$resolvedPropertyName` will cause an autoboxing operation. " +
                "Use `$preferredPropertyName` to avoid unnecessary allocations.",
            createPropertyReplacementQuickFix(
                resolvedPropertyName = resolvedPropertyName,
                preferredPropertyName = preferredPropertyName
            )
        )
    }

    private fun createPropertyReplacementQuickFix(
        resolvedPropertyName: String,
        preferredPropertyName: String
    ): LintFix {
        return fix().name("Replace with `$preferredPropertyName`")
            .replace()
            .text(resolvedPropertyName)
            .with(preferredPropertyName)
            .build()
    }

    companion object {

        val AutoboxingStateValueProperty = Issue.create(
            "AutoboxingStateValueProperty",
            "State access causes value to be autoboxed",
            "Avoid using the generic `value` property when using a specialized State type. " +
                "Reading or writing to the state's generic `value` property will result in an " +
                "unnecessary autoboxing operation. Prefer the specialized value property " +
                "(e.g. `intValue` for `MutableIntState`), or use property delegation to " +
                "avoid unnecessary allocations.",
            Category.PERFORMANCE, 3, Severity.WARNING,
            Implementation(
                AutoboxingStateValuePropertyDetector::class.java,
                EnumSet.of(Scope.JAVA_FILE, Scope.TEST_SOURCES)
            )
        )
    }
}<|MERGE_RESOLUTION|>--- conflicted
+++ resolved
@@ -59,14 +59,9 @@
         annotationInfo: AnnotationInfo,
         usageInfo: AnnotationUsageInfo
     ) {
-<<<<<<< HEAD
-        val resolvedPropertyName = usage.identifier ?: "<unknown identifier>"
-        val preferredPropertyName = annotation.preferredPropertyName ?: "<unknown replacement>"
-=======
         val resolvedPropertyName = element.identifier ?: "<unknown identifier>"
         val preferredPropertyName =
             annotationInfo.annotation.preferredPropertyName ?: "<unknown replacement>"
->>>>>>> 4fbd9517
 
         val accessKind = when (element.resolvedName?.takeWhile { it.isLowerCase() }) {
             "get" -> "Reading"
