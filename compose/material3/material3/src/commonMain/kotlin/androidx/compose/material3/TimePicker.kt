--- conflicted
+++ resolved
@@ -641,17 +641,12 @@
     internal var isAfternoonToggle by mutableStateOf(initialHour >= 12 && !is24Hour)
     internal var isInnerCircle by mutableStateOf(initialHour >= 12)
 
-<<<<<<< HEAD
-    internal var hourAngle by mutableStateOf(RadiansPerHour * (initialHour % 12) - FullCircle / 4)
-    internal var minuteAngle by mutableStateOf(RadiansPerMinute * initialMinute - FullCircle / 4)
-=======
     internal var hourAngle by mutableFloatStateOf(
         RadiansPerHour * (initialHour % 12) - FullCircle / 4
     )
     internal var minuteAngle by mutableFloatStateOf(
         RadiansPerMinute * initialMinute - FullCircle / 4
     )
->>>>>>> 06eba716
 
     private val mutex = MutatorMutex()
     private val isAfternoon by derivedStateOf { is24hour && isInnerCircle || isAfternoonToggle }
