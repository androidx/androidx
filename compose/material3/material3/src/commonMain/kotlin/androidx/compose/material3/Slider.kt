/*
 * Copyright 2022 The Android Open Source Project
 *
 * Licensed under the Apache License, Version 2.0 (the "License");
 * you may not use this file except in compliance with the License.
 * You may obtain a copy of the License at
 *
 *      http://www.apache.org/licenses/LICENSE-2.0
 *
 * Unless required by applicable law or agreed to in writing, software
 * distributed under the License is distributed on an "AS IS" BASIS,
 * WITHOUT WARRANTIES OR CONDITIONS OF ANY KIND, either express or implied.
 * See the License for the specific language governing permissions and
 * limitations under the License.
 */

package androidx.compose.material3

import androidx.compose.animation.core.Animatable
import androidx.compose.animation.core.TweenSpec
import androidx.compose.foundation.Canvas
import androidx.compose.foundation.MutatePriority
import androidx.compose.foundation.MutatorMutex
import androidx.compose.foundation.background
import androidx.compose.foundation.focusable
import androidx.compose.foundation.gestures.DragScope
import androidx.compose.foundation.gestures.DraggableState
import androidx.compose.foundation.gestures.GestureCancellationException
import androidx.compose.foundation.gestures.Orientation
import androidx.compose.foundation.gestures.awaitFirstDown
import androidx.compose.foundation.gestures.detectTapGestures
import androidx.compose.foundation.gestures.draggable
import androidx.compose.foundation.gestures.forEachGesture
import androidx.compose.foundation.gestures.horizontalDrag
import androidx.compose.foundation.hoverable
import androidx.compose.foundation.indication
import androidx.compose.foundation.interaction.DragInteraction
import androidx.compose.foundation.interaction.Interaction
import androidx.compose.foundation.interaction.MutableInteractionSource
import androidx.compose.foundation.interaction.PressInteraction
import androidx.compose.foundation.layout.Box
import androidx.compose.foundation.layout.BoxScope
import androidx.compose.foundation.layout.BoxWithConstraints
import androidx.compose.foundation.layout.Spacer
import androidx.compose.foundation.layout.fillMaxSize
import androidx.compose.foundation.layout.fillMaxWidth
import androidx.compose.foundation.layout.height
import androidx.compose.foundation.layout.heightIn
import androidx.compose.foundation.layout.padding
import androidx.compose.foundation.layout.requiredSizeIn
import androidx.compose.foundation.layout.size
import androidx.compose.foundation.layout.widthIn
import androidx.compose.foundation.progressSemantics
import androidx.compose.material.ripple.rememberRipple
import androidx.compose.material3.tokens.SliderTokens
import androidx.compose.runtime.Composable
import androidx.compose.runtime.Immutable
import androidx.compose.runtime.LaunchedEffect
import androidx.compose.runtime.MutableState
import androidx.compose.runtime.Stable
import androidx.compose.runtime.State
import androidx.compose.runtime.getValue
import androidx.compose.runtime.mutableStateListOf
import androidx.compose.runtime.mutableStateOf
import androidx.compose.runtime.remember
import androidx.compose.runtime.rememberCoroutineScope
import androidx.compose.runtime.rememberUpdatedState
import androidx.compose.runtime.setValue
import androidx.compose.ui.Alignment
import androidx.compose.ui.Modifier
import androidx.compose.ui.composed
import androidx.compose.ui.draw.shadow
import androidx.compose.ui.geometry.Offset
import androidx.compose.ui.geometry.lerp
import androidx.compose.ui.graphics.Color
import androidx.compose.ui.graphics.PointMode
import androidx.compose.ui.graphics.StrokeCap
import androidx.compose.ui.graphics.compositeOver
import androidx.compose.ui.input.pointer.AwaitPointerEventScope
import androidx.compose.ui.input.pointer.PointerId
import androidx.compose.ui.input.pointer.PointerInputChange
import androidx.compose.ui.input.pointer.PointerType
import androidx.compose.ui.input.pointer.pointerInput
import androidx.compose.ui.input.pointer.positionChange
import androidx.compose.ui.layout.Layout
import androidx.compose.ui.layout.layoutId
import androidx.compose.ui.platform.LocalDensity
import androidx.compose.ui.platform.LocalLayoutDirection
import androidx.compose.ui.platform.debugInspectorInfo
import androidx.compose.ui.semantics.contentDescription
import androidx.compose.ui.semantics.disabled
import androidx.compose.ui.semantics.semantics
import androidx.compose.ui.semantics.setProgress
import androidx.compose.ui.unit.Dp
import androidx.compose.ui.unit.DpSize
import androidx.compose.ui.unit.LayoutDirection
import androidx.compose.ui.unit.dp
import androidx.compose.ui.unit.offset
import androidx.compose.ui.util.lerp
import kotlin.math.abs
import kotlin.math.floor
import kotlin.math.max
import kotlin.math.min
import kotlin.math.roundToInt
import kotlinx.coroutines.CancellationException
import kotlinx.coroutines.CoroutineScope
import kotlinx.coroutines.coroutineScope
import kotlinx.coroutines.launch

/**
 * <a href="https://m3.material.io/components/sliders/overview" class="external" target="_blank">Material Design slider</a>.
 *
 * Sliders allow users to make selections from a range of values.
 *
 * It uses [SliderDefaults.Thumb] and [SliderDefaults.Track] as the thumb and track.
 *
 * Sliders reflect a range of values along a bar, from which users may select a single value.
 * They are ideal for adjusting settings such as volume, brightness, or applying image filters.
 *
 * ![Sliders image](https://developer.android.com/images/reference/androidx/compose/material3/sliders.png)
 *
 * Use continuous sliders to allow users to make meaningful selections that don’t
 * require a specific value:
 *
 * @sample androidx.compose.material3.samples.SliderSample
 *
 * You can allow the user to choose only between predefined set of values by specifying the amount
 * of steps between min and max values:
 *
 * @sample androidx.compose.material3.samples.StepsSliderSample
 *
 * @param value current value of the slider. If outside of [valueRange] provided, value will be
 * coerced to this range.
 * @param onValueChange callback in which value should be updated
 * @param modifier the [Modifier] to be applied to this slider
 * @param enabled controls the enabled state of this slider. When `false`, this component will not
 * respond to user input, and it will appear visually disabled and disabled to accessibility
 * services.
 * @param valueRange range of values that this slider can take. The passed [value] will be coerced
 * to this range.
 * @param steps if greater than 0, specifies the amount of discrete allowable values, evenly
 * distributed across the whole value range. If 0, the slider will behave continuously and allow any
 * value from the range specified. Must not be negative.
 * @param onValueChangeFinished called when value change has ended. This should not be used to
 * update the slider value (use [onValueChange] instead), but rather to know when the user has
 * completed selecting a new value by ending a drag or a click.
 * @param colors [SliderColors] that will be used to resolve the colors used for this slider in
 * different states. See [SliderDefaults.colors].
 * @param interactionSource the [MutableInteractionSource] representing the stream of [Interaction]s
 * for this slider. You can create and pass in your own `remember`ed instance to observe
 * [Interaction]s and customize the appearance / behavior of this slider in different states.
 */
// TODO(b/229979132): Add m.io link
@OptIn(ExperimentalMaterial3Api::class)
@Composable
fun Slider(
    value: Float,
    onValueChange: (Float) -> Unit,
    modifier: Modifier = Modifier,
    enabled: Boolean = true,
    valueRange: ClosedFloatingPointRange<Float> = 0f..1f,
    /*@IntRange(from = 0)*/
    steps: Int = 0,
    onValueChangeFinished: (() -> Unit)? = null,
    colors: SliderColors = SliderDefaults.colors(),
    interactionSource: MutableInteractionSource = remember { MutableInteractionSource() }
) {
    Slider(
        value = value,
        onValueChange = onValueChange,
        modifier = modifier,
        enabled = enabled,
        valueRange = valueRange,
        steps = steps,
        onValueChangeFinished = onValueChangeFinished,
        colors = colors,
        interactionSource = interactionSource,
        thumb = remember(interactionSource, colors, enabled) { {
            SliderDefaults.Thumb(
                interactionSource = interactionSource,
                colors = colors,
                enabled = enabled
            )
        } },
        track = remember(colors, enabled) { { sliderPositions ->
            SliderDefaults.Track(
                colors = colors,
                enabled = enabled,
                sliderPositions = sliderPositions
            )
        } }
    )
}

/**
 * <a href="https://m3.material.io/components/sliders/overview" class="external" target="_blank">Material Design slider</a>.
 *
 * Sliders allow users to make selections from a range of values.
 *
 * This uses the provided thumb and [SliderDefaults.Track] as the thumb and track.
 *
 * Sliders reflect a range of values along a bar, from which users may select a single value.
 * They are ideal for adjusting settings such as volume, brightness, or applying image filters.
 *
 * ![Sliders image](https://developer.android.com/images/reference/androidx/compose/material3/sliders.png)
 *
 * Slider using a custom thumb:
 *
 * @sample androidx.compose.material3.samples.SliderWithCustomThumbSample
 *
 * @param value current value of the slider. If outside of [valueRange] provided, value will be
 * coerced to this range.
 * @param onValueChange callback in which value should be updated
 * @param modifier the [Modifier] to be applied to this slider
 * @param enabled controls the enabled state of this slider. When `false`, this component will not
 * respond to user input, and it will appear visually disabled and disabled to accessibility
 * services.
 * @param valueRange range of values that this slider can take. The passed [value] will be coerced
 * to this range.
 * @param steps if greater than 0, specifies the amount of discrete allowable values, evenly
 * distributed across the whole value range. If 0, the slider will behave continuously and allow any
 * value from the range specified. Must not be negative.
 * @param onValueChangeFinished called when value change has ended. This should not be used to
 * update the slider value (use [onValueChange] instead), but rather to know when the user has
 * completed selecting a new value by ending a drag or a click.
 * @param colors [SliderColors] that will be used to resolve the colors used for this slider in
 * different states. See [SliderDefaults.colors].
 * @param interactionSource the [MutableInteractionSource] representing the stream of [Interaction]s
 * for this slider. You can create and pass in your own `remember`ed instance to observe
 * [Interaction]s and customize the appearance / behavior of this slider in different states.
 * @param thumb the thumb to be displayed on the slider, it is placed on top of the track. The lambda
 * receives a [SliderPositions] which is used to obtain the current active track and the tick positions
 * if the slider is discrete.
 */
@Composable
@ExperimentalMaterial3Api
fun Slider(
    value: Float,
    onValueChange: (Float) -> Unit,
    modifier: Modifier = Modifier,
    enabled: Boolean = true,
    valueRange: ClosedFloatingPointRange<Float> = 0f..1f,
    /*@IntRange(from = 0)*/
    steps: Int = 0,
    onValueChangeFinished: (() -> Unit)? = null,
    colors: SliderColors = SliderDefaults.colors(),
    interactionSource: MutableInteractionSource = remember { MutableInteractionSource() },
    thumb: @Composable (SliderPositions) -> Unit
) {
    Slider(
        value = value,
        onValueChange = onValueChange,
        modifier = modifier,
        enabled = enabled,
        valueRange = valueRange,
        steps = steps,
        onValueChangeFinished = onValueChangeFinished,
        colors = colors,
        interactionSource = interactionSource,
        thumb = thumb,
        track = remember(colors, enabled) { { sliderPositions ->
            SliderDefaults.Track(
                colors = colors,
                enabled = enabled,
                sliderPositions = sliderPositions
            )
        } }
    )
}

/**
 * <a href="https://m3.material.io/components/sliders/overview" class="external" target="_blank">Material Design slider</a>.
 *
 * Sliders allow users to make selections from a range of values.
 *
 * Sliders reflect a range of values along a bar, from which users may select a single value.
 * They are ideal for adjusting settings such as volume, brightness, or applying image filters.
 *
 * ![Sliders image](https://developer.android.com/images/reference/androidx/compose/material3/sliders.png)
 *
 * Slider using custom track and thumb:
 *
 * @sample androidx.compose.material3.samples.SliderWithCustomTrackAndThumb
 *
 * @param value current value of the slider. If outside of [valueRange] provided, value will be
 * coerced to this range.
 * @param onValueChange callback in which value should be updated
 * @param track the track to be displayed on the slider, it is placed underneath the thumb. The lambda
 * receives a [SliderPositions] which is used to obtain the current active track and the tick positions
 * if the slider is discrete.
 * @param modifier the [Modifier] to be applied to this slider
 * @param enabled controls the enabled state of this slider. When `false`, this component will not
 * respond to user input, and it will appear visually disabled and disabled to accessibility
 * services.
 * @param valueRange range of values that this slider can take. The passed [value] will be coerced
 * to this range.
 * @param steps if greater than 0, specifies the amount of discrete allowable values, evenly
 * distributed across the whole value range. If 0, the slider will behave continuously and allow any
 * value from the range specified. Must not be negative.
 * @param onValueChangeFinished called when value change has ended. This should not be used to
 * update the slider value (use [onValueChange] instead), but rather to know when the user has
 * completed selecting a new value by ending a drag or a click.
 * @param colors [SliderColors] that will be used to resolve the colors used for this slider in
 * different states. See [SliderDefaults.colors].
 * @param interactionSource the [MutableInteractionSource] representing the stream of [Interaction]s
 * for this slider. You can create and pass in your own `remember`ed instance to observe
 * [Interaction]s and customize the appearance / behavior of this slider in different states.
 * @param thumb the thumb to be displayed on the slider, it is placed on top of the track. The lambda
 * receives a [SliderPositions] which is used to obtain the current active track and the tick positions
 * if the slider is discrete.
 */
@Composable
@ExperimentalMaterial3Api
fun Slider(
    value: Float,
    onValueChange: (Float) -> Unit,
    track: @Composable (SliderPositions) -> Unit,
    modifier: Modifier = Modifier,
    enabled: Boolean = true,
    valueRange: ClosedFloatingPointRange<Float> = 0f..1f,
    /*@IntRange(from = 0)*/
    steps: Int = 0,
    onValueChangeFinished: (() -> Unit)? = null,
    colors: SliderColors = SliderDefaults.colors(),
    interactionSource: MutableInteractionSource = remember { MutableInteractionSource() },
    thumb: @Composable (SliderPositions) -> Unit =
        remember(interactionSource, colors, enabled) { {
            SliderDefaults.Thumb(
                interactionSource = interactionSource,
                colors = colors,
                enabled = enabled
            )
        } }
) {
    require(steps >= 0) { "steps should be >= 0" }

    SliderImpl(
        modifier = modifier,
        enabled = enabled,
        interactionSource = interactionSource,
        onValueChange = onValueChange,
        onValueChangeFinished = onValueChangeFinished,
        steps = steps,
        value = value,
        valueRange = valueRange,
        thumb = thumb,
        track = track
    )
}

/**
 * <a href="https://m3.material.io/components/sliders/overview" class="external" target="_blank">Material Design Range slider</a>.
 *
 * Range Sliders expand upon [Slider] using the same concepts but allow the user to select 2 values.
 *
 * The two values are still bounded by the value range but they also cannot cross each other.
 *
 * Use continuous Range Sliders to allow users to make meaningful selections that don’t
 * require a specific values:
 *
 * @sample androidx.compose.material3.samples.RangeSliderSample
 *
 * You can allow the user to choose only between predefined set of values by specifying the amount
 * of steps between min and max values:
 *
 * @sample androidx.compose.material3.samples.StepRangeSliderSample
 *
 * @param value current values of the RangeSlider. If either value is outside of [valueRange]
 * provided, it will be coerced to this range.
 * @param onValueChange lambda in which values should be updated
 * @param modifier modifiers for the Range Slider layout
 * @param enabled whether or not component is enabled and can we interacted with or not
 * @param valueRange range of values that Range Slider values can take. Passed [value] will be
 * coerced to this range
 * @param steps if greater than 0, specifies the amounts of discrete values, evenly distributed
 * between across the whole value range. If 0, range slider will behave as a continuous slider and
 * allow to choose any value from the range specified. Must not be negative.
 * @param onValueChangeFinished lambda to be invoked when value change has ended. This callback
 * shouldn't be used to update the range slider values (use [onValueChange] for that), but rather to
 * know when the user has completed selecting a new value by ending a drag or a click.
 * @param colors [SliderColors] that will be used to determine the color of the Range Slider
 * parts in different state. See [SliderDefaults.colors] to customize.
 */
@Composable
@ExperimentalMaterial3Api
fun RangeSlider(
    value: ClosedFloatingPointRange<Float>,
    onValueChange: (ClosedFloatingPointRange<Float>) -> Unit,
    modifier: Modifier = Modifier,
    enabled: Boolean = true,
    valueRange: ClosedFloatingPointRange<Float> = 0f..1f,
    /*@IntRange(from = 0)*/
    steps: Int = 0,
    onValueChangeFinished: (() -> Unit)? = null,
    colors: SliderColors = SliderDefaults.colors()
) {
<<<<<<< HEAD
    val startInteractionSource: MutableInteractionSource = remember { MutableInteractionSource() }
    val endInteractionSource: MutableInteractionSource = remember { MutableInteractionSource() }
=======
    require(steps >= 0) { "steps should be >= 0" }

    RangeSliderImpl(
        modifier = modifier,
        value = value,
        onValueChange = onValueChange,
        enabled = enabled,
        valueRange = valueRange,
        steps = steps,
        onValueChangeFinished = onValueChangeFinished,
        startInteractionSource = startInteractionSource,
        endInteractionSource = endInteractionSource,
        startThumb = startThumb,
        endThumb = endThumb,
        track = track
    )
}

@Composable
private fun SliderImpl(
    modifier: Modifier,
    enabled: Boolean,
    interactionSource: MutableInteractionSource,
    onValueChange: (Float) -> Unit,
    onValueChangeFinished: (() -> Unit)?,
    steps: Int,
    value: Float,
    valueRange: ClosedFloatingPointRange<Float>,
    thumb: @Composable (SliderPositions) -> Unit,
    track: @Composable (SliderPositions) -> Unit
) {
    val onValueChangeState = rememberUpdatedState<(Float) -> Unit> {
        if (it != value) {
            onValueChange(it)
        }
    }

    val tickFractions = remember(steps) {
        stepsToTickFractions(steps)
    }

    val thumbWidth = remember { mutableStateOf(ThumbWidth.value) }
    val totalWidth = remember { mutableStateOf(0) }

    fun scaleToUserValue(minPx: Float, maxPx: Float, offset: Float) =
        scale(minPx, maxPx, offset, valueRange.start, valueRange.endInclusive)

    fun scaleToOffset(minPx: Float, maxPx: Float, userValue: Float) =
        scale(valueRange.start, valueRange.endInclusive, userValue, minPx, maxPx)

    val isRtl = LocalLayoutDirection.current == LayoutDirection.Rtl
    val rawOffset = remember { mutableStateOf(scaleToOffset(0f, 0f, value)) }
    val pressOffset = remember { mutableStateOf(0f) }
    val coerced = value.coerceIn(valueRange.start, valueRange.endInclusive)

    val positionFraction = calcFraction(valueRange.start, valueRange.endInclusive, coerced)
    val sliderPositions = remember {
        SliderPositions(0f..positionFraction, tickFractions)
    }
    sliderPositions.activeRange = 0f..positionFraction
    sliderPositions.tickFractions = tickFractions

    val draggableState = remember(valueRange) {
        SliderDraggableState {
            val maxPx = max(totalWidth.value - thumbWidth.value / 2, 0f)
            val minPx = min(thumbWidth.value / 2, maxPx)
            rawOffset.value = (rawOffset.value + it + pressOffset.value)
            pressOffset.value = 0f
            val offsetInTrack = snapValueToTick(rawOffset.value, tickFractions, minPx, maxPx)
            onValueChangeState.value.invoke(scaleToUserValue(minPx, maxPx, offsetInTrack))
        }
    }

    val gestureEndAction = rememberUpdatedState {
        if (!draggableState.isDragging) {
            // check isDragging in case the change is still in progress (touch -> drag case)
            onValueChangeFinished?.invoke()
        }
    }

    val press = Modifier.sliderTapModifier(
        draggableState,
        interactionSource,
        totalWidth.value,
        isRtl,
        rawOffset,
        gestureEndAction,
        pressOffset,
        enabled
    )

    val drag = Modifier.draggable(
        orientation = Orientation.Horizontal,
        reverseDirection = isRtl,
        enabled = enabled,
        interactionSource = interactionSource,
        onDragStopped = { _ -> gestureEndAction.value.invoke() },
        startDragImmediately = draggableState.isDragging,
        state = draggableState
    )

    Layout(
        {
            Box(modifier = Modifier.layoutId(SliderComponents.THUMB)) { thumb(sliderPositions) }
            Box(modifier = Modifier.layoutId(SliderComponents.TRACK)) { track(sliderPositions) }
        },
        modifier = modifier
            .minimumInteractiveComponentSize()
            .requiredSizeIn(
                minWidth = SliderTokens.HandleWidth,
                minHeight = SliderTokens.HandleHeight
            )
            .sliderSemantics(
                value,
                enabled,
                onValueChange,
                onValueChangeFinished,
                valueRange,
                steps
            )
            .focusable(enabled, interactionSource)
            .then(press)
            .then(drag)
    ) { measurables, constraints ->

        val thumbPlaceable = measurables.first {
            it.layoutId == SliderComponents.THUMB
        }.measure(constraints)

        val trackPlaceable = measurables.first {
            it.layoutId == SliderComponents.TRACK
        }.measure(
            constraints.offset(
                horizontal = - thumbPlaceable.width
            ).copy(minHeight = 0)
        )

        val sliderWidth = thumbPlaceable.width + trackPlaceable.width
        val sliderHeight = max(trackPlaceable.height, thumbPlaceable.height)

        thumbWidth.value = thumbPlaceable.width.toFloat()
        totalWidth.value = sliderWidth

        val trackOffsetX = thumbPlaceable.width / 2
        val thumbOffsetX = ((trackPlaceable.width) * positionFraction).roundToInt()
        val trackOffsetY = (sliderHeight - trackPlaceable.height) / 2
        val thumbOffsetY = (sliderHeight - thumbPlaceable.height) / 2

        layout(
            sliderWidth,
            sliderHeight
        ) {
            trackPlaceable.placeRelative(
                trackOffsetX,
                trackOffsetY
            )
            thumbPlaceable.placeRelative(
                thumbOffsetX,
                thumbOffsetY
            )
        }
    }
}
>>>>>>> 28298029

    require(steps >= 0) { "steps should be >= 0" }
    val onValueChangeState = rememberUpdatedState<(ClosedFloatingPointRange<Float>) -> Unit> {
        if (it != value) {
            onValueChange(it)
        }
    }
    val tickFractions = remember(steps) {
        stepsToTickFractions(steps)
    }

    BoxWithConstraints(
        modifier = modifier
            .minimumTouchTargetSize()
            .requiredSizeIn(minWidth = ThumbWidth * 2, minHeight = ThumbHeight * 2)
    ) {
        val isRtl = LocalLayoutDirection.current == LayoutDirection.Rtl
        val widthPx = constraints.maxWidth.toFloat()
        val maxPx: Float
        val minPx: Float

        with(LocalDensity.current) {
            maxPx = widthPx - ThumbWidth.toPx() / 2
            minPx = ThumbWidth.toPx() / 2
        }

        fun scaleToUserValue(offset: ClosedFloatingPointRange<Float>) =
            scale(minPx, maxPx, offset, valueRange.start, valueRange.endInclusive)

        fun scaleToOffset(userValue: Float) =
            scale(valueRange.start, valueRange.endInclusive, userValue, minPx, maxPx)

        val rawOffsetStart = remember { mutableStateOf(scaleToOffset(value.start)) }
        val rawOffsetEnd = remember { mutableStateOf(scaleToOffset(value.endInclusive)) }

        val gestureEndAction = rememberUpdatedState<(Boolean) -> Unit> {
            onValueChangeFinished?.invoke()
        }

        val onDrag = rememberUpdatedState<(Boolean, Float) -> Unit> { isStart, offset ->
            val offsetRange = if (isStart) {
                rawOffsetStart.value = (rawOffsetStart.value + offset)
                rawOffsetEnd.value = scaleToOffset(value.endInclusive)
                val offsetEnd = rawOffsetEnd.value
                var offsetStart = rawOffsetStart.value.coerceIn(minPx, offsetEnd)
                offsetStart = snapValueToTick(offsetStart, tickFractions, minPx, maxPx)
                offsetStart..offsetEnd
            } else {
                rawOffsetEnd.value = (rawOffsetEnd.value + offset)
                rawOffsetStart.value = scaleToOffset(value.start)
                val offsetStart = rawOffsetStart.value
                var offsetEnd = rawOffsetEnd.value.coerceIn(offsetStart, maxPx)
                offsetEnd = snapValueToTick(offsetEnd, tickFractions, minPx, maxPx)
                offsetStart..offsetEnd
            }

            onValueChangeState.value.invoke(scaleToUserValue(offsetRange))
        }

<<<<<<< HEAD
        val pressDrag = Modifier.rangeSliderPressDragModifier(
            startInteractionSource,
            endInteractionSource,
            rawOffsetStart,
            rawOffsetEnd,
            enabled,
            isRtl,
            widthPx,
            valueRange,
            gestureEndAction,
            onDrag,
        )
        // The positions of the thumbs are dependant on each other.
        val coercedStart = value.start.coerceIn(valueRange.start, value.endInclusive)
        val coercedEnd = value.endInclusive.coerceIn(value.start, valueRange.endInclusive)
        val fractionStart = calcFraction(valueRange.start, valueRange.endInclusive, coercedStart)
        val fractionEnd = calcFraction(valueRange.start, valueRange.endInclusive, coercedEnd)
        val startSteps = floor(steps * fractionEnd).toInt()
        val endSteps = floor(steps * (1f - fractionStart)).toInt()

        val startThumbSemantics = Modifier.sliderSemantics(
            coercedStart,
            enabled,
            { value -> onValueChangeState.value.invoke(value..coercedEnd) },
            onValueChangeFinished,
            valueRange.start..coercedEnd,
            startSteps
        )
        val endThumbSemantics = Modifier.sliderSemantics(
            coercedEnd,
            enabled,
            { value -> onValueChangeState.value.invoke(coercedStart..value) },
            onValueChangeFinished,
            coercedStart..valueRange.endInclusive,
            endSteps
=======
        val trackPlaceable = measurables.first {
            it.layoutId == RangeSliderComponents.TRACK
        }.measure(
            constraints.offset(
                horizontal = - (startThumbPlaceable.width + endThumbPlaceable.width) / 2
            ).copy(minHeight = 0)
>>>>>>> 28298029
        )

        RangeSliderImpl(
            enabled,
            fractionStart,
            fractionEnd,
            tickFractions,
            colors,
            maxPx - minPx,
            startInteractionSource,
            endInteractionSource,
            modifier = pressDrag,
            startThumbSemantics,
            endThumbSemantics
        )
    }
}

@OptIn(ExperimentalMaterial3Api::class)
@Composable
private fun RangeSliderImpl(
    enabled: Boolean,
    positionFractionStart: Float,
    positionFractionEnd: Float,
    tickFractions: FloatArray,
    colors: SliderColors,
    width: Float,
    startInteractionSource: MutableInteractionSource,
    endInteractionSource: MutableInteractionSource,
    modifier: Modifier,
    startThumbSemantics: Modifier,
    endThumbSemantics: Modifier
) {
    val startContentDescription = getString(Strings.SliderRangeStart)
    val endContentDescription = getString(Strings.SliderRangeEnd)
    Box(modifier.then(DefaultSliderConstraints)) {
        val trackStrokeWidth: Float
        val widthDp: Dp
        with(LocalDensity.current) {
            trackStrokeWidth = TrackHeight.toPx()
            widthDp = width.toDp()
        }

        val offsetStart = widthDp * positionFractionStart
        val offsetEnd = widthDp * positionFractionEnd

        TempRangeSliderTrack(
            Modifier
                .align(Alignment.CenterStart)
                .fillMaxSize(),
            colors,
            enabled,
            positionFractionStart,
            positionFractionEnd,
            tickFractions,
            ThumbWidth,
            trackStrokeWidth
        )

        TempRangeSliderThumb(
            offset = offsetStart,
            content = {
                SliderDefaults.Thumb(
                    modifier = Modifier
                        .semantics(mergeDescendants = true) {
                            contentDescription = startContentDescription
                        }
                        .focusable(true, startInteractionSource)
                        .then(startThumbSemantics),
                    colors = colors,
                    enabled = enabled,
                    interactionSource = startInteractionSource
                )
            }
        )
        TempRangeSliderThumb(
            offset = offsetEnd,
            content = {
                SliderDefaults.Thumb(
                    modifier = Modifier
                        .semantics(mergeDescendants = true) {
                            contentDescription = endContentDescription
                        }
                        .focusable(true, endInteractionSource)
                        .then(endThumbSemantics),
                    colors = colors,
                    enabled = enabled,
                    interactionSource = endInteractionSource
                )
            }
        )
    }
}

/**
 * Object to hold defaults used by [Slider]
 */
object SliderDefaults {

    /**
     * Creates a [SliderColors] that represents the different colors used in parts of the
     * [Slider] in different states.
     *
     * For the name references below the words "active" and "inactive" are used. Active part of
     * the slider is filled with progress, so if slider's progress is 30% out of 100%, left (or
     * right in RTL) 30% of the track will be active, while the rest is inactive.
     *
     * @param thumbColor thumb color when enabled
     * @param activeTrackColor color of the track in the part that is "active", meaning that the
     * thumb is ahead of it
     * @param activeTickColor colors to be used to draw tick marks on the active track, if `steps`
     * is specified
     * @param inactiveTrackColor color of the track in the part that is "inactive", meaning that the
     * thumb is before it
     * @param inactiveTickColor colors to be used to draw tick marks on the inactive track, if
     * `steps` are specified on the Slider is specified
     * @param disabledThumbColor thumb colors when disabled
     * @param disabledActiveTrackColor color of the track in the "active" part when the Slider is
     * disabled
     * @param disabledActiveTickColor colors to be used to draw tick marks on the active track
     * when Slider is disabled and when `steps` are specified on it
     * @param disabledInactiveTrackColor color of the track in the "inactive" part when the
     * Slider is disabled
     * @param disabledInactiveTickColor colors to be used to draw tick marks on the inactive part
     * of the track when Slider is disabled and when `steps` are specified on it
     */
    @Composable
    fun colors(
        thumbColor: Color = SliderTokens.HandleColor.toColor(),
        activeTrackColor: Color = SliderTokens.ActiveTrackColor.toColor(),
        activeTickColor: Color = SliderTokens.TickMarksActiveContainerColor
            .toColor()
            .copy(alpha = SliderTokens.TickMarksActiveContainerOpacity),
        inactiveTrackColor: Color = SliderTokens.InactiveTrackColor.toColor(),
        inactiveTickColor: Color = SliderTokens.TickMarksInactiveContainerColor.toColor()
            .copy(alpha = SliderTokens.TickMarksInactiveContainerOpacity),
        disabledThumbColor: Color = SliderTokens.DisabledHandleColor
            .toColor()
            .copy(alpha = SliderTokens.DisabledHandleOpacity)
            .compositeOver(MaterialTheme.colorScheme.surface),
        disabledActiveTrackColor: Color =
            SliderTokens.DisabledActiveTrackColor
                .toColor()
                .copy(alpha = SliderTokens.DisabledActiveTrackOpacity),
        disabledActiveTickColor: Color = SliderTokens.TickMarksDisabledContainerColor
            .toColor()
            .copy(alpha = SliderTokens.TickMarksDisabledContainerOpacity),
        disabledInactiveTrackColor: Color =
            SliderTokens.DisabledInactiveTrackColor
                .toColor()
                .copy(alpha = SliderTokens.DisabledInactiveTrackOpacity),

        disabledInactiveTickColor: Color = SliderTokens.TickMarksDisabledContainerColor.toColor()
            .copy(alpha = SliderTokens.TickMarksDisabledContainerOpacity)
    ): SliderColors = SliderColors(
        thumbColor = thumbColor,
        activeTrackColor = activeTrackColor,
        activeTickColor = activeTickColor,
        inactiveTrackColor = inactiveTrackColor,
        inactiveTickColor = inactiveTickColor,
        disabledThumbColor = disabledThumbColor,
        disabledActiveTrackColor = disabledActiveTrackColor,
        disabledActiveTickColor = disabledActiveTickColor,
        disabledInactiveTrackColor = disabledInactiveTrackColor,
        disabledInactiveTickColor = disabledInactiveTickColor
    )

    /**
     * The Default thumb for [Slider] and [RangeSlider]
     *
     * @param interactionSource the [MutableInteractionSource] representing the stream of
     * [Interaction]s for this thumb. You can create and pass in your own `remember`ed
     * instance to observe
     * @param modifier the [Modifier] to be applied to the thumb.
     * @param colors [SliderColors] that will be used to resolve the colors used for this thumb in
     * different states. See [SliderDefaults.colors].
     * @param enabled controls the enabled state of this slider. When `false`, this component will
     * not respond to user input, and it will appear visually disabled and disabled to
     * accessibility services.
     */
    @Composable
    @ExperimentalMaterial3Api
    fun Thumb(
        interactionSource: MutableInteractionSource,
        modifier: Modifier = Modifier,
        colors: SliderColors = colors(),
        enabled: Boolean = true,
        thumbSize: DpSize = ThumbSize
    ) {
        val interactions = remember { mutableStateListOf<Interaction>() }
        LaunchedEffect(interactionSource) {
            interactionSource.interactions.collect { interaction ->
                when (interaction) {
                    is PressInteraction.Press -> interactions.add(interaction)
                    is PressInteraction.Release -> interactions.remove(interaction.press)
                    is PressInteraction.Cancel -> interactions.remove(interaction.press)
                    is DragInteraction.Start -> interactions.add(interaction)
                    is DragInteraction.Stop -> interactions.remove(interaction.start)
                    is DragInteraction.Cancel -> interactions.remove(interaction.start)
                }
            }
        }

        val elevation = if (interactions.isNotEmpty()) {
            ThumbPressedElevation
        } else {
            ThumbDefaultElevation
        }
        val shape = SliderTokens.HandleShape.toShape()

        Spacer(
            modifier
                .size(thumbSize)
                .indication(
                    interactionSource = interactionSource,
                    indication = rememberRipple(
                        bounded = false,
                        radius = SliderTokens.StateLayerSize / 2
                    )
                )
                .hoverable(interactionSource = interactionSource)
                .shadow(if (enabled) elevation else 0.dp, shape, clip = false)
                .background(colors.thumbColor(enabled).value, shape)
        )
    }

    /**
     * The Default track for [Slider] and [RangeSlider]
     *
     * @param modifier the [Modifier] to be applied to the track.
     * @param colors [SliderColors] that will be used to resolve the colors used for this track in
     * different states. See [SliderDefaults.colors].
     * @param enabled controls the enabled state of this slider. When `false`, this component will
     * not respond to user input, and it will appear visually disabled and disabled to
     * accessibility services.
     * @param sliderPositions [SliderPositions] which is used to obtain the current active track
     * and the tick positions if the slider is discrete.
     */
    @Composable
    @ExperimentalMaterial3Api
    fun Track(
        sliderPositions: SliderPositions,
        modifier: Modifier = Modifier,
        colors: SliderColors = colors(),
        enabled: Boolean = true,
    ) {
        val inactiveTrackColor = colors.trackColor(enabled, active = false)
        val activeTrackColor = colors.trackColor(enabled, active = true)
        val inactiveTickColor = colors.tickColor(enabled, active = false)
        val activeTickColor = colors.tickColor(enabled, active = true)
        Canvas(modifier
            .fillMaxWidth()
            .height(TrackHeight)
        ) {
            val isRtl = layoutDirection == LayoutDirection.Rtl
            val sliderLeft = Offset(0f, center.y)
            val sliderRight = Offset(size.width, center.y)
            val sliderStart = if (isRtl) sliderRight else sliderLeft
            val sliderEnd = if (isRtl) sliderLeft else sliderRight
            val tickSize = TickSize.toPx()
            val trackStrokeWidth = TrackHeight.toPx()
            drawLine(
                inactiveTrackColor.value,
                sliderStart,
                sliderEnd,
                trackStrokeWidth,
                StrokeCap.Round
            )
            val sliderValueEnd = Offset(
                sliderStart.x +
                    (sliderEnd.x - sliderStart.x) * sliderPositions.positionFraction,
                center.y
            )

            val sliderValueStart = Offset(
                sliderStart.x +
                    (sliderEnd.x - sliderStart.x) * 0f,
                center.y
            )

            drawLine(
                activeTrackColor.value,
                sliderValueStart,
                sliderValueEnd,
                trackStrokeWidth,
                StrokeCap.Round
            )
            sliderPositions.tickFractions.groupBy {
                it > sliderPositions.positionFraction ||
                    it < 0f
            }.forEach { (outsideFraction, list) ->
                    drawPoints(
                        list.map {
                            Offset(lerp(sliderStart, sliderEnd, it).x, center.y)
                        },
                        PointMode.Points,
                        (if (outsideFraction) inactiveTickColor else activeTickColor).value,
                        tickSize,
                        StrokeCap.Round
                    )
                }
        }
    }
}

@OptIn(ExperimentalMaterial3Api::class)
@Composable
private fun SliderImpl(
    modifier: Modifier,
    enabled: Boolean,
    interactionSource: MutableInteractionSource,
    onValueChange: (Float) -> Unit,
    onValueChangeFinished: (() -> Unit)?,
    steps: Int,
    value: Float,
    valueRange: ClosedFloatingPointRange<Float>,
    thumb: @Composable (SliderPositions) -> Unit,
    track: @Composable (SliderPositions) -> Unit
) {
    val onValueChangeState = rememberUpdatedState<(Float) -> Unit> {
        if (it != value) {
            onValueChange(it)
        }
    }

    val tickFractions = remember(steps) {
        stepsToTickFractions(steps)
    }

    val thumbWidth = remember { mutableStateOf(ThumbWidth.value) }
    val totalWidth = remember { mutableStateOf(0) }

    fun scaleToUserValue(minPx: Float, maxPx: Float, offset: Float) =
        scale(minPx, maxPx, offset, valueRange.start, valueRange.endInclusive)

    fun scaleToOffset(minPx: Float, maxPx: Float, userValue: Float) =
        scale(valueRange.start, valueRange.endInclusive, userValue, minPx, maxPx)

    val isRtl = LocalLayoutDirection.current == LayoutDirection.Rtl
    val rawOffset = remember { mutableStateOf(scaleToOffset(0f, 0f, value)) }
    val pressOffset = remember { mutableStateOf(0f) }
    val coerced = value.coerceIn(valueRange.start, valueRange.endInclusive)

    val positionFraction = calcFraction(valueRange.start, valueRange.endInclusive, coerced)
    val sliderPositions = remember { SliderPositions(positionFraction, tickFractions) }
    sliderPositions.positionFraction = positionFraction
    sliderPositions.tickFractions = tickFractions

    val draggableState = remember(valueRange) {
        SliderDraggableState {
            val maxPx = max(totalWidth.value - thumbWidth.value / 2, 0f)
            val minPx = min(thumbWidth.value / 2, maxPx)
            rawOffset.value = (rawOffset.value + it + pressOffset.value)
            pressOffset.value = 0f
            val offsetInTrack = snapValueToTick(rawOffset.value, tickFractions, minPx, maxPx)
            onValueChangeState.value.invoke(scaleToUserValue(minPx, maxPx, offsetInTrack))
        }
    }

    val gestureEndAction = rememberUpdatedState {
        if (!draggableState.isDragging) {
            // check isDragging in case the change is still in progress (touch -> drag case)
            onValueChangeFinished?.invoke()
        }
    }

    val press = Modifier.sliderTapModifier(
        draggableState,
        interactionSource,
        totalWidth.value,
        isRtl,
        rawOffset,
        gestureEndAction,
        pressOffset,
        enabled
    )

    val drag = Modifier.draggable(
        orientation = Orientation.Horizontal,
        reverseDirection = isRtl,
        enabled = enabled,
        interactionSource = interactionSource,
        onDragStopped = { _ -> gestureEndAction.value.invoke() },
        startDragImmediately = draggableState.isDragging,
        state = draggableState
    )

    Layout(
        {
            Box(modifier = Modifier.layoutId(SliderComponents.THUMB)) { thumb(sliderPositions) }
            Box(modifier = Modifier.layoutId(SliderComponents.TRACK)) { track(sliderPositions) }
        },
        modifier = modifier
            .minimumTouchTargetSize()
            .requiredSizeIn(
                minWidth = SliderTokens.HandleWidth,
                minHeight = SliderTokens.HandleHeight
            )
            .sliderSemantics(
                value,
                enabled,
                onValueChange,
                onValueChangeFinished,
                valueRange,
                steps
            )
            .focusable(enabled, interactionSource)
            .then(press)
            .then(drag)
    ) { measurables, constraints ->

        val thumbPlaceable = measurables.first {
            it.layoutId == SliderComponents.THUMB
        }.measure(constraints)

        val maxTrackWidth = constraints.maxWidth - thumbPlaceable.width
        val trackPlaceable = measurables.first {
            it.layoutId == SliderComponents.TRACK
        }.measure(
            constraints.copy(
                minWidth = 0,
                maxWidth = maxTrackWidth,
                minHeight = 0
            )
        )

        val sliderWidth = thumbPlaceable.width + trackPlaceable.width
        val sliderHeight = max(trackPlaceable.height, thumbPlaceable.height)

        thumbWidth.value = thumbPlaceable.width.toFloat()
        totalWidth.value = sliderWidth

        val trackOffsetX = thumbPlaceable.width / 2
        val thumbOffsetX = ((trackPlaceable.width) * positionFraction).roundToInt()
        val trackOffsetY = (sliderHeight - trackPlaceable.height) / 2
        val thumbOffsetY = (sliderHeight - thumbPlaceable.height) / 2

        layout(
            sliderWidth,
            sliderHeight
        ) {
            trackPlaceable.placeRelative(
                trackOffsetX,
                trackOffsetY
            )
            thumbPlaceable.placeRelative(
                thumbOffsetX,
                thumbOffsetY
            )
        }
    }
}

// TODO: Remove during b/242600007
@Composable
private fun BoxScope.TempRangeSliderThumb(
    offset: Dp,
    content: @Composable BoxScope.() -> Unit
) {
    Box(
        Modifier
            .padding(start = offset)
            .align(Alignment.CenterStart),
        content = content
    )
}

// TODO: Remove during b/242600007
@Composable
private fun TempRangeSliderTrack(
    modifier: Modifier,
    colors: SliderColors,
    enabled: Boolean,
    positionFractionStart: Float,
    positionFractionEnd: Float,
    tickFractions: FloatArray,
    thumbWidth: Dp,
    trackStrokeWidth: Float
) {
    val thumbRadiusPx: Float
    val tickSize: Float
    with(LocalDensity.current) {
        thumbRadiusPx = thumbWidth.toPx() / 2
        tickSize = TickSize.toPx()
    }
    val inactiveTrackColor = colors.trackColor(enabled, active = false)
    val activeTrackColor = colors.trackColor(enabled, active = true)
    val inactiveTickColor = colors.tickColor(enabled, active = false)
    val activeTickColor = colors.tickColor(enabled, active = true)
    Canvas(modifier) {
        val isRtl = layoutDirection == LayoutDirection.Rtl
        val sliderLeft = Offset(thumbRadiusPx, center.y)
        val sliderRight = Offset(size.width - thumbRadiusPx, center.y)
        val sliderStart = if (isRtl) sliderRight else sliderLeft
        val sliderEnd = if (isRtl) sliderLeft else sliderRight
        drawLine(
            inactiveTrackColor.value,
            sliderStart,
            sliderEnd,
            trackStrokeWidth,
            StrokeCap.Round
        )
        val sliderValueEnd = Offset(
            sliderStart.x + (sliderEnd.x - sliderStart.x) * positionFractionEnd,
            center.y
        )

        val sliderValueStart = Offset(
            sliderStart.x + (sliderEnd.x - sliderStart.x) * positionFractionStart,
            center.y
        )

        drawLine(
            activeTrackColor.value,
            sliderValueStart,
            sliderValueEnd,
            trackStrokeWidth,
            StrokeCap.Round
        )
        tickFractions.groupBy { it > positionFractionEnd || it < positionFractionStart }
            .forEach { (outsideFraction, list) ->
                drawPoints(
                    list.map {
                        Offset(lerp(sliderStart, sliderEnd, it).x, center.y)
                    },
                    PointMode.Points,
                    (if (outsideFraction) inactiveTickColor else activeTickColor).value,
                    tickSize,
                    StrokeCap.Round
                )
            }
    }
}

private fun snapValueToTick(
    current: Float,
    tickFractions: FloatArray,
    minPx: Float,
    maxPx: Float
): Float {
    // target is a closest anchor to the `current`, if exists
    return tickFractions
        .minByOrNull { abs(lerp(minPx, maxPx, it) - current) }
        ?.run { lerp(minPx, maxPx, this) }
        ?: current
}

private suspend fun AwaitPointerEventScope.awaitSlop(
    id: PointerId,
    type: PointerType
): Pair<PointerInputChange, Float>? {
    var initialDelta = 0f
    val postPointerSlop = { pointerInput: PointerInputChange, offset: Float ->
        pointerInput.consume()
        initialDelta = offset
    }
    val afterSlopResult = awaitHorizontalPointerSlopOrCancellation(id, type, postPointerSlop)
    return if (afterSlopResult != null) afterSlopResult to initialDelta else null
}

private fun stepsToTickFractions(steps: Int): FloatArray {
    return if (steps == 0) floatArrayOf() else FloatArray(steps + 2) { it.toFloat() / (steps + 1) }
}

// Scale x1 from a1..b1 range to a2..b2 range
private fun scale(a1: Float, b1: Float, x1: Float, a2: Float, b2: Float) =
    lerp(a2, b2, calcFraction(a1, b1, x1))

// Scale x.start, x.endInclusive from a1..b1 range to a2..b2 range
private fun scale(a1: Float, b1: Float, x: ClosedFloatingPointRange<Float>, a2: Float, b2: Float) =
    scale(a1, b1, x.start, a2, b2)..scale(a1, b1, x.endInclusive, a2, b2)

// Calculate the 0..1 fraction that `pos` value represents between `a` and `b`
private fun calcFraction(a: Float, b: Float, pos: Float) =
    (if (b - a == 0f) 0f else (pos - a) / (b - a)).coerceIn(0f, 1f)

private fun Modifier.sliderSemantics(
    value: Float,
    enabled: Boolean,
    onValueChange: (Float) -> Unit,
    onValueChangeFinished: (() -> Unit)? = null,
    valueRange: ClosedFloatingPointRange<Float> = 0f..1f,
    steps: Int = 0
): Modifier {
    val coerced = value.coerceIn(valueRange.start, valueRange.endInclusive)
    return semantics {
        if (!enabled) disabled()
        setProgress(
            action = { targetValue ->
                var newValue = targetValue.coerceIn(valueRange.start, valueRange.endInclusive)
                val originalVal = newValue
                val resolvedValue = if (steps > 0) {
                    var distance: Float = newValue
                    for (i in 0..steps + 1) {
                        val stepValue = lerp(
                            valueRange.start,
                            valueRange.endInclusive,
                            i.toFloat() / (steps + 1)
                        )
                        if (abs(stepValue - originalVal) <= distance) {
                            distance = abs(stepValue - originalVal)
                            newValue = stepValue
                        }
                    }
                    newValue
                } else {
                    newValue
                }

                // This is to keep it consistent with AbsSeekbar.java: return false if no
                // change from current.
                if (resolvedValue == coerced) {
                    false
                } else {
                    onValueChange(resolvedValue)
                    onValueChangeFinished?.invoke()
                    true
                }
            }
        )
    }.progressSemantics(value, valueRange, steps)
}

private fun Modifier.sliderTapModifier(
    draggableState: DraggableState,
    interactionSource: MutableInteractionSource,
    maxPx: Int,
    isRtl: Boolean,
    rawOffset: State<Float>,
    gestureEndAction: State<() -> Unit>,
    pressOffset: MutableState<Float>,
    enabled: Boolean
) = composed(
    factory = {
        if (enabled) {
            val scope = rememberCoroutineScope()
            pointerInput(draggableState, interactionSource, maxPx, isRtl) {
                detectTapGestures(
                    onPress = { pos ->
                        val to = if (isRtl) maxPx - pos.x else pos.x
                        pressOffset.value = to - rawOffset.value
                        try {
                            awaitRelease()
                        } catch (_: GestureCancellationException) {
                            pressOffset.value = 0f
                        }
                    },
                    onTap = {
                        scope.launch {
                            draggableState.drag(MutatePriority.UserInput) {
                                // just trigger animation, press offset will be applied
                                dragBy(0f)
                            }
                            gestureEndAction.value.invoke()
                        }
                    }
                )
            }
        } else {
            this
        }
    },
    inspectorInfo = debugInspectorInfo {
        name = "sliderTapModifier"
        properties["draggableState"] = draggableState
        properties["interactionSource"] = interactionSource
        properties["maxPx"] = maxPx
        properties["isRtl"] = isRtl
        properties["rawOffset"] = rawOffset
        properties["gestureEndAction"] = gestureEndAction
        properties["pressOffset"] = pressOffset
        properties["enabled"] = enabled
    })

private suspend fun animateToTarget(
    draggableState: DraggableState,
    current: Float,
    target: Float,
    velocity: Float
) {
    draggableState.drag {
        var latestValue = current
        Animatable(initialValue = current).animateTo(target, SliderToTickAnimation, velocity) {
            dragBy(this.value - latestValue)
            latestValue = this.value
        }
    }
}

private fun Modifier.rangeSliderPressDragModifier(
    startInteractionSource: MutableInteractionSource,
    endInteractionSource: MutableInteractionSource,
    rawOffsetStart: State<Float>,
    rawOffsetEnd: State<Float>,
    enabled: Boolean,
    isRtl: Boolean,
    maxPx: Float,
    valueRange: ClosedFloatingPointRange<Float>,
    gestureEndAction: State<(Boolean) -> Unit>,
    onDrag: State<(Boolean, Float) -> Unit>,
): Modifier =
    if (enabled) {
        pointerInput(startInteractionSource, endInteractionSource, maxPx, isRtl, valueRange) {
            val rangeSliderLogic = RangeSliderLogic(
                startInteractionSource,
                endInteractionSource,
                rawOffsetStart,
                rawOffsetEnd,
                onDrag
            )
            coroutineScope {
                forEachGesture {
                    awaitPointerEventScope {
                        val event = awaitFirstDown(requireUnconsumed = false)
                        val interaction = DragInteraction.Start()
                        var posX = if (isRtl) maxPx - event.position.x else event.position.x
                        val compare = rangeSliderLogic.compareOffsets(posX)
                        var draggingStart = if (compare != 0) {
                            compare < 0
                        } else {
                            rawOffsetStart.value > posX
                        }

                        awaitSlop(event.id, event.type)?.let {
                            val slop = viewConfiguration.pointerSlop(event.type)
                            val shouldUpdateCapturedThumb = abs(rawOffsetEnd.value - posX) < slop &&
                                abs(rawOffsetStart.value - posX) < slop
                            if (shouldUpdateCapturedThumb) {
                                val dir = it.second
                                draggingStart = if (isRtl) dir >= 0f else dir < 0f
                                posX += it.first.positionChange().x
                            }
                        }

                        rangeSliderLogic.captureThumb(
                            draggingStart,
                            posX,
                            interaction,
                            this@coroutineScope
                        )

                        val finishInteraction = try {
                            val success = horizontalDrag(pointerId = event.id) {
                                val deltaX = it.positionChange().x
                                onDrag.value.invoke(draggingStart, if (isRtl) -deltaX else deltaX)
                            }
                            if (success) {
                                DragInteraction.Stop(interaction)
                            } else {
                                DragInteraction.Cancel(interaction)
                            }
                        } catch (e: CancellationException) {
                            DragInteraction.Cancel(interaction)
                        }

                        gestureEndAction.value.invoke(draggingStart)
                        launch {
                            rangeSliderLogic
                                .activeInteraction(draggingStart)
                                .emit(finishInteraction)
                        }
                    }
                }
            }
        }
    } else {
        this
    }

private class RangeSliderLogic(
    val startInteractionSource: MutableInteractionSource,
    val endInteractionSource: MutableInteractionSource,
    val rawOffsetStart: State<Float>,
    val rawOffsetEnd: State<Float>,
    val onDrag: State<(Boolean, Float) -> Unit>,
) {
    fun activeInteraction(draggingStart: Boolean): MutableInteractionSource =
        if (draggingStart) startInteractionSource else endInteractionSource

    fun compareOffsets(eventX: Float): Int {
        val diffStart = abs(rawOffsetStart.value - eventX)
        val diffEnd = abs(rawOffsetEnd.value - eventX)
        return diffStart.compareTo(diffEnd)
    }

    fun captureThumb(
        draggingStart: Boolean,
        posX: Float,
        interaction: Interaction,
        scope: CoroutineScope
    ) {
        onDrag.value.invoke(
            draggingStart,
            posX - if (draggingStart) rawOffsetStart.value else rawOffsetEnd.value
        )
        scope.launch {
            activeInteraction(draggingStart).emit(interaction)
        }
    }
}

@Immutable
class SliderColors internal constructor(
    private val thumbColor: Color,
    private val activeTrackColor: Color,
    private val activeTickColor: Color,
    private val inactiveTrackColor: Color,
    private val inactiveTickColor: Color,
    private val disabledThumbColor: Color,
    private val disabledActiveTrackColor: Color,
    private val disabledActiveTickColor: Color,
    private val disabledInactiveTrackColor: Color,
    private val disabledInactiveTickColor: Color
) {

    @Composable
    internal fun thumbColor(enabled: Boolean): State<Color> {
        return rememberUpdatedState(if (enabled) thumbColor else disabledThumbColor)
    }

    @Composable
    internal fun trackColor(enabled: Boolean, active: Boolean): State<Color> {
        return rememberUpdatedState(
            if (enabled) {
                if (active) activeTrackColor else inactiveTrackColor
            } else {
                if (active) disabledActiveTrackColor else disabledInactiveTrackColor
            }
        )
    }

    @Composable
    internal fun tickColor(enabled: Boolean, active: Boolean): State<Color> {
        return rememberUpdatedState(
            if (enabled) {
                if (active) activeTickColor else inactiveTickColor
            } else {
                if (active) disabledActiveTickColor else disabledInactiveTickColor
            }
        )
    }

    override fun equals(other: Any?): Boolean {
        if (this === other) return true
        if (other == null || other !is SliderColors) return false

        if (thumbColor != other.thumbColor) return false
        if (activeTrackColor != other.activeTrackColor) return false
        if (activeTickColor != other.activeTickColor) return false
        if (inactiveTrackColor != other.inactiveTrackColor) return false
        if (inactiveTickColor != other.inactiveTickColor) return false
        if (disabledThumbColor != other.disabledThumbColor) return false
        if (disabledActiveTrackColor != other.disabledActiveTrackColor) return false
        if (disabledActiveTickColor != other.disabledActiveTickColor) return false
        if (disabledInactiveTrackColor != other.disabledInactiveTrackColor) return false
        if (disabledInactiveTickColor != other.disabledInactiveTickColor) return false

        return true
    }

    override fun hashCode(): Int {
        var result = thumbColor.hashCode()
        result = 31 * result + activeTrackColor.hashCode()
        result = 31 * result + activeTickColor.hashCode()
        result = 31 * result + inactiveTrackColor.hashCode()
        result = 31 * result + inactiveTickColor.hashCode()
        result = 31 * result + disabledThumbColor.hashCode()
        result = 31 * result + disabledActiveTrackColor.hashCode()
        result = 31 * result + disabledActiveTickColor.hashCode()
        result = 31 * result + disabledInactiveTrackColor.hashCode()
        result = 31 * result + disabledInactiveTickColor.hashCode()
        return result
    }
}

// Internal to be referred to in tests
internal val ThumbWidth = SliderTokens.HandleWidth
private val ThumbHeight = SliderTokens.HandleHeight
private val ThumbSize = DpSize(ThumbWidth, ThumbHeight)
private val ThumbDefaultElevation = 1.dp
private val ThumbPressedElevation = 6.dp
private val TickSize = SliderTokens.TickMarksContainerSize

// Internal to be referred to in tests
internal val TrackHeight = SliderTokens.InactiveTrackHeight
private val SliderHeight = 48.dp
private val SliderMinWidth = 144.dp // TODO: clarify min width
private val DefaultSliderConstraints =
    Modifier
        .widthIn(min = SliderMinWidth)
        .heightIn(max = SliderHeight)

private val SliderToTickAnimation = TweenSpec<Float>(durationMillis = 100)

private class SliderDraggableState(
    val onDelta: (Float) -> Unit
) : DraggableState {

    var isDragging by mutableStateOf(false)
        private set

    private val dragScope: DragScope = object : DragScope {
        override fun dragBy(pixels: Float): Unit = onDelta(pixels)
    }

    private val scrollMutex = MutatorMutex()

    override suspend fun drag(
        dragPriority: MutatePriority,
        block: suspend DragScope.() -> Unit
    ): Unit = coroutineScope {
        isDragging = true
        scrollMutex.mutateWith(dragScope, dragPriority, block)
        isDragging = false
    }

    override fun dispatchRawDelta(delta: Float) {
        return onDelta(delta)
    }
}

private enum class SliderComponents {
    THUMB,
    TRACK
}

/**
 * Class that holds information about [Slider]'s active track and fractional
 * positions where the discrete ticks should be drawn on the track.
 */
@Stable
@ExperimentalMaterial3Api
class SliderPositions(
    initialPositionFraction: Float,
    initialTickFractions: FloatArray
) {
    /**
     * [Float] within the range [0f, 1f] that indicates the current position of
     * the thumb as a fraction of the entire track.
     */
    var positionFraction: Float by mutableStateOf(initialPositionFraction)
        internal set

    /**
     * The discrete points where a tick should be drawn on the track.
     * Each value of tickFractions should be within the range [0f, 1f]. If
     * the track is continuous, then tickFractions will be an empty [FloatArray].
     */
    var tickFractions: FloatArray by mutableStateOf(initialTickFractions)
        internal set

    override fun equals(other: Any?): Boolean {
        if (this === other) return true
        if (other !is SliderPositions) return false

        if (positionFraction != other.positionFraction) return false
        if (!tickFractions.contentEquals(other.tickFractions)) return false

        return true
    }

    override fun hashCode(): Int {
        var result = positionFraction.hashCode()
        result = 31 * result + tickFractions.contentHashCode()
        return result
    }
}<|MERGE_RESOLUTION|>--- conflicted
+++ resolved
@@ -30,7 +30,7 @@
 import androidx.compose.foundation.gestures.awaitFirstDown
 import androidx.compose.foundation.gestures.detectTapGestures
 import androidx.compose.foundation.gestures.draggable
-import androidx.compose.foundation.gestures.forEachGesture
+import androidx.compose.foundation.gestures.awaitEachGesture
 import androidx.compose.foundation.gestures.horizontalDrag
 import androidx.compose.foundation.hoverable
 import androidx.compose.foundation.indication
@@ -39,14 +39,10 @@
 import androidx.compose.foundation.interaction.MutableInteractionSource
 import androidx.compose.foundation.interaction.PressInteraction
 import androidx.compose.foundation.layout.Box
-import androidx.compose.foundation.layout.BoxScope
-import androidx.compose.foundation.layout.BoxWithConstraints
 import androidx.compose.foundation.layout.Spacer
-import androidx.compose.foundation.layout.fillMaxSize
 import androidx.compose.foundation.layout.fillMaxWidth
 import androidx.compose.foundation.layout.height
 import androidx.compose.foundation.layout.heightIn
-import androidx.compose.foundation.layout.padding
 import androidx.compose.foundation.layout.requiredSizeIn
 import androidx.compose.foundation.layout.size
 import androidx.compose.foundation.layout.widthIn
@@ -66,7 +62,6 @@
 import androidx.compose.runtime.rememberCoroutineScope
 import androidx.compose.runtime.rememberUpdatedState
 import androidx.compose.runtime.setValue
-import androidx.compose.ui.Alignment
 import androidx.compose.ui.Modifier
 import androidx.compose.ui.composed
 import androidx.compose.ui.draw.shadow
@@ -84,14 +79,12 @@
 import androidx.compose.ui.input.pointer.positionChange
 import androidx.compose.ui.layout.Layout
 import androidx.compose.ui.layout.layoutId
-import androidx.compose.ui.platform.LocalDensity
 import androidx.compose.ui.platform.LocalLayoutDirection
 import androidx.compose.ui.platform.debugInspectorInfo
 import androidx.compose.ui.semantics.contentDescription
 import androidx.compose.ui.semantics.disabled
 import androidx.compose.ui.semantics.semantics
 import androidx.compose.ui.semantics.setProgress
-import androidx.compose.ui.unit.Dp
 import androidx.compose.ui.unit.DpSize
 import androidx.compose.ui.unit.LayoutDirection
 import androidx.compose.ui.unit.dp
@@ -150,8 +143,6 @@
  * for this slider. You can create and pass in your own `remember`ed instance to observe
  * [Interaction]s and customize the appearance / behavior of this slider in different states.
  */
-// TODO(b/229979132): Add m.io link
-@OptIn(ExperimentalMaterial3Api::class)
 @Composable
 fun Slider(
     value: Float,
@@ -165,30 +156,31 @@
     colors: SliderColors = SliderDefaults.colors(),
     interactionSource: MutableInteractionSource = remember { MutableInteractionSource() }
 ) {
-    Slider(
-        value = value,
-        onValueChange = onValueChange,
+    require(steps >= 0) { "steps should be >= 0" }
+
+    SliderImpl(
         modifier = modifier,
         enabled = enabled,
+        interactionSource = interactionSource,
+        onValueChange = onValueChange,
+        onValueChangeFinished = onValueChangeFinished,
+        steps = steps,
+        value = value,
         valueRange = valueRange,
-        steps = steps,
-        onValueChangeFinished = onValueChangeFinished,
-        colors = colors,
-        interactionSource = interactionSource,
-        thumb = remember(interactionSource, colors, enabled) { {
+        thumb = {
             SliderDefaults.Thumb(
                 interactionSource = interactionSource,
                 colors = colors,
                 enabled = enabled
             )
-        } },
-        track = remember(colors, enabled) { { sliderPositions ->
+        },
+        track = { sliderPositions ->
             SliderDefaults.Track(
                 colors = colors,
                 enabled = enabled,
                 sliderPositions = sliderPositions
             )
-        } }
+        }
     )
 }
 
@@ -197,16 +189,28 @@
  *
  * Sliders allow users to make selections from a range of values.
  *
- * This uses the provided thumb and [SliderDefaults.Track] as the thumb and track.
- *
  * Sliders reflect a range of values along a bar, from which users may select a single value.
  * They are ideal for adjusting settings such as volume, brightness, or applying image filters.
  *
  * ![Sliders image](https://developer.android.com/images/reference/androidx/compose/material3/sliders.png)
  *
+ * Use continuous sliders to allow users to make meaningful selections that don’t
+ * require a specific value:
+ *
+ * @sample androidx.compose.material3.samples.SliderSample
+ *
+ * You can allow the user to choose only between predefined set of values by specifying the amount
+ * of steps between min and max values:
+ *
+ * @sample androidx.compose.material3.samples.StepsSliderSample
+ *
  * Slider using a custom thumb:
  *
  * @sample androidx.compose.material3.samples.SliderWithCustomThumbSample
+ *
+ * Slider using custom track and thumb:
+ *
+ * @sample androidx.compose.material3.samples.SliderWithCustomTrackAndThumb
  *
  * @param value current value of the slider. If outside of [valueRange] provided, value will be
  * coerced to this range.
@@ -217,9 +221,6 @@
  * services.
  * @param valueRange range of values that this slider can take. The passed [value] will be coerced
  * to this range.
- * @param steps if greater than 0, specifies the amount of discrete allowable values, evenly
- * distributed across the whole value range. If 0, the slider will behave continuously and allow any
- * value from the range specified. Must not be negative.
  * @param onValueChangeFinished called when value change has ended. This should not be used to
  * update the slider value (use [onValueChange] instead), but rather to know when the user has
  * completed selecting a new value by ending a drag or a click.
@@ -231,6 +232,12 @@
  * @param thumb the thumb to be displayed on the slider, it is placed on top of the track. The lambda
  * receives a [SliderPositions] which is used to obtain the current active track and the tick positions
  * if the slider is discrete.
+ * @param track the track to be displayed on the slider, it is placed underneath the thumb. The lambda
+ * receives a [SliderPositions] which is used to obtain the current active track and the tick positions
+ * if the slider is discrete.
+ * @param steps if greater than 0, specifies the amount of discrete allowable values, evenly
+ * distributed across the whole value range. If 0, the slider will behave continuously and allow any
+ * value from the range specified. Must not be negative.
  */
 @Composable
 @ExperimentalMaterial3Api
@@ -240,14 +247,29 @@
     modifier: Modifier = Modifier,
     enabled: Boolean = true,
     valueRange: ClosedFloatingPointRange<Float> = 0f..1f,
-    /*@IntRange(from = 0)*/
-    steps: Int = 0,
     onValueChangeFinished: (() -> Unit)? = null,
     colors: SliderColors = SliderDefaults.colors(),
     interactionSource: MutableInteractionSource = remember { MutableInteractionSource() },
-    thumb: @Composable (SliderPositions) -> Unit
+    thumb: @Composable (SliderPositions) -> Unit = {
+        SliderDefaults.Thumb(
+            interactionSource = interactionSource,
+            colors = colors,
+            enabled = enabled
+        )
+    },
+    track: @Composable (SliderPositions) -> Unit = { sliderPositions ->
+        SliderDefaults.Track(
+            colors = colors,
+            enabled = enabled,
+            sliderPositions = sliderPositions
+        )
+    },
+    /*@IntRange(from = 0)*/
+    steps: Int = 0,
 ) {
-    Slider(
+    require(steps >= 0) { "steps should be >= 0" }
+
+    SliderImpl(
         value = value,
         onValueChange = onValueChange,
         modifier = modifier,
@@ -255,94 +277,7 @@
         valueRange = valueRange,
         steps = steps,
         onValueChangeFinished = onValueChangeFinished,
-        colors = colors,
         interactionSource = interactionSource,
-        thumb = thumb,
-        track = remember(colors, enabled) { { sliderPositions ->
-            SliderDefaults.Track(
-                colors = colors,
-                enabled = enabled,
-                sliderPositions = sliderPositions
-            )
-        } }
-    )
-}
-
-/**
- * <a href="https://m3.material.io/components/sliders/overview" class="external" target="_blank">Material Design slider</a>.
- *
- * Sliders allow users to make selections from a range of values.
- *
- * Sliders reflect a range of values along a bar, from which users may select a single value.
- * They are ideal for adjusting settings such as volume, brightness, or applying image filters.
- *
- * ![Sliders image](https://developer.android.com/images/reference/androidx/compose/material3/sliders.png)
- *
- * Slider using custom track and thumb:
- *
- * @sample androidx.compose.material3.samples.SliderWithCustomTrackAndThumb
- *
- * @param value current value of the slider. If outside of [valueRange] provided, value will be
- * coerced to this range.
- * @param onValueChange callback in which value should be updated
- * @param track the track to be displayed on the slider, it is placed underneath the thumb. The lambda
- * receives a [SliderPositions] which is used to obtain the current active track and the tick positions
- * if the slider is discrete.
- * @param modifier the [Modifier] to be applied to this slider
- * @param enabled controls the enabled state of this slider. When `false`, this component will not
- * respond to user input, and it will appear visually disabled and disabled to accessibility
- * services.
- * @param valueRange range of values that this slider can take. The passed [value] will be coerced
- * to this range.
- * @param steps if greater than 0, specifies the amount of discrete allowable values, evenly
- * distributed across the whole value range. If 0, the slider will behave continuously and allow any
- * value from the range specified. Must not be negative.
- * @param onValueChangeFinished called when value change has ended. This should not be used to
- * update the slider value (use [onValueChange] instead), but rather to know when the user has
- * completed selecting a new value by ending a drag or a click.
- * @param colors [SliderColors] that will be used to resolve the colors used for this slider in
- * different states. See [SliderDefaults.colors].
- * @param interactionSource the [MutableInteractionSource] representing the stream of [Interaction]s
- * for this slider. You can create and pass in your own `remember`ed instance to observe
- * [Interaction]s and customize the appearance / behavior of this slider in different states.
- * @param thumb the thumb to be displayed on the slider, it is placed on top of the track. The lambda
- * receives a [SliderPositions] which is used to obtain the current active track and the tick positions
- * if the slider is discrete.
- */
-@Composable
-@ExperimentalMaterial3Api
-fun Slider(
-    value: Float,
-    onValueChange: (Float) -> Unit,
-    track: @Composable (SliderPositions) -> Unit,
-    modifier: Modifier = Modifier,
-    enabled: Boolean = true,
-    valueRange: ClosedFloatingPointRange<Float> = 0f..1f,
-    /*@IntRange(from = 0)*/
-    steps: Int = 0,
-    onValueChangeFinished: (() -> Unit)? = null,
-    colors: SliderColors = SliderDefaults.colors(),
-    interactionSource: MutableInteractionSource = remember { MutableInteractionSource() },
-    thumb: @Composable (SliderPositions) -> Unit =
-        remember(interactionSource, colors, enabled) { {
-            SliderDefaults.Thumb(
-                interactionSource = interactionSource,
-                colors = colors,
-                enabled = enabled
-            )
-        } }
-) {
-    require(steps >= 0) { "steps should be >= 0" }
-
-    SliderImpl(
-        modifier = modifier,
-        enabled = enabled,
-        interactionSource = interactionSource,
-        onValueChange = onValueChange,
-        onValueChangeFinished = onValueChangeFinished,
-        steps = steps,
-        value = value,
-        valueRange = valueRange,
         thumb = thumb,
         track = track
     )
@@ -382,7 +317,6 @@
  * parts in different state. See [SliderDefaults.colors] to customize.
  */
 @Composable
-@ExperimentalMaterial3Api
 fun RangeSlider(
     value: ClosedFloatingPointRange<Float>,
     onValueChange: (ClosedFloatingPointRange<Float>) -> Unit,
@@ -394,10 +328,138 @@
     onValueChangeFinished: (() -> Unit)? = null,
     colors: SliderColors = SliderDefaults.colors()
 ) {
-<<<<<<< HEAD
     val startInteractionSource: MutableInteractionSource = remember { MutableInteractionSource() }
     val endInteractionSource: MutableInteractionSource = remember { MutableInteractionSource() }
-=======
+
+    require(steps >= 0) { "steps should be >= 0" }
+
+    RangeSliderImpl(
+        modifier = modifier,
+        value = value,
+        onValueChange = onValueChange,
+        enabled = enabled,
+        valueRange = valueRange,
+        steps = steps,
+        onValueChangeFinished = onValueChangeFinished,
+        startInteractionSource = startInteractionSource,
+        endInteractionSource = endInteractionSource,
+        startThumb = {
+            SliderDefaults.Thumb(
+                interactionSource = startInteractionSource,
+                colors = colors,
+                enabled = enabled
+            )
+        },
+        endThumb = {
+            SliderDefaults.Thumb(
+                interactionSource = endInteractionSource,
+                colors = colors,
+                enabled = enabled
+            )
+        },
+        track = { sliderPositions ->
+            SliderDefaults.Track(
+                colors = colors,
+                enabled = enabled,
+                sliderPositions = sliderPositions
+            )
+        }
+    )
+}
+
+/**
+ * <a href="https://m3.material.io/components/sliders/overview" class="external" target="_blank">Material Design Range slider</a>.
+ *
+ * Range Sliders expand upon [Slider] using the same concepts but allow the user to select 2 values.
+ *
+ * The two values are still bounded by the value range but they also cannot cross each other.
+ *
+ * It uses the provided startThumb for the slider's start thumb and endThumb for the
+ * slider's end thumb. It also uses the provided track for the slider's track. If nothing is
+ * passed for these parameters, it will use [SliderDefaults.Thumb] and [SliderDefaults.Track]
+ * for the thumbs and track.
+ *
+ * Use continuous Range Sliders to allow users to make meaningful selections that don’t
+ * require a specific values:
+ *
+ * @sample androidx.compose.material3.samples.RangeSliderSample
+ *
+ * You can allow the user to choose only between predefined set of values by specifying the amount
+ * of steps between min and max values:
+ *
+ * @sample androidx.compose.material3.samples.StepRangeSliderSample
+ *
+ * A custom start/end thumb and track can be provided:
+ *
+ * @sample androidx.compose.material3.samples.RangeSliderWithCustomComponents
+ *
+ * @param value current values of the RangeSlider. If either value is outside of [valueRange]
+ * provided, it will be coerced to this range.
+ * @param onValueChange lambda in which values should be updated
+ * @param modifier modifiers for the Range Slider layout
+ * @param enabled whether or not component is enabled and can we interacted with or not
+ * @param valueRange range of values that Range Slider values can take. Passed [value] will be
+ * coerced to this range
+ * @param steps if greater than 0, specifies the amounts of discrete values, evenly distributed
+ * between across the whole value range. If 0, range slider will behave as a continuous slider and
+ * allow to choose any value from the range specified. Must not be negative.
+ * @param onValueChangeFinished lambda to be invoked when value change has ended. This callback
+ * shouldn't be used to update the range slider values (use [onValueChange] for that), but rather to
+ * know when the user has completed selecting a new value by ending a drag or a click.
+ * @param colors [SliderColors] that will be used to determine the color of the Range Slider
+ * parts in different state. See [SliderDefaults.colors] to customize.
+ * @param startInteractionSource the [MutableInteractionSource] representing the stream of
+ * [Interaction]s for the start thumb. You can create and pass in your own
+ * `remember`ed instance to observe.
+ * @param endInteractionSource the [MutableInteractionSource] representing the stream of
+ * [Interaction]s for the end thumb. You can create and pass in your own
+ * `remember`ed instance to observe.
+ * @param startThumb the start thumb to be displayed on the Range Slider. The lambda receives a
+ * [SliderPositions] which is used to obtain the current active track and the tick
+ * positions if the range slider is discrete.
+ * @param endThumb the end thumb to be displayed on the Range Slider. The lambda receives a
+ * [SliderPositions] which is used to obtain the current active track and the tick
+ * positions if the range slider is discrete.
+ * @param track the track to be displayed on the range slider, it is placed underneath the thumb.
+ * The lambda receives a [SliderPositions] which is used to obtain the current active track and the
+ * tick positions if the range slider is discrete.
+ */
+@Composable
+@ExperimentalMaterial3Api
+fun RangeSlider(
+    value: ClosedFloatingPointRange<Float>,
+    onValueChange: (ClosedFloatingPointRange<Float>) -> Unit,
+    modifier: Modifier = Modifier,
+    enabled: Boolean = true,
+    valueRange: ClosedFloatingPointRange<Float> = 0f..1f,
+    onValueChangeFinished: (() -> Unit)? = null,
+    colors: SliderColors = SliderDefaults.colors(),
+    startInteractionSource: MutableInteractionSource = remember { MutableInteractionSource() },
+    endInteractionSource: MutableInteractionSource = remember { MutableInteractionSource() },
+    startThumb: @Composable (SliderPositions) -> Unit = {
+        SliderDefaults.Thumb(
+            interactionSource = startInteractionSource,
+            colors = colors,
+            enabled = enabled
+        )
+    },
+    endThumb: @Composable (SliderPositions) -> Unit = {
+        SliderDefaults.Thumb(
+            interactionSource = endInteractionSource,
+            colors = colors,
+            enabled = enabled
+        )
+    },
+    track: @Composable (SliderPositions) -> Unit = { sliderPositions ->
+            SliderDefaults.Track(
+                colors = colors,
+                enabled = enabled,
+                sliderPositions = sliderPositions
+            )
+    },
+    /*@IntRange(from = 0)*/
+    steps: Int = 0,
+) {
     require(steps >= 0) { "steps should be >= 0" }
 
     RangeSliderImpl(
@@ -561,207 +623,247 @@
         }
     }
 }
->>>>>>> 28298029
-
-    require(steps >= 0) { "steps should be >= 0" }
+
+@Composable
+private fun RangeSliderImpl(
+    modifier: Modifier,
+    value: ClosedFloatingPointRange<Float>,
+    onValueChange: (ClosedFloatingPointRange<Float>) -> Unit,
+    enabled: Boolean,
+    valueRange: ClosedFloatingPointRange<Float>,
+    steps: Int = 0,
+    onValueChangeFinished: (() -> Unit)?,
+    startInteractionSource: MutableInteractionSource,
+    endInteractionSource: MutableInteractionSource,
+    startThumb: @Composable ((SliderPositions) -> Unit),
+    endThumb: @Composable ((SliderPositions) -> Unit),
+    track: @Composable ((SliderPositions) -> Unit)
+) {
     val onValueChangeState = rememberUpdatedState<(ClosedFloatingPointRange<Float>) -> Unit> {
         if (it != value) {
             onValueChange(it)
         }
     }
+
     val tickFractions = remember(steps) {
         stepsToTickFractions(steps)
     }
 
-    BoxWithConstraints(
+    var startThumbWidth by remember { mutableStateOf(ThumbWidth.value) }
+    var endThumbWidth by remember { mutableStateOf(ThumbWidth.value) }
+    var totalWidth by remember { mutableStateOf(0) }
+
+    val isRtl = LocalLayoutDirection.current == LayoutDirection.Rtl
+
+    // scales range offset from within minPx..maxPx to within valueRange.start..valueRange.end
+    fun scaleToUserValue(minPx: Float, maxPx: Float, offset: ClosedFloatingPointRange<Float>) =
+        scale(minPx, maxPx, offset, valueRange.start, valueRange.endInclusive)
+
+    // scales float userValue within valueRange.start..valueRange.end to within minPx..maxPx
+    fun scaleToOffset(minPx: Float, maxPx: Float, userValue: Float) =
+        scale(valueRange.start, valueRange.endInclusive, userValue, minPx, maxPx)
+
+    var obtainedMeasurements = remember { mutableStateOf(false) }
+    val rawOffsetStart = remember { mutableStateOf(0f) }
+    val rawOffsetEnd = remember { mutableStateOf(0f) }
+
+    val gestureEndAction = rememberUpdatedState<(Boolean) -> Unit> {
+        onValueChangeFinished?.invoke()
+    }
+
+    val onDrag = rememberUpdatedState<(Boolean, Float) -> Unit> { isStart, offset ->
+        val maxPx = max(totalWidth - endThumbWidth / 2, 0f)
+        val minPx = min(startThumbWidth / 2, maxPx)
+        val offsetRange = if (isStart) {
+            rawOffsetStart.value = (rawOffsetStart.value + offset)
+            rawOffsetEnd.value = scaleToOffset(minPx, maxPx, value.endInclusive)
+            val offsetEnd = rawOffsetEnd.value
+            var offsetStart = rawOffsetStart.value.coerceIn(minPx, offsetEnd)
+            offsetStart = snapValueToTick(offsetStart, tickFractions, minPx, maxPx)
+            offsetStart..offsetEnd
+        } else {
+            rawOffsetEnd.value = (rawOffsetEnd.value + offset)
+            rawOffsetStart.value = scaleToOffset(minPx, maxPx, value.start)
+            val offsetStart = rawOffsetStart.value
+            var offsetEnd = rawOffsetEnd.value.coerceIn(offsetStart, maxPx)
+            offsetEnd = snapValueToTick(offsetEnd, tickFractions, minPx, maxPx)
+            offsetStart..offsetEnd
+        }
+
+        onValueChangeState.value.invoke(scaleToUserValue(minPx, maxPx, offsetRange))
+    }
+
+    val pressDrag = Modifier.rangeSliderPressDragModifier(
+        startInteractionSource,
+        endInteractionSource,
+        rawOffsetStart,
+        rawOffsetEnd,
+        enabled,
+        isRtl,
+        totalWidth,
+        valueRange,
+        gestureEndAction,
+        onDrag,
+    )
+
+    // The positions of the thumbs are dependant on each other.
+    val coercedStart = value.start.coerceIn(valueRange.start, value.endInclusive)
+    val coercedEnd = value.endInclusive.coerceIn(value.start, valueRange.endInclusive)
+    val positionFractionStart = calcFraction(
+        valueRange.start,
+        valueRange.endInclusive,
+        coercedStart
+    )
+    val positionFractionEnd = calcFraction(valueRange.start, valueRange.endInclusive, coercedEnd)
+
+    val sliderPositions = remember {
+        SliderPositions(
+            positionFractionStart..positionFractionEnd,
+            tickFractions
+        )
+    }
+    sliderPositions.activeRange = positionFractionStart..positionFractionEnd
+    sliderPositions.tickFractions = tickFractions
+
+    val startSteps = floor(steps * positionFractionEnd).toInt()
+    val endSteps = floor(steps * (1f - positionFractionStart)).toInt()
+
+    val startThumbSemantics = Modifier.sliderSemantics(
+        coercedStart,
+        enabled,
+        { changedVal -> onValueChangeState.value.invoke(changedVal..coercedEnd) },
+        onValueChangeFinished,
+        valueRange.start..coercedEnd,
+        startSteps
+    )
+    val endThumbSemantics = Modifier.sliderSemantics(
+        coercedEnd,
+        enabled,
+        { changedVal -> onValueChangeState.value.invoke(coercedStart..changedVal) },
+        onValueChangeFinished,
+        coercedStart..valueRange.endInclusive,
+        endSteps
+    )
+
+    val startContentDescription = getString(Strings.SliderRangeStart)
+    val endContentDescription = getString(Strings.SliderRangeEnd)
+
+    Layout(
+        {
+            Box(modifier = Modifier
+                .layoutId(RangeSliderComponents.STARTTHUMB)
+                .semantics(mergeDescendants = true) {
+                    contentDescription = startContentDescription
+                }
+                .focusable(enabled, startInteractionSource)
+                .then(startThumbSemantics)
+            ) { startThumb(sliderPositions) }
+            Box(modifier = Modifier
+                .layoutId(RangeSliderComponents.ENDTHUMB)
+                .semantics(mergeDescendants = true) {
+                    contentDescription = endContentDescription
+                }
+                .focusable(enabled, endInteractionSource)
+                .then(endThumbSemantics)
+            ) { endThumb(sliderPositions) }
+            Box(modifier = Modifier.layoutId(RangeSliderComponents.TRACK)) {
+                track(sliderPositions)
+            }
+        },
         modifier = modifier
-            .minimumTouchTargetSize()
-            .requiredSizeIn(minWidth = ThumbWidth * 2, minHeight = ThumbHeight * 2)
-    ) {
-        val isRtl = LocalLayoutDirection.current == LayoutDirection.Rtl
-        val widthPx = constraints.maxWidth.toFloat()
-        val maxPx: Float
-        val minPx: Float
-
-        with(LocalDensity.current) {
-            maxPx = widthPx - ThumbWidth.toPx() / 2
-            minPx = ThumbWidth.toPx() / 2
-        }
-
-        fun scaleToUserValue(offset: ClosedFloatingPointRange<Float>) =
-            scale(minPx, maxPx, offset, valueRange.start, valueRange.endInclusive)
-
-        fun scaleToOffset(userValue: Float) =
-            scale(valueRange.start, valueRange.endInclusive, userValue, minPx, maxPx)
-
-        val rawOffsetStart = remember { mutableStateOf(scaleToOffset(value.start)) }
-        val rawOffsetEnd = remember { mutableStateOf(scaleToOffset(value.endInclusive)) }
-
-        val gestureEndAction = rememberUpdatedState<(Boolean) -> Unit> {
-            onValueChangeFinished?.invoke()
-        }
-
-        val onDrag = rememberUpdatedState<(Boolean, Float) -> Unit> { isStart, offset ->
-            val offsetRange = if (isStart) {
-                rawOffsetStart.value = (rawOffsetStart.value + offset)
-                rawOffsetEnd.value = scaleToOffset(value.endInclusive)
-                val offsetEnd = rawOffsetEnd.value
-                var offsetStart = rawOffsetStart.value.coerceIn(minPx, offsetEnd)
-                offsetStart = snapValueToTick(offsetStart, tickFractions, minPx, maxPx)
-                offsetStart..offsetEnd
-            } else {
-                rawOffsetEnd.value = (rawOffsetEnd.value + offset)
-                rawOffsetStart.value = scaleToOffset(value.start)
-                val offsetStart = rawOffsetStart.value
-                var offsetEnd = rawOffsetEnd.value.coerceIn(offsetStart, maxPx)
-                offsetEnd = snapValueToTick(offsetEnd, tickFractions, minPx, maxPx)
-                offsetStart..offsetEnd
-            }
-
-            onValueChangeState.value.invoke(scaleToUserValue(offsetRange))
-        }
-
-<<<<<<< HEAD
-        val pressDrag = Modifier.rangeSliderPressDragModifier(
-            startInteractionSource,
-            endInteractionSource,
-            rawOffsetStart,
-            rawOffsetEnd,
-            enabled,
-            isRtl,
-            widthPx,
-            valueRange,
-            gestureEndAction,
-            onDrag,
+            .minimumInteractiveComponentSize()
+            .requiredSizeIn(
+                minWidth = SliderTokens.HandleWidth,
+                minHeight = SliderTokens.HandleHeight
+            )
+            .then(pressDrag)
+    ) { measurables, constraints ->
+        val startThumbPlaceable = measurables.first {
+            it.layoutId == RangeSliderComponents.STARTTHUMB
+        }.measure(
+            constraints
         )
-        // The positions of the thumbs are dependant on each other.
-        val coercedStart = value.start.coerceIn(valueRange.start, value.endInclusive)
-        val coercedEnd = value.endInclusive.coerceIn(value.start, valueRange.endInclusive)
-        val fractionStart = calcFraction(valueRange.start, valueRange.endInclusive, coercedStart)
-        val fractionEnd = calcFraction(valueRange.start, valueRange.endInclusive, coercedEnd)
-        val startSteps = floor(steps * fractionEnd).toInt()
-        val endSteps = floor(steps * (1f - fractionStart)).toInt()
-
-        val startThumbSemantics = Modifier.sliderSemantics(
-            coercedStart,
-            enabled,
-            { value -> onValueChangeState.value.invoke(value..coercedEnd) },
-            onValueChangeFinished,
-            valueRange.start..coercedEnd,
-            startSteps
+
+        val endThumbPlaceable = measurables.first {
+            it.layoutId == RangeSliderComponents.ENDTHUMB
+        }.measure(
+            constraints
         )
-        val endThumbSemantics = Modifier.sliderSemantics(
-            coercedEnd,
-            enabled,
-            { value -> onValueChangeState.value.invoke(coercedStart..value) },
-            onValueChangeFinished,
-            coercedStart..valueRange.endInclusive,
-            endSteps
-=======
+
         val trackPlaceable = measurables.first {
             it.layoutId == RangeSliderComponents.TRACK
         }.measure(
             constraints.offset(
                 horizontal = - (startThumbPlaceable.width + endThumbPlaceable.width) / 2
             ).copy(minHeight = 0)
->>>>>>> 28298029
         )
 
-        RangeSliderImpl(
-            enabled,
-            fractionStart,
-            fractionEnd,
-            tickFractions,
-            colors,
-            maxPx - minPx,
-            startInteractionSource,
-            endInteractionSource,
-            modifier = pressDrag,
-            startThumbSemantics,
-            endThumbSemantics
+        val sliderWidth = trackPlaceable.width +
+            (startThumbPlaceable.width + endThumbPlaceable.width) / 2
+        val sliderHeight = maxOf(
+            trackPlaceable.height,
+            startThumbPlaceable.height,
+            endThumbPlaceable.height
         )
-    }
-}
-
-@OptIn(ExperimentalMaterial3Api::class)
-@Composable
-private fun RangeSliderImpl(
-    enabled: Boolean,
-    positionFractionStart: Float,
-    positionFractionEnd: Float,
-    tickFractions: FloatArray,
-    colors: SliderColors,
-    width: Float,
-    startInteractionSource: MutableInteractionSource,
-    endInteractionSource: MutableInteractionSource,
-    modifier: Modifier,
-    startThumbSemantics: Modifier,
-    endThumbSemantics: Modifier
-) {
-    val startContentDescription = getString(Strings.SliderRangeStart)
-    val endContentDescription = getString(Strings.SliderRangeEnd)
-    Box(modifier.then(DefaultSliderConstraints)) {
-        val trackStrokeWidth: Float
-        val widthDp: Dp
-        with(LocalDensity.current) {
-            trackStrokeWidth = TrackHeight.toPx()
-            widthDp = width.toDp()
-        }
-
-        val offsetStart = widthDp * positionFractionStart
-        val offsetEnd = widthDp * positionFractionEnd
-
-        TempRangeSliderTrack(
-            Modifier
-                .align(Alignment.CenterStart)
-                .fillMaxSize(),
-            colors,
-            enabled,
-            positionFractionStart,
-            positionFractionEnd,
-            tickFractions,
-            ThumbWidth,
-            trackStrokeWidth
-        )
-
-        TempRangeSliderThumb(
-            offset = offsetStart,
-            content = {
-                SliderDefaults.Thumb(
-                    modifier = Modifier
-                        .semantics(mergeDescendants = true) {
-                            contentDescription = startContentDescription
-                        }
-                        .focusable(true, startInteractionSource)
-                        .then(startThumbSemantics),
-                    colors = colors,
-                    enabled = enabled,
-                    interactionSource = startInteractionSource
-                )
-            }
-        )
-        TempRangeSliderThumb(
-            offset = offsetEnd,
-            content = {
-                SliderDefaults.Thumb(
-                    modifier = Modifier
-                        .semantics(mergeDescendants = true) {
-                            contentDescription = endContentDescription
-                        }
-                        .focusable(true, endInteractionSource)
-                        .then(endThumbSemantics),
-                    colors = colors,
-                    enabled = enabled,
-                    interactionSource = endInteractionSource
-                )
-            }
-        )
+
+        startThumbWidth = startThumbPlaceable.width.toFloat()
+        endThumbWidth = endThumbPlaceable.width.toFloat()
+        totalWidth = sliderWidth
+
+        // Updates rawOffsetStart and rawOffsetEnd with the correct min and max pixel.
+        // We use this `obtainedMeasurements` boolean so that we only do this update once.
+        // Is there a cleaner way to do this?
+        if (!obtainedMeasurements.value) {
+            val finalizedMaxPx = max(totalWidth - endThumbWidth / 2, 0f)
+            val finalizedMinPx = min(startThumbWidth / 2, finalizedMaxPx)
+            rawOffsetStart.value = scaleToOffset(
+                finalizedMinPx,
+                finalizedMaxPx,
+                value.start
+            )
+            rawOffsetEnd.value = scaleToOffset(
+                finalizedMinPx,
+                finalizedMaxPx,
+                value.endInclusive
+            )
+            obtainedMeasurements.value = true
+        }
+
+        val trackOffsetX = startThumbPlaceable.width / 2
+        val startThumbOffsetX = (trackPlaceable.width * positionFractionStart).roundToInt()
+        // When start thumb and end thumb have different widths,
+        // we need to add a correction for the centering of the slider.
+        val endCorrection = (startThumbWidth - endThumbWidth) / 2
+        val endThumbOffsetX =
+            (trackPlaceable.width * positionFractionEnd + endCorrection).roundToInt()
+        val trackOffsetY = (sliderHeight - trackPlaceable.height) / 2
+        val startThumbOffsetY = (sliderHeight - startThumbPlaceable.height) / 2
+        val endThumbOffsetY = (sliderHeight - endThumbPlaceable.height) / 2
+
+        layout(
+            sliderWidth,
+            sliderHeight
+        ) {
+            trackPlaceable.placeRelative(
+                trackOffsetX,
+                trackOffsetY
+            )
+            startThumbPlaceable.placeRelative(
+                startThumbOffsetX,
+                startThumbOffsetY
+            )
+            endThumbPlaceable.placeRelative(
+                endThumbOffsetX,
+                endThumbOffsetY
+            )
+        }
     }
 }
 
 /**
  * Object to hold defaults used by [Slider]
  */
+@Stable
 object SliderDefaults {
 
     /**
@@ -846,7 +948,6 @@
      * accessibility services.
      */
     @Composable
-    @ExperimentalMaterial3Api
     fun Thumb(
         interactionSource: MutableInteractionSource,
         modifier: Modifier = Modifier,
@@ -894,17 +995,16 @@
     /**
      * The Default track for [Slider] and [RangeSlider]
      *
+     * @param sliderPositions [SliderPositions] which is used to obtain the current active track
+     * and the tick positions if the slider is discrete.
      * @param modifier the [Modifier] to be applied to the track.
      * @param colors [SliderColors] that will be used to resolve the colors used for this track in
      * different states. See [SliderDefaults.colors].
      * @param enabled controls the enabled state of this slider. When `false`, this component will
      * not respond to user input, and it will appear visually disabled and disabled to
      * accessibility services.
-     * @param sliderPositions [SliderPositions] which is used to obtain the current active track
-     * and the tick positions if the slider is discrete.
      */
     @Composable
-    @ExperimentalMaterial3Api
     fun Track(
         sliderPositions: SliderPositions,
         modifier: Modifier = Modifier,
@@ -935,13 +1035,13 @@
             )
             val sliderValueEnd = Offset(
                 sliderStart.x +
-                    (sliderEnd.x - sliderStart.x) * sliderPositions.positionFraction,
+                    (sliderEnd.x - sliderStart.x) * sliderPositions.activeRange.endInclusive,
                 center.y
             )
 
             val sliderValueStart = Offset(
                 sliderStart.x +
-                    (sliderEnd.x - sliderStart.x) * 0f,
+                    (sliderEnd.x - sliderStart.x) * sliderPositions.activeRange.start,
                 center.y
             )
 
@@ -953,8 +1053,8 @@
                 StrokeCap.Round
             )
             sliderPositions.tickFractions.groupBy {
-                it > sliderPositions.positionFraction ||
-                    it < 0f
+                it > sliderPositions.activeRange.endInclusive ||
+                    it < sliderPositions.activeRange.start
             }.forEach { (outsideFraction, list) ->
                     drawPoints(
                         list.map {
@@ -967,235 +1067,6 @@
                     )
                 }
         }
-    }
-}
-
-@OptIn(ExperimentalMaterial3Api::class)
-@Composable
-private fun SliderImpl(
-    modifier: Modifier,
-    enabled: Boolean,
-    interactionSource: MutableInteractionSource,
-    onValueChange: (Float) -> Unit,
-    onValueChangeFinished: (() -> Unit)?,
-    steps: Int,
-    value: Float,
-    valueRange: ClosedFloatingPointRange<Float>,
-    thumb: @Composable (SliderPositions) -> Unit,
-    track: @Composable (SliderPositions) -> Unit
-) {
-    val onValueChangeState = rememberUpdatedState<(Float) -> Unit> {
-        if (it != value) {
-            onValueChange(it)
-        }
-    }
-
-    val tickFractions = remember(steps) {
-        stepsToTickFractions(steps)
-    }
-
-    val thumbWidth = remember { mutableStateOf(ThumbWidth.value) }
-    val totalWidth = remember { mutableStateOf(0) }
-
-    fun scaleToUserValue(minPx: Float, maxPx: Float, offset: Float) =
-        scale(minPx, maxPx, offset, valueRange.start, valueRange.endInclusive)
-
-    fun scaleToOffset(minPx: Float, maxPx: Float, userValue: Float) =
-        scale(valueRange.start, valueRange.endInclusive, userValue, minPx, maxPx)
-
-    val isRtl = LocalLayoutDirection.current == LayoutDirection.Rtl
-    val rawOffset = remember { mutableStateOf(scaleToOffset(0f, 0f, value)) }
-    val pressOffset = remember { mutableStateOf(0f) }
-    val coerced = value.coerceIn(valueRange.start, valueRange.endInclusive)
-
-    val positionFraction = calcFraction(valueRange.start, valueRange.endInclusive, coerced)
-    val sliderPositions = remember { SliderPositions(positionFraction, tickFractions) }
-    sliderPositions.positionFraction = positionFraction
-    sliderPositions.tickFractions = tickFractions
-
-    val draggableState = remember(valueRange) {
-        SliderDraggableState {
-            val maxPx = max(totalWidth.value - thumbWidth.value / 2, 0f)
-            val minPx = min(thumbWidth.value / 2, maxPx)
-            rawOffset.value = (rawOffset.value + it + pressOffset.value)
-            pressOffset.value = 0f
-            val offsetInTrack = snapValueToTick(rawOffset.value, tickFractions, minPx, maxPx)
-            onValueChangeState.value.invoke(scaleToUserValue(minPx, maxPx, offsetInTrack))
-        }
-    }
-
-    val gestureEndAction = rememberUpdatedState {
-        if (!draggableState.isDragging) {
-            // check isDragging in case the change is still in progress (touch -> drag case)
-            onValueChangeFinished?.invoke()
-        }
-    }
-
-    val press = Modifier.sliderTapModifier(
-        draggableState,
-        interactionSource,
-        totalWidth.value,
-        isRtl,
-        rawOffset,
-        gestureEndAction,
-        pressOffset,
-        enabled
-    )
-
-    val drag = Modifier.draggable(
-        orientation = Orientation.Horizontal,
-        reverseDirection = isRtl,
-        enabled = enabled,
-        interactionSource = interactionSource,
-        onDragStopped = { _ -> gestureEndAction.value.invoke() },
-        startDragImmediately = draggableState.isDragging,
-        state = draggableState
-    )
-
-    Layout(
-        {
-            Box(modifier = Modifier.layoutId(SliderComponents.THUMB)) { thumb(sliderPositions) }
-            Box(modifier = Modifier.layoutId(SliderComponents.TRACK)) { track(sliderPositions) }
-        },
-        modifier = modifier
-            .minimumTouchTargetSize()
-            .requiredSizeIn(
-                minWidth = SliderTokens.HandleWidth,
-                minHeight = SliderTokens.HandleHeight
-            )
-            .sliderSemantics(
-                value,
-                enabled,
-                onValueChange,
-                onValueChangeFinished,
-                valueRange,
-                steps
-            )
-            .focusable(enabled, interactionSource)
-            .then(press)
-            .then(drag)
-    ) { measurables, constraints ->
-
-        val thumbPlaceable = measurables.first {
-            it.layoutId == SliderComponents.THUMB
-        }.measure(constraints)
-
-        val maxTrackWidth = constraints.maxWidth - thumbPlaceable.width
-        val trackPlaceable = measurables.first {
-            it.layoutId == SliderComponents.TRACK
-        }.measure(
-            constraints.copy(
-                minWidth = 0,
-                maxWidth = maxTrackWidth,
-                minHeight = 0
-            )
-        )
-
-        val sliderWidth = thumbPlaceable.width + trackPlaceable.width
-        val sliderHeight = max(trackPlaceable.height, thumbPlaceable.height)
-
-        thumbWidth.value = thumbPlaceable.width.toFloat()
-        totalWidth.value = sliderWidth
-
-        val trackOffsetX = thumbPlaceable.width / 2
-        val thumbOffsetX = ((trackPlaceable.width) * positionFraction).roundToInt()
-        val trackOffsetY = (sliderHeight - trackPlaceable.height) / 2
-        val thumbOffsetY = (sliderHeight - thumbPlaceable.height) / 2
-
-        layout(
-            sliderWidth,
-            sliderHeight
-        ) {
-            trackPlaceable.placeRelative(
-                trackOffsetX,
-                trackOffsetY
-            )
-            thumbPlaceable.placeRelative(
-                thumbOffsetX,
-                thumbOffsetY
-            )
-        }
-    }
-}
-
-// TODO: Remove during b/242600007
-@Composable
-private fun BoxScope.TempRangeSliderThumb(
-    offset: Dp,
-    content: @Composable BoxScope.() -> Unit
-) {
-    Box(
-        Modifier
-            .padding(start = offset)
-            .align(Alignment.CenterStart),
-        content = content
-    )
-}
-
-// TODO: Remove during b/242600007
-@Composable
-private fun TempRangeSliderTrack(
-    modifier: Modifier,
-    colors: SliderColors,
-    enabled: Boolean,
-    positionFractionStart: Float,
-    positionFractionEnd: Float,
-    tickFractions: FloatArray,
-    thumbWidth: Dp,
-    trackStrokeWidth: Float
-) {
-    val thumbRadiusPx: Float
-    val tickSize: Float
-    with(LocalDensity.current) {
-        thumbRadiusPx = thumbWidth.toPx() / 2
-        tickSize = TickSize.toPx()
-    }
-    val inactiveTrackColor = colors.trackColor(enabled, active = false)
-    val activeTrackColor = colors.trackColor(enabled, active = true)
-    val inactiveTickColor = colors.tickColor(enabled, active = false)
-    val activeTickColor = colors.tickColor(enabled, active = true)
-    Canvas(modifier) {
-        val isRtl = layoutDirection == LayoutDirection.Rtl
-        val sliderLeft = Offset(thumbRadiusPx, center.y)
-        val sliderRight = Offset(size.width - thumbRadiusPx, center.y)
-        val sliderStart = if (isRtl) sliderRight else sliderLeft
-        val sliderEnd = if (isRtl) sliderLeft else sliderRight
-        drawLine(
-            inactiveTrackColor.value,
-            sliderStart,
-            sliderEnd,
-            trackStrokeWidth,
-            StrokeCap.Round
-        )
-        val sliderValueEnd = Offset(
-            sliderStart.x + (sliderEnd.x - sliderStart.x) * positionFractionEnd,
-            center.y
-        )
-
-        val sliderValueStart = Offset(
-            sliderStart.x + (sliderEnd.x - sliderStart.x) * positionFractionStart,
-            center.y
-        )
-
-        drawLine(
-            activeTrackColor.value,
-            sliderValueStart,
-            sliderValueEnd,
-            trackStrokeWidth,
-            StrokeCap.Round
-        )
-        tickFractions.groupBy { it > positionFractionEnd || it < positionFractionStart }
-            .forEach { (outsideFraction, list) ->
-                drawPoints(
-                    list.map {
-                        Offset(lerp(sliderStart, sliderEnd, it).x, center.y)
-                    },
-                    PointMode.Points,
-                    (if (outsideFraction) inactiveTickColor else activeTickColor).value,
-                    tickSize,
-                    StrokeCap.Round
-                )
-            }
     }
 }
 
@@ -1361,7 +1232,7 @@
     rawOffsetEnd: State<Float>,
     enabled: Boolean,
     isRtl: Boolean,
-    maxPx: Float,
+    maxPx: Int,
     valueRange: ClosedFloatingPointRange<Float>,
     gestureEndAction: State<(Boolean) -> Unit>,
     onDrag: State<(Boolean, Float) -> Unit>,
@@ -1376,56 +1247,54 @@
                 onDrag
             )
             coroutineScope {
-                forEachGesture {
-                    awaitPointerEventScope {
-                        val event = awaitFirstDown(requireUnconsumed = false)
-                        val interaction = DragInteraction.Start()
-                        var posX = if (isRtl) maxPx - event.position.x else event.position.x
-                        val compare = rangeSliderLogic.compareOffsets(posX)
-                        var draggingStart = if (compare != 0) {
-                            compare < 0
+                awaitEachGesture {
+                    val event = awaitFirstDown(requireUnconsumed = false)
+                    val interaction = DragInteraction.Start()
+                    var posX = if (isRtl) maxPx - event.position.x else event.position.x
+                    val compare = rangeSliderLogic.compareOffsets(posX)
+                    var draggingStart = if (compare != 0) {
+                        compare < 0
+                    } else {
+                        rawOffsetStart.value > posX
+                    }
+
+                    awaitSlop(event.id, event.type)?.let {
+                        val slop = viewConfiguration.pointerSlop(event.type)
+                        val shouldUpdateCapturedThumb = abs(rawOffsetEnd.value - posX) < slop &&
+                            abs(rawOffsetStart.value - posX) < slop
+                        if (shouldUpdateCapturedThumb) {
+                            val dir = it.second
+                            draggingStart = if (isRtl) dir >= 0f else dir < 0f
+                            posX += it.first.positionChange().x
+                        }
+                    }
+
+                    rangeSliderLogic.captureThumb(
+                        draggingStart,
+                        posX,
+                        interaction,
+                        this@coroutineScope
+                    )
+
+                    val finishInteraction = try {
+                        val success = horizontalDrag(pointerId = event.id) {
+                            val deltaX = it.positionChange().x
+                            onDrag.value.invoke(draggingStart, if (isRtl) -deltaX else deltaX)
+                        }
+                        if (success) {
+                            DragInteraction.Stop(interaction)
                         } else {
-                            rawOffsetStart.value > posX
-                        }
-
-                        awaitSlop(event.id, event.type)?.let {
-                            val slop = viewConfiguration.pointerSlop(event.type)
-                            val shouldUpdateCapturedThumb = abs(rawOffsetEnd.value - posX) < slop &&
-                                abs(rawOffsetStart.value - posX) < slop
-                            if (shouldUpdateCapturedThumb) {
-                                val dir = it.second
-                                draggingStart = if (isRtl) dir >= 0f else dir < 0f
-                                posX += it.first.positionChange().x
-                            }
-                        }
-
-                        rangeSliderLogic.captureThumb(
-                            draggingStart,
-                            posX,
-                            interaction,
-                            this@coroutineScope
-                        )
-
-                        val finishInteraction = try {
-                            val success = horizontalDrag(pointerId = event.id) {
-                                val deltaX = it.positionChange().x
-                                onDrag.value.invoke(draggingStart, if (isRtl) -deltaX else deltaX)
-                            }
-                            if (success) {
-                                DragInteraction.Stop(interaction)
-                            } else {
-                                DragInteraction.Cancel(interaction)
-                            }
-                        } catch (e: CancellationException) {
                             DragInteraction.Cancel(interaction)
                         }
-
-                        gestureEndAction.value.invoke(draggingStart)
-                        launch {
-                            rangeSliderLogic
-                                .activeInteraction(draggingStart)
-                                .emit(finishInteraction)
-                        }
+                    } catch (e: CancellationException) {
+                        DragInteraction.Cancel(interaction)
+                    }
+
+                    gestureEndAction.value.invoke(draggingStart)
+                    launch {
+                        rangeSliderLogic
+                            .activeInteraction(draggingStart)
+                            .emit(finishInteraction)
                     }
                 }
             }
@@ -1591,21 +1460,26 @@
     TRACK
 }
 
+private enum class RangeSliderComponents {
+    ENDTHUMB,
+    STARTTHUMB,
+    TRACK
+}
+
 /**
- * Class that holds information about [Slider]'s active track and fractional
- * positions where the discrete ticks should be drawn on the track.
+ * Class that holds information about [Slider]'s and [RangeSlider]'s active track
+ * and fractional positions where the discrete ticks should be drawn on the track.
  */
 @Stable
-@ExperimentalMaterial3Api
 class SliderPositions(
-    initialPositionFraction: Float,
-    initialTickFractions: FloatArray
+    initialActiveRange: ClosedFloatingPointRange<Float> = 0f..1f,
+    initialTickFractions: FloatArray = floatArrayOf()
 ) {
     /**
-     * [Float] within the range [0f, 1f] that indicates the current position of
-     * the thumb as a fraction of the entire track.
+     * [ClosedFloatingPointRange] that indicates the current active range for the
+     * start to thumb for a [Slider] and start thumb to end thumb for a [RangeSlider].
      */
-    var positionFraction: Float by mutableStateOf(initialPositionFraction)
+    var activeRange: ClosedFloatingPointRange<Float> by mutableStateOf(initialActiveRange)
         internal set
 
     /**
@@ -1620,14 +1494,14 @@
         if (this === other) return true
         if (other !is SliderPositions) return false
 
-        if (positionFraction != other.positionFraction) return false
+        if (activeRange != other.activeRange) return false
         if (!tickFractions.contentEquals(other.tickFractions)) return false
 
         return true
     }
 
     override fun hashCode(): Int {
-        var result = positionFraction.hashCode()
+        var result = activeRange.hashCode()
         result = 31 * result + tickFractions.contentHashCode()
         return result
     }
