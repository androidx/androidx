--- conflicted
+++ resolved
@@ -40,21 +40,9 @@
 /**
  * Returns a string representation of an integer for the current Locale.
  *
-<<<<<<< HEAD
  * @param minDigits sets the minimum number of digits allowed in the integer portion of a number.
  * If the minDigits value is greater than the [maxDigits] value, then [maxDigits] will also be set
  * to this value.
-=======
- * @param minDigits sets the minimum number of digits allowed in the integer portion of a number. If
- *   the minDigits value is greater than the [maxDigits] value, then [maxDigits] will also be set to
- *   this value.
- * @param maxDigits sets the maximum number of digits allowed in the integer portion of a number. If
- *   this maxDigits value is less than the [minDigits] value, then [minDigits] will also be set to
- *   this value.
- * @param isGroupingUsed set whether or not grouping will be used when formatting into a local
- *   string. By default, this value is false, which eliminates any use of delimiters when formatting
- *   the integer.
->>>>>>> f5541f29
  */
 internal expect fun Int.toLocalString(
     minDigits: Int = 1,
