/*
 * Copyright 2023 The Android Open Source Project
 *
 * Licensed under the Apache License, Version 2.0 (the "License");
 * you may not use this file except in compliance with the License.
 * You may obtain a copy of the License at
 *
 *      http://www.apache.org/licenses/LICENSE-2.0
 *
 * Unless required by applicable law or agreed to in writing, software
 * distributed under the License is distributed on an "AS IS" BASIS,
 * WITHOUT WARRANTIES OR CONDITIONS OF ANY KIND, either express or implied.
 * See the License for the specific language governing permissions and
 * limitations under the License.
 */

package androidx.compose.ui.test

import androidx.compose.ui.semantics.SemanticsActions
<<<<<<< HEAD
import androidx.compose.ui.semantics.SemanticsNode
=======
import androidx.compose.ui.semantics.SemanticsActions.OnImeAction
import androidx.compose.ui.semantics.SemanticsNode
import androidx.compose.ui.semantics.SemanticsProperties
import androidx.compose.ui.semantics.SemanticsPropertyReceiver
import androidx.compose.ui.semantics.onImeAction
>>>>>>> fdff00cc
import androidx.compose.ui.text.AnnotatedString
import androidx.compose.ui.text.ExperimentalTextApi
import androidx.compose.ui.text.TextRange
import androidx.compose.ui.text.input.TextInputForTests

/**
 * Clears the text in this node in similar way to IME.
 */
fun SemanticsNodeInteraction.performTextClearance() {
    performTextReplacement("")
}

/**
 * Sends the given text to this node in similar way to IME.
 *
 * @param text Text to send.
 */
@OptIn(ExperimentalTextApi::class)
fun SemanticsNodeInteraction.performTextInput(text: String) {
<<<<<<< HEAD
    performTextInput { inputTextForTest(text) }
=======
    @OptIn(ExperimentalTestApi::class)
    invokeGlobalAssertions()
    getNodeAndFocus()
    performSemanticsAction(SemanticsActions.InsertTextAtCursor) {
        it(AnnotatedString(text))
    }
>>>>>>> fdff00cc
}

/**
 * Sends the given selection to this node in similar way to IME.
 *
 * @param selection selection to send
 */
@ExperimentalTestApi
fun SemanticsNodeInteraction.performTextInputSelection(selection: TextRange) {
    getNodeAndFocus()
    performSemanticsAction(SemanticsActions.SetSelection) {
        // Pass true as the last parameter since this range is relative to the text before any
        // VisualTransformation is applied.
        it(selection.min, selection.max, true)
    }
}

/**
 * Replaces existing text with the given text in this node in similar way to IME.
 *
 * This does not reflect text selection. All the text gets cleared out and new inserted.
 *
 * @param text Text to send.
 */
fun SemanticsNodeInteraction.performTextReplacement(text: String) {
    getNodeAndFocus()
    performSemanticsAction(SemanticsActions.SetText) { it(AnnotatedString(text)) }
}

/**
 * Sends to this node the IME action associated with it in similar way to IME.
 *
<<<<<<< HEAD
 * The node needs to define its IME action in semantics.
 *
 * @throws AssertionError if the node does not support input or does not define IME action.
 * @throws IllegalStateException if tne node did not establish input connection (e.g. is not
 * focused)
=======
 * The node needs to define its IME action in semantics via
 * [SemanticsPropertyReceiver.onImeAction].
 *
 * @throws AssertionError if the node does not support input or does not define IME action.
 * @throws IllegalStateException if the node did is not an editor or would not be able to establish
 * an input connection (e.g. does not define [ImeAction][SemanticsProperties.ImeAction] or
 * [OnImeAction] or is not focused).
>>>>>>> fdff00cc
 */
// TODO(b/269633506) Use SemanticsAction for this when available.
@OptIn(ExperimentalTextApi::class)
fun SemanticsNodeInteraction.performImeAction() {
<<<<<<< HEAD
    val node = getNodeAndFocus("Failed to perform IME action.")
    wrapAssertionErrorsWithNodeInfo(selector, node) {
        @OptIn(InternalTestApi::class)
        testContext.testOwner.performTextInput(node) {
            submitTextForTest()
=======
    val errorOnFail = "Failed to perform IME action."
    assert(hasPerformImeAction()) { errorOnFail }
    assert(!hasImeAction(ImeAction.Default)) { errorOnFail }
    @OptIn(ExperimentalTestApi::class)
    invokeGlobalAssertions()
    val node = getNodeAndFocus(errorOnFail)

    wrapAssertionErrorsWithNodeInfo(selector, node) {
        performSemanticsAction(OnImeAction) {
            commonAssert(it()) {
                buildGeneralErrorMessage(
                    "Failed to perform IME action, handler returned false.",
                    selector,
                    node
                )
            }
>>>>>>> fdff00cc
        }
    }
}

@OptIn(ExperimentalTextApi::class)
internal fun SemanticsNodeInteraction.performTextInput(action: TextInputForTests.() -> Unit) {
    val node = getNodeAndFocus()

    wrapAssertionErrorsWithNodeInfo(selector, node) {
        @OptIn(InternalTestApi::class)
        testContext.testOwner.performTextInput(node, action)
    }
}

private fun SemanticsNodeInteraction.getNodeAndFocus(
    errorOnFail: String = "Failed to perform text input."
): SemanticsNode {
    @OptIn(ExperimentalTestApi::class)
    invokeGlobalAssertions()
    val node = fetchSemanticsNode(errorOnFail)
    assert(hasSetTextAction()) { errorOnFail }

    if (!isFocused().matches(node)) {
        // Get focus
        performClick()
    }

    return node
}

private inline fun <R> wrapAssertionErrorsWithNodeInfo(
    selector: SemanticsSelector,
    node: SemanticsNode,
    block: () -> R
): R {
    try {
        return block()
    } catch (e: AssertionError) {
        throw ProxyAssertionError(e.message.orEmpty(), selector, node, e)
    }
}

private class ProxyAssertionError(
    message: String,
    selector: SemanticsSelector,
    node: SemanticsNode,
    cause: Throwable
) : AssertionError(buildGeneralErrorMessage(message, selector, node)) {
// TODO: [1.4 Update] JDK functionality is commented out. Also cause not passed to constructor

//    init {
//        // Duplicate the stack trace to make troubleshooting easier.
//        stackTrace = cause.stackTrace
//    }
}<|MERGE_RESOLUTION|>--- conflicted
+++ resolved
@@ -17,19 +17,14 @@
 package androidx.compose.ui.test
 
 import androidx.compose.ui.semantics.SemanticsActions
-<<<<<<< HEAD
-import androidx.compose.ui.semantics.SemanticsNode
-=======
 import androidx.compose.ui.semantics.SemanticsActions.OnImeAction
 import androidx.compose.ui.semantics.SemanticsNode
 import androidx.compose.ui.semantics.SemanticsProperties
 import androidx.compose.ui.semantics.SemanticsPropertyReceiver
 import androidx.compose.ui.semantics.onImeAction
->>>>>>> fdff00cc
 import androidx.compose.ui.text.AnnotatedString
-import androidx.compose.ui.text.ExperimentalTextApi
 import androidx.compose.ui.text.TextRange
-import androidx.compose.ui.text.input.TextInputForTests
+import androidx.compose.ui.text.input.ImeAction
 
 /**
  * Clears the text in this node in similar way to IME.
@@ -43,18 +38,13 @@
  *
  * @param text Text to send.
  */
-@OptIn(ExperimentalTextApi::class)
 fun SemanticsNodeInteraction.performTextInput(text: String) {
-<<<<<<< HEAD
-    performTextInput { inputTextForTest(text) }
-=======
     @OptIn(ExperimentalTestApi::class)
     invokeGlobalAssertions()
     getNodeAndFocus()
     performSemanticsAction(SemanticsActions.InsertTextAtCursor) {
         it(AnnotatedString(text))
     }
->>>>>>> fdff00cc
 }
 
 /**
@@ -85,15 +75,8 @@
 }
 
 /**
- * Sends to this node the IME action associated with it in similar way to IME.
+ * Sends to this node the IME action associated with it in a similar way to the IME.
  *
-<<<<<<< HEAD
- * The node needs to define its IME action in semantics.
- *
- * @throws AssertionError if the node does not support input or does not define IME action.
- * @throws IllegalStateException if tne node did not establish input connection (e.g. is not
- * focused)
-=======
  * The node needs to define its IME action in semantics via
  * [SemanticsPropertyReceiver.onImeAction].
  *
@@ -101,18 +84,8 @@
  * @throws IllegalStateException if the node did is not an editor or would not be able to establish
  * an input connection (e.g. does not define [ImeAction][SemanticsProperties.ImeAction] or
  * [OnImeAction] or is not focused).
->>>>>>> fdff00cc
  */
-// TODO(b/269633506) Use SemanticsAction for this when available.
-@OptIn(ExperimentalTextApi::class)
 fun SemanticsNodeInteraction.performImeAction() {
-<<<<<<< HEAD
-    val node = getNodeAndFocus("Failed to perform IME action.")
-    wrapAssertionErrorsWithNodeInfo(selector, node) {
-        @OptIn(InternalTestApi::class)
-        testContext.testOwner.performTextInput(node) {
-            submitTextForTest()
-=======
     val errorOnFail = "Failed to perform IME action."
     assert(hasPerformImeAction()) { errorOnFail }
     assert(!hasImeAction(ImeAction.Default)) { errorOnFail }
@@ -129,18 +102,7 @@
                     node
                 )
             }
->>>>>>> fdff00cc
         }
-    }
-}
-
-@OptIn(ExperimentalTextApi::class)
-internal fun SemanticsNodeInteraction.performTextInput(action: TextInputForTests.() -> Unit) {
-    val node = getNodeAndFocus()
-
-    wrapAssertionErrorsWithNodeInfo(selector, node) {
-        @OptIn(InternalTestApi::class)
-        testContext.testOwner.performTextInput(node, action)
     }
 }
 
@@ -150,11 +112,14 @@
     @OptIn(ExperimentalTestApi::class)
     invokeGlobalAssertions()
     val node = fetchSemanticsNode(errorOnFail)
+    assert(isEnabled()) { errorOnFail }
     assert(hasSetTextAction()) { errorOnFail }
+    assert(hasRequestFocusAction()) { errorOnFail }
+    assert(hasInsertTextAtCursorAction()) { errorOnFail }
 
     if (!isFocused().matches(node)) {
         // Get focus
-        performClick()
+        performSemanticsAction(SemanticsActions.RequestFocus)
     }
 
     return node
