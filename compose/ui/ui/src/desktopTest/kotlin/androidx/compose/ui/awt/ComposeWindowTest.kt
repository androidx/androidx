--- conflicted
+++ resolved
@@ -31,11 +31,8 @@
 import androidx.compose.ui.scene.BaseComposeScene
 import androidx.compose.ui.scene.ComposeScene
 import androidx.compose.ui.sendMouseEvent
-<<<<<<< HEAD
-=======
 import androidx.compose.ui.sendMousePress
 import androidx.compose.ui.sendMouseRelease
->>>>>>> fdff00cc
 import androidx.compose.ui.window.WindowExceptionHandler
 import androidx.compose.ui.unit.Constraints
 import androidx.compose.ui.unit.IntSize
@@ -45,18 +42,9 @@
 import com.google.common.truth.Truth.assertThat
 import java.awt.Dimension
 import java.awt.GraphicsEnvironment
-<<<<<<< HEAD
-import java.awt.event.MouseEvent
-import java.awt.event.MouseEvent.BUTTON1_DOWN_MASK
-import java.awt.event.MouseEvent.MOUSE_ENTERED
-import java.awt.event.MouseEvent.MOUSE_MOVED
-import java.awt.event.MouseEvent.MOUSE_PRESSED
-import java.awt.event.MouseEvent.MOUSE_RELEASED
-=======
 import java.awt.event.MouseEvent.BUTTON1
 import java.awt.event.MouseEvent.MOUSE_ENTERED
 import java.awt.event.MouseEvent.MOUSE_MOVED
->>>>>>> fdff00cc
 import java.awt.event.WindowEvent
 import kotlinx.coroutines.runBlocking
 import org.jetbrains.skiko.ExperimentalSkikoApi
@@ -92,7 +80,6 @@
             window.dispose()
         }
     }
-<<<<<<< HEAD
 
     @Test
     fun `catch exception on render`() = runApplicationTest {
@@ -147,64 +134,7 @@
 
             window.isVisible = true
             awaitIdle()
-            window.sendMouseEvent(MouseEvent.MOUSE_PRESSED, x = 100, y = 50)
-=======
-
-    @Test
-    fun `catch exception on render`() = runApplicationTest {
-        val caughtExceptions = mutableListOf<Throwable>()
-        val window = ComposeWindow()
-        try {
-            window.isUndecorated = true
-            window.size = Dimension(200, 200)
-            window.exceptionHandler = WindowExceptionHandler {
-                caughtExceptions.add(it)
-                window.dispatchEvent(WindowEvent(window, WindowEvent.WINDOW_CLOSING))
-            }
-            window.setContent {
-                Canvas(Modifier.fillMaxSize()) {
-                    throw TestException()
-                }
-            }
-
-            window.isVisible = true
-            window.contentPane.paint(window.graphics)
-            awaitIdle()
-            assertThat(caughtExceptions.size).isAtMost(1)
-            assertThat(caughtExceptions.last()).isInstanceOf(TestException::class.java)
-        } finally {
-            window.dispose()
-        }
-    }
-
-    @Test
-    fun `catch exception on event`() = runApplicationTest {
-        val caughtExceptions = mutableListOf<Throwable>()
-        val window = ComposeWindow()
-        try {
-            window.isUndecorated = true
-            window.size = Dimension(200, 200)
-            window.exceptionHandler = WindowExceptionHandler {
-                caughtExceptions.add(it)
-                window.dispatchEvent(WindowEvent(window, WindowEvent.WINDOW_CLOSING))
-            }
-            window.setContent {
-                Box(Modifier.fillMaxSize().pointerInput(Unit) {
-                    awaitPointerEventScope {
-                        while (true) {
-                            val event = awaitPointerEvent()
-                            if (event.type == PointerEventType.Press) {
-                                throw TestException()
-                            }
-                        }
-                    }
-                })
-            }
-
-            window.isVisible = true
-            awaitIdle()
             window.sendMousePress(BUTTON1, x = 100, y = 50)
->>>>>>> fdff00cc
             awaitIdle()
             assertThat(caughtExceptions.size).isEqualTo(1)
             assertThat(caughtExceptions.last()).isInstanceOf(TestException::class.java)
@@ -323,16 +253,6 @@
             }
             window.isVisible = true
             window.sendMouseEvent(MOUSE_ENTERED, 100, 50)
-<<<<<<< HEAD
-            awaitIdle()
-            window.sendMouseEvent(MOUSE_MOVED, 100, 50)
-            awaitIdle()
-            window.sendMouseEvent(MOUSE_PRESSED, 100, 50, modifiers = BUTTON1_DOWN_MASK)
-            awaitIdle()
-            window.sendMouseEvent(MOUSE_RELEASED, 100, 50)
-            awaitIdle()
-            assertThat(isClickHappened).isTrue()
-=======
             awaitIdle()
             window.sendMouseEvent(MOUSE_MOVED, 100, 50)
             awaitIdle()
@@ -366,41 +286,11 @@
             window.isVisible = true
             awaitIdle()
             assertThat(rendererIsCalled).isTrue()
->>>>>>> fdff00cc
-        } finally {
-            window.dispose()
-        }
-    }
-
-<<<<<<< HEAD
-    @OptIn(ExperimentalSkikoApi::class)
-    @Test
-    fun skiaLayerAnalytics() = runApplicationTest {
-        var rendererIsCalled = false
-        val analytics = object : SkiaLayerAnalytics {
-            override fun renderer(
-                skikoVersion: String,
-                os: OS,
-                api: GraphicsApi
-            ): SkiaLayerAnalytics.RendererAnalytics {
-                rendererIsCalled = true
-                return super.renderer(skikoVersion, os, api)
-            }
-        }
-        val window = ComposeWindow(graphicsConfiguration = null, skiaLayerAnalytics = analytics)
-        try {
-            window.size = Dimension(100, 100)
-            window.isVisible = true
-            awaitIdle()
-            assertThat(rendererIsCalled).isTrue()
-        } finally {
-            window.dispose()
-        }
-    }
-
-    private class TestException : Exception()
-}
-=======
+        } finally {
+            window.dispose()
+        }
+    }
+
     private class TestException : Exception()
 }
 
@@ -408,5 +298,4 @@
     get() {
         this as BaseComposeScene
         return composeSceneContext.platformContext.windowInfo
-    }
->>>>>>> fdff00cc
+    }