--- conflicted
+++ resolved
@@ -24,10 +24,7 @@
 import androidx.compose.foundation.layout.padding
 import androidx.compose.foundation.layout.requiredSize
 import androidx.compose.foundation.layout.size
-<<<<<<< HEAD
-=======
 import androidx.compose.foundation.text.BasicText
->>>>>>> 5d42ef8c
 import androidx.compose.runtime.Composable
 import androidx.compose.runtime.CompositionLocalProvider
 import androidx.compose.runtime.Stable
@@ -292,8 +289,6 @@
     }
 
     @Test
-<<<<<<< HEAD
-=======
     fun replacedChildren_includeFakeNodes() {
         val tag = "tag1"
         rule.setContent {
@@ -324,7 +319,6 @@
     }
 
     @Test
->>>>>>> 5d42ef8c
     fun removingMergedSubtree_updatesSemantics() {
         val label = "foo"
         val showSubtree = mutableStateOf(true)
