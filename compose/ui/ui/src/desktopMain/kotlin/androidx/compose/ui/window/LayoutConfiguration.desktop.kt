/*
 * Copyright 2021 The Android Open Source Project
 *
 * Licensed under the Apache License, Version 2.0 (the "License");
 * you may not use this file except in compliance with the License.
 * You may obtain a copy of the License at
 *
 *      http://www.apache.org/licenses/LICENSE-2.0
 *
 * Unless required by applicable law or agreed to in writing, software
 * distributed under the License is distributed on an "AS IS" BASIS,
 * WITHOUT WARRANTIES OR CONDITIONS OF ANY KIND, either express or implied.
 * See the License for the specific language governing permissions and
 * limitations under the License.
 */

package androidx.compose.ui.window

import androidx.compose.ui.geometry.Offset
import androidx.compose.ui.geometry.Size
import androidx.compose.ui.unit.Density
import androidx.compose.ui.unit.IntOffset
import androidx.compose.ui.unit.IntSize
import androidx.compose.ui.unit.LayoutDirection
import java.awt.Component
import java.awt.ComponentOrientation
import java.awt.GraphicsConfiguration
import java.awt.GraphicsEnvironment
import java.util.Locale

// TODO(demin): detect OS fontScale
//  font size can be changed on Windows 10 in Settings - Ease of Access,
//  on Ubuntu in Settings - Universal Access
//  on macOS there is no such setting
//  issue: https://github.com/JetBrains/compose-jb/issues/57

// TODO(demin) support RTL. see https://github.com/JetBrains/compose-jb/issues/872.
//  also, don't forget to search all LayoutDirection.Ltr in desktopMain

internal val GlobalDensity get() = GraphicsEnvironment.getLocalGraphicsEnvironment()
    .defaultScreenDevice
    .defaultConfiguration
    .density

internal val Component.density: Density get() = graphicsConfiguration.density

internal val Component.sizeInPx: IntSize
    get() {
        val scale = density.density
        return IntSize(
            width = (width * scale).toInt(),
            height = (height * scale).toInt()
        )
    }

private val GraphicsConfiguration.density: Density get() = Density(
    defaultTransform.scaleX.toFloat(),
    fontScale = 1f
)

internal val GlobalLayoutDirection get() = Locale.getDefault().layoutDirection
<<<<<<< HEAD

internal val Component.layoutDirection: LayoutDirection
    get() = this.locale.layoutDirection

internal val Locale.layoutDirection: LayoutDirection
    get() = if (ComponentOrientation.getOrientation(this).isLeftToRight) {
        LayoutDirection.Ltr
    } else {
        LayoutDirection.Rtl
    }
=======

internal val Locale.layoutDirection: LayoutDirection
    get() = ComponentOrientation.getOrientation(this).layoutDirection

internal val ComponentOrientation.layoutDirection: LayoutDirection
    get() = when {
        isLeftToRight -> LayoutDirection.Ltr
        isHorizontal -> LayoutDirection.Rtl
        else -> LayoutDirection.Ltr
    }

internal val LayoutDirection.componentOrientation: ComponentOrientation
    get() = when(this) {
        LayoutDirection.Ltr -> ComponentOrientation.LEFT_TO_RIGHT
        LayoutDirection.Rtl -> ComponentOrientation.RIGHT_TO_LEFT
    }

/**
 * Compute the [LayoutDirection] the given AWT/Swing component should have, based on its own,
 * non-Compose attributes.
 */
internal fun layoutDirectionFor(component: Component): LayoutDirection {
    val orientation = component.componentOrientation
    return if (orientation != ComponentOrientation.UNKNOWN) {
        orientation.layoutDirection
    } else {
        // To preserve backwards compatibility we fall back to the locale
        return component.locale.layoutDirection
    }
}
>>>>>>> fdff00cc
<|MERGE_RESOLUTION|>--- conflicted
+++ resolved
@@ -59,18 +59,6 @@
 )
 
 internal val GlobalLayoutDirection get() = Locale.getDefault().layoutDirection
-<<<<<<< HEAD
-
-internal val Component.layoutDirection: LayoutDirection
-    get() = this.locale.layoutDirection
-
-internal val Locale.layoutDirection: LayoutDirection
-    get() = if (ComponentOrientation.getOrientation(this).isLeftToRight) {
-        LayoutDirection.Ltr
-    } else {
-        LayoutDirection.Rtl
-    }
-=======
 
 internal val Locale.layoutDirection: LayoutDirection
     get() = ComponentOrientation.getOrientation(this).layoutDirection
@@ -100,5 +88,4 @@
         // To preserve backwards compatibility we fall back to the locale
         return component.locale.layoutDirection
     }
-}
->>>>>>> fdff00cc
+}