/*
 * Copyright 2022 The Android Open Source Project
 *
 * Licensed under the Apache License, Version 2.0 (the "License");
 * you may not use this file except in compliance with the License.
 * You may obtain a copy of the License at
 *
 *      http://www.apache.org/licenses/LICENSE-2.0
 *
 * Unless required by applicable law or agreed to in writing, software
 * distributed under the License is distributed on an "AS IS" BASIS,
 * WITHOUT WARRANTIES OR CONDITIONS OF ANY KIND, either express or implied.
 * See the License for the specific language governing permissions and
 * limitations under the License.
 */

package androidx.compose.ui.res

import android.content.res.Resources
import android.util.TypedValue
import androidx.annotation.DrawableRes
import androidx.collection.MutableIntObjectMap
import androidx.compose.runtime.Composable
import androidx.compose.runtime.ReadOnlyComposable
import androidx.compose.ui.platform.LocalConfiguration
import androidx.compose.ui.platform.LocalContext

/**
 * A composable function that returns the [Resources]. It will be recomposed when [Configuration]
 * gets updated.
 */
@Composable
@ReadOnlyComposable
internal fun resources(): Resources {
<<<<<<< HEAD
    LocalConfiguration.current
    return LocalContext.current.resources
}

internal class ResourceIdCache {

    private val resIdPathMap = MutableIntObjectMap<TypedValue>()

    /**
     * Resolve the path of the provided resource identifier within the given resources object. This
     * first checks its internal cache before attempting to resolve the resource with the Android
     * resource system
     */
    fun resolveResourcePath(res: Resources, @DrawableRes id: Int): TypedValue {
        synchronized(this) {
            var value = resIdPathMap[id]
            if (value == null) {
                value = TypedValue()
                res.getValue(id, value, true)
                resIdPathMap.put(id, value)
            }
            return value
        }
    }

    fun clear() {
        synchronized(this) { resIdPathMap.clear() }
    }
=======
    val configuration = LocalConfiguration.current
    return configuration.resources
>>>>>>> 8800419e
}<|MERGE_RESOLUTION|>--- conflicted
+++ resolved
@@ -32,9 +32,8 @@
 @Composable
 @ReadOnlyComposable
 internal fun resources(): Resources {
-<<<<<<< HEAD
-    LocalConfiguration.current
-    return LocalContext.current.resources
+    val configuration = LocalConfiguration.current
+    return configuration.resources
 }
 
 internal class ResourceIdCache {
@@ -61,8 +60,4 @@
     fun clear() {
         synchronized(this) { resIdPathMap.clear() }
     }
-=======
-    val configuration = LocalConfiguration.current
-    return configuration.resources
->>>>>>> 8800419e
 }