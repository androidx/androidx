--- conflicted
+++ resolved
@@ -233,14 +233,8 @@
     return remember { GraphicsContextObserver(graphicsContext) }.graphicsLayer
 }
 
-<<<<<<< HEAD
-/**
- * Creates simple [GraphicsLayerScope].
- */
+/** Creates simple [GraphicsLayerScope]. */
 @JsName("funGraphicsLayerScope")
-=======
-/** Creates simple [GraphicsLayerScope]. */
->>>>>>> f5541f29
 fun GraphicsLayerScope(): GraphicsLayerScope = ReusableGraphicsLayerScope()
 
 internal object Fields {
