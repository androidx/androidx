/*
 * Copyright 2022 The Android Open Source Project
 *
 * Licensed under the Apache License, Version 2.0 (the "License");
 * you may not use this file except in compliance with the License.
 * You may obtain a copy of the License at
 *
 *      http://www.apache.org/licenses/LICENSE-2.0
 *
 * Unless required by applicable law or agreed to in writing, software
 * distributed under the License is distributed on an "AS IS" BASIS,
 * WITHOUT WARRANTIES OR CONDITIONS OF ANY KIND, either express or implied.
 * See the License for the specific language governing permissions and
 * limitations under the License.
 */

package androidx.compose.ui.node

import androidx.compose.runtime.snapshots.Snapshot
import androidx.compose.ui.Modifier
import androidx.compose.ui.geometry.MutableRect
import androidx.compose.ui.geometry.Offset
import androidx.compose.ui.geometry.Rect
import androidx.compose.ui.geometry.Size
import androidx.compose.ui.geometry.isFinite
import androidx.compose.ui.geometry.toRect
import androidx.compose.ui.graphics.Canvas
import androidx.compose.ui.graphics.DefaultCameraDistance
import androidx.compose.ui.graphics.GraphicsLayerScope
import androidx.compose.ui.graphics.Matrix
import androidx.compose.ui.graphics.Paint
import androidx.compose.ui.graphics.ReusableGraphicsLayerScope
import androidx.compose.ui.graphics.TransformOrigin
import androidx.compose.ui.graphics.layer.GraphicsLayer
import androidx.compose.ui.internal.checkPrecondition
import androidx.compose.ui.internal.checkPreconditionNotNull
import androidx.compose.ui.internal.requirePrecondition
import androidx.compose.ui.layout.AlignmentLine
import androidx.compose.ui.layout.LayoutCoordinates
import androidx.compose.ui.layout.LookaheadLayoutCoordinates
import androidx.compose.ui.layout.Measurable
import androidx.compose.ui.layout.MeasureResult
import androidx.compose.ui.layout.Placeable
import androidx.compose.ui.layout.findRootCoordinates
import androidx.compose.ui.layout.positionInRoot
import androidx.compose.ui.unit.Constraints
import androidx.compose.ui.unit.Density
import androidx.compose.ui.unit.IntOffset
import androidx.compose.ui.unit.IntSize
import androidx.compose.ui.unit.LayoutDirection
import androidx.compose.ui.unit.minus
import androidx.compose.ui.unit.plus
import androidx.compose.ui.unit.toSize

/** Measurable and Placeable type that has a position. */
internal abstract class NodeCoordinator(
    override val layoutNode: LayoutNode,
) : LookaheadCapablePlaceable(), Measurable, LayoutCoordinates, OwnerScope {

    internal var forcePlaceWithLookaheadOffset: Boolean = false
    internal var forceMeasureWithLookaheadConstraints: Boolean = false
    abstract val tail: Modifier.Node

    internal var wrapped: NodeCoordinator? = null
    internal var wrappedBy: NodeCoordinator? = null

    override val layoutDirection: LayoutDirection
        get() = layoutNode.layoutDirection

    override val density: Float
        get() = layoutNode.density.density

    override val fontScale: Float
        get() = layoutNode.density.fontScale

    override val parent: LookaheadCapablePlaceable?
        get() = wrappedBy

    override val coordinates: LayoutCoordinates
        get() = this

    override val introducesMotionFrameOfReference: Boolean
        get() = isPlacedUnderMotionFrameOfReference

    private var released = false

    private fun headNode(includeTail: Boolean): Modifier.Node? {
        return if (layoutNode.outerCoordinator === this) {
            layoutNode.nodes.head
        } else if (includeTail) {
            wrappedBy?.tail?.child
        } else {
            wrappedBy?.tail
        }
    }

    inline fun visitNodes(mask: Int, includeTail: Boolean, block: (Modifier.Node) -> Unit) {
        val stopNode = if (includeTail) tail else (tail.parent ?: return)
        var node: Modifier.Node? = headNode(includeTail)
        while (node != null) {
            if (node.aggregateChildKindSet and mask == 0) return
            if (node.kindSet and mask != 0) block(node)
            if (node === stopNode) break
            node = node.child
        }
    }

    inline fun <reified T> visitNodes(type: NodeKind<T>, block: (T) -> Unit) {
        visitNodes(type.mask, type.includeSelfInTraversal) { it.dispatchForKind(type, block) }
    }

    private fun hasNode(type: NodeKind<*>): Boolean {
        return headNode(type.includeSelfInTraversal)?.has(type) == true
    }

    fun head(type: NodeKind<*>): Modifier.Node? {
        visitNodes(type.mask, type.includeSelfInTraversal) {
            return it
        }
        return null
    }

    // Size exposed to LayoutCoordinates.
    final override val size: IntSize
        get() = measuredSize

    private var isClipping: Boolean = false

    protected var layerBlock: (GraphicsLayerScope.() -> Unit)? = null
        private set

    private var layerDensity: Density = layoutNode.density
    private var layerLayoutDirection: LayoutDirection = layoutNode.layoutDirection

    private var lastLayerAlpha: Float = 0.8f

    fun isTransparent(): Boolean {
        if (layer != null && lastLayerAlpha <= 0f) return true
        return this.wrappedBy?.isTransparent() ?: return false
    }

    override val alignmentLinesOwner: AlignmentLinesOwner
        get() = layoutNode.layoutDelegate.alignmentLinesOwner

    override val child: LookaheadCapablePlaceable?
        get() = wrapped

    override fun replace() {
        val explicitLayer = explicitLayer
        if (explicitLayer != null) {
            placeAt(position, zIndex, explicitLayer)
        } else {
            placeAt(position, zIndex, layerBlock)
        }
    }

    override val hasMeasureResult: Boolean
        get() = _measureResult != null

    override val isAttached: Boolean
        get() = tail.isAttached

    private var _measureResult: MeasureResult? = null
    override var measureResult: MeasureResult
        get() = _measureResult ?: error(UnmeasuredError)
        internal set(value) {
            val old = _measureResult
            if (value !== old) {
                _measureResult = value
                if (old == null || value.width != old.width || value.height != old.height) {
                    onMeasureResultChanged(value.width, value.height)
                }
                // We do not simply compare against old.alignmentLines in case this is a
                // MutableStateMap and the same instance might be passed.
                if (
                    (!oldAlignmentLines.isNullOrEmpty() || value.alignmentLines.isNotEmpty()) &&
                        value.alignmentLines != oldAlignmentLines
                ) {
                    alignmentLinesOwner.alignmentLines.onAlignmentsChanged()

                    @Suppress("PrimitiveInCollection")
                    val oldLines =
                        oldAlignmentLines
                            ?: (mutableMapOf<AlignmentLine, Int>().also { oldAlignmentLines = it })
                    oldLines.clear()
                    oldLines.putAll(value.alignmentLines)
                }
            }
        }

    abstract var lookaheadDelegate: LookaheadDelegate?
        protected set

    private var oldAlignmentLines: MutableMap<AlignmentLine, Int>? = null

    abstract fun ensureLookaheadDelegateCreated()

    override val providedAlignmentLines: Set<AlignmentLine>
        get() {
            var set: MutableSet<AlignmentLine>? = null
            var coordinator: NodeCoordinator? = this
            while (coordinator != null) {
                val alignmentLines = coordinator._measureResult?.alignmentLines
                if (alignmentLines?.isNotEmpty() == true) {
                    if (set == null) {
                        set = mutableSetOf()
                    }
                    set.addAll(alignmentLines.keys)
                }
                coordinator = coordinator.wrapped
            }
            return set ?: emptySet()
        }

    /**
     * Called when the width or height of [measureResult] change. The object instance pointed to by
     * [measureResult] may or may not have changed.
     */
    protected open fun onMeasureResultChanged(width: Int, height: Int) {
        val layer = layer
        if (layer != null) {
            layer.resize(IntSize(width, height))
        } else {
            // if the node is not placed then this change will not be visible
            if (layoutNode.isPlaced) {
                wrappedBy?.invalidateLayer()
            }
        }
        measuredSize = IntSize(width, height)
        if (layerBlock != null) {
            updateLayerParameters(invokeOnLayoutChange = false)
        }
        visitNodes(Nodes.Draw) { it.onMeasureResultChanged() }
        layoutNode.owner?.onLayoutChange(layoutNode)
    }

    override var position: IntOffset = IntOffset.Zero
        protected set

    var zIndex: Float = 0f
        protected set

    override val parentData: Any?
        get() {
            // NOTE: If you make changes to this getter, please check the generated bytecode to
            // ensure no extra allocation is made. See the note below.
            if (layoutNode.nodes.has(Nodes.ParentData)) {
                val thisNode = tail
                // NOTE: Keep this mutable variable scoped inside the if statement. When moved
                // to the outer scope of get(), this causes the compiler to generate a
                // Ref$ObjectRef instance on every call of this getter.
                var data: Any? = null
                layoutNode.nodes.tailToHead { node ->
                    if (node.isKind(Nodes.ParentData)) {
                        node.dispatchForKind(Nodes.ParentData) {
                            data = with(it) { layoutNode.density.modifyParentData(data) }
                        }
                    }
                    if (node === thisNode) return@tailToHead
                }
                return data
            }
            return null
        }

    internal fun onCoordinatesUsed() {
        layoutNode.layoutDelegate.onCoordinatesUsed()
    }

    final override val parentLayoutCoordinates: LayoutCoordinates?
        get() {
            checkPrecondition(isAttached) { ExpectAttachedLayoutCoordinates }
            onCoordinatesUsed()
            return layoutNode.outerCoordinator.wrappedBy
        }

    final override val parentCoordinates: LayoutCoordinates?
        get() {
            checkPrecondition(isAttached) { ExpectAttachedLayoutCoordinates }
            onCoordinatesUsed()
            return wrappedBy
        }

    private var _rectCache: MutableRect? = null
    protected val rectCache: MutableRect
        get() = _rectCache ?: MutableRect(0f, 0f, 0f, 0f).also { _rectCache = it }

    private val snapshotObserver
        get() = layoutNode.requireOwner().snapshotObserver

    /** The current layer's positional attributes. */
    private var layerPositionalProperties: LayerPositionalProperties? = null

    internal val lastMeasurementConstraints: Constraints
        get() = measurementConstraints

    protected inline fun performingMeasure(
        constraints: Constraints,
        crossinline block: () -> Placeable
    ): Placeable {
        measurementConstraints = constraints
        return block()
    }

    fun onMeasured() {
        if (hasNode(Nodes.LayoutAware)) {
            Snapshot.withoutReadObservation {
                visitNodes(Nodes.LayoutAware) { it.onRemeasured(measuredSize) }
            }
        }
    }

<<<<<<< HEAD
    /** Places the modified child. */
=======
    fun onUnplaced() {
        if (hasNode(Nodes.Unplaced)) {
            visitNodes(Nodes.Unplaced) { it.onUnplaced() }
        }
    }

    /**
     * Places the modified child.
     */
>>>>>>> b042122f
    /*@CallSuper*/
    override fun placeAt(
        position: IntOffset,
        zIndex: Float,
        layerBlock: (GraphicsLayerScope.() -> Unit)?
    ) {
        if (forcePlaceWithLookaheadOffset) {
            placeSelf(lookaheadDelegate!!.position, zIndex, layerBlock, null)
        } else {
            placeSelf(position, zIndex, layerBlock, null)
        }
    }

    override fun placeAt(position: IntOffset, zIndex: Float, layer: GraphicsLayer) {
        if (forcePlaceWithLookaheadOffset) {
            placeSelf(lookaheadDelegate!!.position, zIndex, null, layer)
        } else {
            placeSelf(position, zIndex, null, layer)
        }
    }

    private fun placeSelf(
        position: IntOffset,
        zIndex: Float,
        layerBlock: (GraphicsLayerScope.() -> Unit)?,
        explicitLayer: GraphicsLayer?
    ) {
        if (explicitLayer != null) {
            requirePrecondition(layerBlock == null) {
                "both ways to create layers shouldn't be used together"
            }
            if (this.explicitLayer !== explicitLayer) {
                // reset previous layer object first if the explicitLayer changed
                this.explicitLayer = null
                updateLayerBlock(null)
                this.explicitLayer = explicitLayer
            }
            if (layer == null) {
                layer =
                    layoutNode
                        .requireOwner()
                        .createLayer(drawBlock, invalidateParentLayer, explicitLayer)
                        .apply {
                            resize(measuredSize)
                            move(position)
                        }
                layoutNode.innerLayerCoordinatorIsDirty = true
                invalidateParentLayer()
            }
        } else {
            if (this.explicitLayer != null) {
                this.explicitLayer = null
                // we need to first release the OwnedLayer created for explicitLayer
                // as we don't support updating the same OwnedLayer object from using
                // explicit layer to implicit one.
                updateLayerBlock(null)
            }
            updateLayerBlock(layerBlock)
        }
        if (this.position != position) {
            this.position = position
            layoutNode.layoutDelegate.measurePassDelegate
                .notifyChildrenUsingCoordinatesWhilePlacing()
            val layer = layer
            if (layer != null) {
                layer.move(position)
            } else {
                wrappedBy?.invalidateLayer()
            }
            invalidateAlignmentLinesFromPositionChange()
            layoutNode.owner?.onLayoutChange(layoutNode)
        }
        this.zIndex = zIndex
        if (!isPlacingForAlignment) {
            captureRulers(measureResult)
        }
    }

    fun releaseLayer() {
        if (layer != null) {
            if (explicitLayer != null) {
                explicitLayer = null
            }
            updateLayerBlock(null)

            // as we removed the layer the node was placed with, we have to request relayout in
            // case the node will be reused in future. during the relayout the layer will be
            // recreated again if needed.
            layoutNode.requestRelayout()
        }
    }

    fun placeSelfApparentToRealOffset(
        position: IntOffset,
        zIndex: Float,
        layerBlock: (GraphicsLayerScope.() -> Unit)?,
        layer: GraphicsLayer?
    ) {
        placeSelf(position + apparentToRealOffset, zIndex, layerBlock, layer)
    }

    /** Draws the content of the LayoutNode */
    fun draw(canvas: Canvas, graphicsLayer: GraphicsLayer?) {
        val layer = layer
        if (layer != null) {
            layer.drawLayer(canvas, graphicsLayer)
        } else {
            val x = position.x.toFloat()
            val y = position.y.toFloat()
            canvas.translate(x, y)
            drawContainedDrawModifiers(canvas, graphicsLayer)
            canvas.translate(-x, -y)
        }
    }

    private fun drawContainedDrawModifiers(canvas: Canvas, graphicsLayer: GraphicsLayer?) {
        val head = head(Nodes.Draw)
        if (head == null) {
            performDraw(canvas, graphicsLayer)
        } else {
            val drawScope = layoutNode.mDrawScope
            drawScope.draw(canvas, size.toSize(), this, head, graphicsLayer)
        }
    }

    open fun performDraw(canvas: Canvas, graphicsLayer: GraphicsLayer?) {
        wrapped?.draw(canvas, graphicsLayer)
    }

    fun onPlaced() {
        visitNodes(Nodes.LayoutAware) { it.onPlaced(this) }
    }

    // implementation of draw block passed to the OwnedLayer
    @Suppress("LiftReturnOrAssignment")
    private val drawBlock: (Canvas, GraphicsLayer?) -> Unit = { canvas, parentLayer ->
        if (layoutNode.isPlaced) {
            snapshotObserver.observeReads(this, onCommitAffectingLayer) {
                drawContainedDrawModifiers(canvas, parentLayer)
            }
            lastLayerDrawingWasSkipped = false
        } else {
            // The invalidation is requested even for nodes which are not placed. As we are not
            // going to display them we skip the drawing. It is safe to just draw nothing as the
            // layer will be invalidated again when the node will be finally placed.
            lastLayerDrawingWasSkipped = true
        }
    }

    fun updateLayerBlock(
        layerBlock: (GraphicsLayerScope.() -> Unit)?,
        forceUpdateLayerParameters: Boolean = false
    ) {
        requirePrecondition(layerBlock == null || explicitLayer == null) {
            "layerBlock can't be provided when explicitLayer is provided"
        }
        val layoutNode = layoutNode
        val updateParameters =
            forceUpdateLayerParameters ||
                this.layerBlock !== layerBlock ||
                layerDensity != layoutNode.density ||
                layerLayoutDirection != layoutNode.layoutDirection
        this.layerDensity = layoutNode.density
        this.layerLayoutDirection = layoutNode.layoutDirection

        if (layoutNode.isAttached && layerBlock != null) {
            this.layerBlock = layerBlock
            if (layer == null) {
                layer =
                    layoutNode.requireOwner().createLayer(drawBlock, invalidateParentLayer).apply {
                        resize(measuredSize)
                        move(position)
                    }
                updateLayerParameters()
                layoutNode.innerLayerCoordinatorIsDirty = true
                invalidateParentLayer()
            } else if (updateParameters) {
                updateLayerParameters()
            }
        } else {
            this.layerBlock = null
            layer?.let {
                it.destroy()
                layoutNode.innerLayerCoordinatorIsDirty = true
                invalidateParentLayer()
                if (isAttached) {
                    layoutNode.owner?.onLayoutChange(layoutNode)
                }
            }
            layer = null
            lastLayerDrawingWasSkipped = false
        }
    }

    private fun updateLayerParameters(invokeOnLayoutChange: Boolean = true) {
        if (explicitLayer != null) {
            // the parameters of the explicit layers are configured differently.
            return
        }
        val layer = layer
        if (layer != null) {
            val layerBlock =
                checkPreconditionNotNull(layerBlock) {
                    "updateLayerParameters requires a non-null layerBlock"
                }
            graphicsLayerScope.reset()
            graphicsLayerScope.graphicsDensity = layoutNode.density
            graphicsLayerScope.layoutDirection = layoutNode.layoutDirection
            graphicsLayerScope.size = size.toSize()
            snapshotObserver.observeReads(this, onCommitAffectingLayerParams) {
                layerBlock.invoke(graphicsLayerScope)
                graphicsLayerScope.updateOutline()
            }
            val layerPositionalProperties =
                layerPositionalProperties
                    ?: LayerPositionalProperties().also { layerPositionalProperties = it }
            layerPositionalProperties.copyFrom(graphicsLayerScope)
            layer.updateLayerProperties(graphicsLayerScope)
            isClipping = graphicsLayerScope.clip
            lastLayerAlpha = graphicsLayerScope.alpha
            if (invokeOnLayoutChange) {
                layoutNode.owner?.onLayoutChange(layoutNode)
            }
        } else {
            checkPrecondition(layerBlock == null) { "null layer with a non-null layerBlock" }
        }
    }

    private val invalidateParentLayer: () -> Unit = { wrappedBy?.invalidateLayer() }

    /**
     * True when the last drawing of this layer didn't draw the real content as the LayoutNode
     * containing this layer was not placed by the parent.
     */
    internal var lastLayerDrawingWasSkipped = false
        private set

    var layer: OwnedLayer? = null
        private set

    private var explicitLayer: GraphicsLayer? = null

    override val isValidOwnerScope: Boolean
        get() = layer != null && !released && layoutNode.isAttached

    val minimumTouchTargetSize: Size
        get() = with(layerDensity) { layoutNode.viewConfiguration.minimumTouchTargetSize.toSize() }

    /**
     * Executes a hit test for this [NodeCoordinator].
     *
     * @param hitTestSource The hit test specifics for pointer input or semantics
     * @param pointerPosition The tested pointer position, which is relative to the
     *   [NodeCoordinator].
     * @param hitTestResult The parent [HitTestResult] that any hit should be added to.
     * @param isTouchEvent `true` if this is from a touch source. Touch sources allow for minimum
     *   touch target. Semantics hit tests always treat hits as needing minimum touch target.
     * @param isInLayer `true` if the touch event is in the layer of this and all parents or `false`
     *   if it is outside the layer, but within the minimum touch target of the edge of the layer.
     *   This can only be `false` when [isTouchEvent] is `true` or else a layer miss means the event
     *   will be clipped out.
     */
    fun hitTest(
        hitTestSource: HitTestSource,
        pointerPosition: Offset,
        hitTestResult: HitTestResult,
        isTouchEvent: Boolean,
        isInLayer: Boolean
    ) {
        val head = head(hitTestSource.entityType())
        if (!withinLayerBounds(pointerPosition)) {
            // This missed the clip, but if this layout is too small and this is within the
            // minimum touch target, we still consider it a hit.
            if (isTouchEvent) {
                val distanceFromEdge =
                    distanceInMinimumTouchTarget(pointerPosition, minimumTouchTargetSize)
                if (
                    distanceFromEdge.isFinite() &&
                        hitTestResult.isHitInMinimumTouchTargetBetter(distanceFromEdge, false)
                ) {
                    head.hitNear(
                        hitTestSource,
                        pointerPosition,
                        hitTestResult,
                        isTouchEvent,
                        false,
                        distanceFromEdge
                    )
                } // else it is a complete miss.
            }
        } else if (head == null) {
            hitTestChild(hitTestSource, pointerPosition, hitTestResult, isTouchEvent, isInLayer)
        } else if (isPointerInBounds(pointerPosition)) {
            // A real hit
            head.hit(hitTestSource, pointerPosition, hitTestResult, isTouchEvent, isInLayer)
        } else {
            val distanceFromEdge =
                if (!isTouchEvent) Float.POSITIVE_INFINITY
                else {
                    distanceInMinimumTouchTarget(pointerPosition, minimumTouchTargetSize)
                }

            if (
                distanceFromEdge.isFinite() &&
                    hitTestResult.isHitInMinimumTouchTargetBetter(distanceFromEdge, isInLayer)
            ) {
                // Hit closer than existing handlers, so just record it
                head.hitNear(
                    hitTestSource,
                    pointerPosition,
                    hitTestResult,
                    isTouchEvent,
                    isInLayer,
                    distanceFromEdge
                )
            } else {
                head.speculativeHit(
                    hitTestSource,
                    pointerPosition,
                    hitTestResult,
                    isTouchEvent,
                    isInLayer,
                    distanceFromEdge
                )
            }
        }
    }

    /**
     * The [NodeCoordinator] had a hit in bounds and can record any children in the [hitTestResult].
     */
    private fun Modifier.Node?.hit(
        hitTestSource: HitTestSource,
        pointerPosition: Offset,
        hitTestResult: HitTestResult,
        isTouchEvent: Boolean,
        isInLayer: Boolean
    ) {
        if (this == null) {
            hitTestChild(hitTestSource, pointerPosition, hitTestResult, isTouchEvent, isInLayer)
        } else {
            hitTestResult.hit(this, isInLayer) {
                nextUntil(hitTestSource.entityType(), Nodes.Layout)
                    .hit(hitTestSource, pointerPosition, hitTestResult, isTouchEvent, isInLayer)
            }
        }
    }

    /**
     * The [NodeCoordinator] had a hit [distanceFromEdge] from the bounds and it is within the
     * minimum touch target distance, so it should be recorded as such in the [hitTestResult].
     */
    private fun Modifier.Node?.hitNear(
        hitTestSource: HitTestSource,
        pointerPosition: Offset,
        hitTestResult: HitTestResult,
        isTouchEvent: Boolean,
        isInLayer: Boolean,
        distanceFromEdge: Float
    ) {
        if (this == null) {
            hitTestChild(hitTestSource, pointerPosition, hitTestResult, isTouchEvent, isInLayer)
        } else {
            // Hit closer than existing handlers, so just record it
            hitTestResult.hitInMinimumTouchTarget(this, distanceFromEdge, isInLayer) {
                nextUntil(hitTestSource.entityType(), Nodes.Layout)
                    .hitNear(
                        hitTestSource,
                        pointerPosition,
                        hitTestResult,
                        isTouchEvent,
                        isInLayer,
                        distanceFromEdge
                    )
            }
        }
    }

    /**
     * The [NodeCoordinator] had a miss, but it hasn't been clipped out. The child must be checked
     * to see if it hit.
     */
    private fun Modifier.Node?.speculativeHit(
        hitTestSource: HitTestSource,
        pointerPosition: Offset,
        hitTestResult: HitTestResult,
        isTouchEvent: Boolean,
        isInLayer: Boolean,
        distanceFromEdge: Float
    ) {
        if (this == null) {
            hitTestChild(hitTestSource, pointerPosition, hitTestResult, isTouchEvent, isInLayer)
        } else if (hitTestSource.interceptOutOfBoundsChildEvents(this)) {
            // We only want to replace the existing touch target if there are better
            // hits in the children
            hitTestResult.speculativeHit(this, distanceFromEdge, isInLayer) {
                nextUntil(hitTestSource.entityType(), Nodes.Layout)
                    .speculativeHit(
                        hitTestSource,
                        pointerPosition,
                        hitTestResult,
                        isTouchEvent,
                        isInLayer,
                        distanceFromEdge
                    )
            }
        } else {
            nextUntil(hitTestSource.entityType(), Nodes.Layout)
                .speculativeHit(
                    hitTestSource,
                    pointerPosition,
                    hitTestResult,
                    isTouchEvent,
                    isInLayer,
                    distanceFromEdge
                )
        }
    }

    /** Do a [hitTest] on the children of this [NodeCoordinator]. */
    open fun hitTestChild(
        hitTestSource: HitTestSource,
        pointerPosition: Offset,
        hitTestResult: HitTestResult,
        isTouchEvent: Boolean,
        isInLayer: Boolean
    ) {
        // Also, keep looking to see if we also might hit any children.
        // This avoids checking layer bounds twice as when we call super.hitTest()
        val wrapped = wrapped
        if (wrapped != null) {
            val positionInWrapped = wrapped.fromParentPosition(pointerPosition)
            wrapped.hitTest(
                hitTestSource,
                positionInWrapped,
                hitTestResult,
                isTouchEvent,
                isInLayer
            )
        }
    }

    /** Returns the bounds of this [NodeCoordinator], including the minimum touch target. */
    fun touchBoundsInRoot(): Rect {
        if (!isAttached) {
            return Rect.Zero
        }

        val root = findRootCoordinates()

        val bounds = rectCache
        val padding = calculateMinimumTouchTargetPadding(minimumTouchTargetSize)
        bounds.left = -padding.width
        bounds.top = -padding.height
        bounds.right = measuredWidth + padding.width
        bounds.bottom = measuredHeight + padding.height

        var coordinator: NodeCoordinator = this
        while (coordinator !== root) {
            coordinator.rectInParent(
                bounds,
                clipBounds = false,
                clipToMinimumTouchTargetSize = true
            )
            if (bounds.isEmpty) {
                return Rect.Zero
            }

            coordinator = coordinator.wrappedBy!!
        }
        return bounds.toRect()
    }

    override fun screenToLocal(relativeToScreen: Offset): Offset {
        checkPrecondition(isAttached) { ExpectAttachedLayoutCoordinates }
        val owner = layoutNode.requireOwner()
        val positionInRoot = owner.screenToLocal(relativeToScreen)
        val root = findRootCoordinates()
        return localPositionOf(root, positionInRoot)
    }

    override fun localToScreen(relativeToLocal: Offset): Offset {
        checkPrecondition(isAttached) { ExpectAttachedLayoutCoordinates }
        val positionInRoot = localToRoot(relativeToLocal)
        val owner = layoutNode.requireOwner()
        return owner.localToScreen(positionInRoot)
    }

    override fun windowToLocal(relativeToWindow: Offset): Offset {
        checkPrecondition(isAttached) { ExpectAttachedLayoutCoordinates }
        val root = findRootCoordinates()
        val positionInRoot =
            layoutNode.requireOwner().calculateLocalPosition(relativeToWindow) -
                root.positionInRoot()
        return localPositionOf(root, positionInRoot)
    }

    override fun localToWindow(relativeToLocal: Offset): Offset {
        val positionInRoot = localToRoot(relativeToLocal)
        val owner = layoutNode.requireOwner()
        return owner.calculatePositionInWindow(positionInRoot)
    }

    private fun LayoutCoordinates.toCoordinator() =
        (this as? LookaheadLayoutCoordinates)?.coordinator ?: this as NodeCoordinator

    override fun localPositionOf(
        sourceCoordinates: LayoutCoordinates,
        relativeToSource: Offset
    ): Offset =
        localPositionOf(
            sourceCoordinates = sourceCoordinates,
            relativeToSource = relativeToSource,
            includeMotionFrameOfReference = true
        )

    override fun localPositionOf(
        sourceCoordinates: LayoutCoordinates,
        relativeToSource: Offset,
        includeMotionFrameOfReference: Boolean
    ): Offset {
        if (sourceCoordinates is LookaheadLayoutCoordinates) {
            sourceCoordinates.coordinator.onCoordinatesUsed()
            return -sourceCoordinates.localPositionOf(
                sourceCoordinates = this,
                relativeToSource = -relativeToSource,
                includeMotionFrameOfReference = includeMotionFrameOfReference
            )
        }

        val nodeCoordinator = sourceCoordinates.toCoordinator()
        nodeCoordinator.onCoordinatesUsed()
        val commonAncestor = findCommonAncestor(nodeCoordinator)

        var position = relativeToSource
        var coordinator = nodeCoordinator
        while (coordinator !== commonAncestor) {
            position = coordinator.toParentPosition(position, includeMotionFrameOfReference)
            coordinator = coordinator.wrappedBy!!
        }

        return ancestorToLocal(commonAncestor, position, includeMotionFrameOfReference)
    }

    override fun transformFrom(sourceCoordinates: LayoutCoordinates, matrix: Matrix) {
        val coordinator = sourceCoordinates.toCoordinator()
        coordinator.onCoordinatesUsed()
        val commonAncestor = findCommonAncestor(coordinator)

        matrix.reset()
        // Transform from the source to the common ancestor
        coordinator.transformToAncestor(commonAncestor, matrix)
        // Transform from the common ancestor to this
        transformFromAncestor(commonAncestor, matrix)
    }

    override fun transformToScreen(matrix: Matrix) {
        val owner = layoutNode.requireOwner()
        val rootCoordinator = findRootCoordinates().toCoordinator()
        transformToAncestor(rootCoordinator, matrix)
        owner.localToScreen(matrix)
    }

    private fun transformToAncestor(ancestor: NodeCoordinator, matrix: Matrix) {
        var wrapper = this
        while (wrapper != ancestor) {
            wrapper.layer?.transform(matrix)
            val position = wrapper.position
            if (position != IntOffset.Zero) {
                tmpMatrix.reset()
                tmpMatrix.translate(position.x.toFloat(), position.y.toFloat())
                matrix.timesAssign(tmpMatrix)
            }
            wrapper = wrapper.wrappedBy!!
        }
    }

    private fun transformFromAncestor(ancestor: NodeCoordinator, matrix: Matrix) {
        if (ancestor != this) {
            wrappedBy!!.transformFromAncestor(ancestor, matrix)
            if (position != IntOffset.Zero) {
                tmpMatrix.reset()
                tmpMatrix.translate(-position.x.toFloat(), -position.y.toFloat())
                matrix.timesAssign(tmpMatrix)
            }
            layer?.inverseTransform(matrix)
        }
    }

    override fun localBoundingBoxOf(
        sourceCoordinates: LayoutCoordinates,
        clipBounds: Boolean
    ): Rect {
        checkPrecondition(isAttached) { ExpectAttachedLayoutCoordinates }
        checkPrecondition(sourceCoordinates.isAttached) {
            "LayoutCoordinates $sourceCoordinates is not attached!"
        }
        val srcCoordinator = sourceCoordinates.toCoordinator()
        srcCoordinator.onCoordinatesUsed()
        val commonAncestor = findCommonAncestor(srcCoordinator)

        val bounds = rectCache
        bounds.left = 0f
        bounds.top = 0f
        bounds.right = sourceCoordinates.size.width.toFloat()
        bounds.bottom = sourceCoordinates.size.height.toFloat()

        var coordinator = srcCoordinator
        while (coordinator !== commonAncestor) {
            coordinator.rectInParent(bounds, clipBounds)
            if (bounds.isEmpty) {
                return Rect.Zero
            }

            coordinator = coordinator.wrappedBy!!
        }

        ancestorToLocal(commonAncestor, bounds, clipBounds)
        return bounds.toRect()
    }

    private fun ancestorToLocal(
        ancestor: NodeCoordinator,
        offset: Offset,
        includeMotionFrameOfReference: Boolean,
    ): Offset {
        if (ancestor === this) {
            return offset
        }
        val wrappedBy = wrappedBy
        if (wrappedBy == null || ancestor == wrappedBy) {
            return fromParentPosition(offset, includeMotionFrameOfReference)
        }
        return fromParentPosition(
            position = wrappedBy.ancestorToLocal(ancestor, offset, includeMotionFrameOfReference),
            includeMotionFrameOfReference = includeMotionFrameOfReference
        )
    }

    private fun ancestorToLocal(ancestor: NodeCoordinator, rect: MutableRect, clipBounds: Boolean) {
        if (ancestor === this) {
            return
        }
        wrappedBy?.ancestorToLocal(ancestor, rect, clipBounds)
        return fromParentRect(rect, clipBounds)
    }

    override fun localToRoot(relativeToLocal: Offset): Offset {
        checkPrecondition(isAttached) { ExpectAttachedLayoutCoordinates }
        onCoordinatesUsed()
        var coordinator: NodeCoordinator? = this
        var position = relativeToLocal
        while (coordinator != null) {
            position = coordinator.toParentPosition(position)
            coordinator = coordinator.wrappedBy
        }
        return position
    }

    protected inline fun withPositionTranslation(canvas: Canvas, block: (Canvas) -> Unit) {
        val x = position.x.toFloat()
        val y = position.y.toFloat()
        canvas.translate(x, y)
        block(canvas)
        canvas.translate(-x, -y)
    }

    /**
     * Converts [position] in the local coordinate system to a [Offset] in the
     * [parentLayoutCoordinates] coordinate system.
     */
    open fun toParentPosition(
        position: Offset,
        includeMotionFrameOfReference: Boolean = true
    ): Offset {
        val layer = layer
        val targetPosition = layer?.mapOffset(position, inverse = false) ?: position
        return if (!includeMotionFrameOfReference && isPlacedUnderMotionFrameOfReference) {
            targetPosition
        } else {
            targetPosition + this.position
        }
    }

    /**
     * Converts [position] in the [parentLayoutCoordinates] coordinate system to a [Offset] in the
     * local coordinate system.
     */
    open fun fromParentPosition(
        position: Offset,
        includeMotionFrameOfReference: Boolean = true
    ): Offset {
        val relativeToPosition =
            if (!includeMotionFrameOfReference && this.isPlacedUnderMotionFrameOfReference) {
                position
            } else {
                position - this.position
            }
        val layer = layer
        return layer?.mapOffset(relativeToPosition, inverse = true) ?: relativeToPosition
    }

    protected fun drawBorder(canvas: Canvas, paint: Paint) {
        val rect =
            Rect(
                left = 0.5f,
                top = 0.5f,
                right = measuredSize.width.toFloat() - 0.5f,
                bottom = measuredSize.height.toFloat() - 0.5f
            )
        canvas.drawRect(rect, paint)
    }

    /**
     * This will be called when the [LayoutNode] associated with this [NodeCoordinator] is attached
     * to the [Owner].
     */
    fun onLayoutNodeAttach() {
        // this call will update the parameters of the layer (alpha, scale, etc)
        updateLayerBlock(layerBlock, forceUpdateLayerParameters = true)
        // this call will invalidate the content of the layer
        layer?.invalidate()
    }

    /**
     * This will be called when the [LayoutNode] associated with this [NodeCoordinator] is released
     * or when the [NodeCoordinator] is released (will not be used anymore).
     */
    fun onRelease() {
        released = true
        // It is important to call invalidateParentLayer() here, even though updateLayerBlock() may
        // call it. The reason is because we end up calling this from the bottom up, which means
        // that if we have two layout modifiers getting removed, where the parent one has a layer
        // and the bottom one doesn't, the parent layer gets invalidated but then removed, leaving
        // no layers invalidated. By always calling this, we ensure that after all nodes are
        // removed at least one layer is invalidated.
        invalidateParentLayer()
        releaseLayer()
    }

    /**
     * Modifies bounds to be in the parent NodeCoordinator's coordinates, including clipping, if
     * [clipBounds] is true. If [clipToMinimumTouchTargetSize] is true and the layer clips, then the
     * clip bounds are extended to allow minimum touch target extended area.
     */
    internal fun rectInParent(
        bounds: MutableRect,
        clipBounds: Boolean,
        clipToMinimumTouchTargetSize: Boolean = false
    ) {
        val layer = layer
        if (layer != null) {
            if (isClipping) {
                if (clipToMinimumTouchTargetSize) {
                    val minTouch = minimumTouchTargetSize
                    val horz = minTouch.width / 2f
                    val vert = minTouch.height / 2f
                    bounds.intersect(
                        -horz,
                        -vert,
                        size.width.toFloat() + horz,
                        size.height.toFloat() + vert
                    )
                } else if (clipBounds) {
                    bounds.intersect(0f, 0f, size.width.toFloat(), size.height.toFloat())
                }
                if (bounds.isEmpty) {
                    return
                }
            }
            layer.mapBounds(bounds, inverse = false)
        }

        val x = position.x
        bounds.left += x
        bounds.right += x

        val y = position.y
        bounds.top += y
        bounds.bottom += y
    }

    /**
     * Modifies bounds in the parent's coordinates to be in this NodeCoordinator's coordinates,
     * including clipping, if [clipBounds] is true.
     */
    private fun fromParentRect(bounds: MutableRect, clipBounds: Boolean) {
        val x = position.x
        bounds.left -= x
        bounds.right -= x

        val y = position.y
        bounds.top -= y
        bounds.bottom -= y

        val layer = layer
        if (layer != null) {
            layer.mapBounds(bounds, inverse = true)
            if (isClipping && clipBounds) {
                bounds.intersect(0f, 0f, size.width.toFloat(), size.height.toFloat())
                if (bounds.isEmpty) {
                    return
                }
            }
        }
    }

    protected fun withinLayerBounds(pointerPosition: Offset): Boolean {
        if (!pointerPosition.isFinite) {
            return false
        }
        val layer = layer
        return layer == null || !isClipping || layer.isInLayer(pointerPosition)
    }

    /**
     * Whether a pointer that is relative to the [NodeCoordinator] is in the bounds of this
     * NodeCoordinator.
     */
    protected fun isPointerInBounds(pointerPosition: Offset): Boolean {
        val x = pointerPosition.x
        val y = pointerPosition.y
        return x >= 0f && y >= 0f && x < measuredWidth && y < measuredHeight
    }

    /** Invalidates the layer that this coordinator will draw into. */
    open fun invalidateLayer() {
        val layer = layer
        if (layer != null) {
            layer.invalidate()
        } else {
            wrappedBy?.invalidateLayer()
        }
    }

    /**
     * Called when [LayoutNode.modifier] has changed and all the NodeCoordinators have been
     * configured.
     */
    open fun onLayoutModifierNodeChanged() {
        layer?.invalidate()
    }

    internal fun findCommonAncestor(other: NodeCoordinator): NodeCoordinator {
        var ancestor1 = other.layoutNode
        var ancestor2 = layoutNode
        if (ancestor1 === ancestor2) {
            val otherNode = other.tail
            // They are on the same node, but we don't know which is the deeper of the two
            tail.visitLocalAncestors(Nodes.Layout.mask) { if (it === otherNode) return other }
            return this
        }

        while (ancestor1.depth > ancestor2.depth) {
            ancestor1 = ancestor1.parent!!
        }

        while (ancestor2.depth > ancestor1.depth) {
            ancestor2 = ancestor2.parent!!
        }

        while (ancestor1 !== ancestor2) {
            val parent1 = ancestor1.parent
            val parent2 = ancestor2.parent
            if (parent1 == null || parent2 == null) {
                throw IllegalArgumentException("layouts are not part of the same hierarchy")
            }
            ancestor1 = parent1
            ancestor2 = parent2
        }

        return when {
            ancestor2 === layoutNode -> this
            ancestor1 === other.layoutNode -> other
            else -> ancestor1.innerCoordinator
        }
    }

    fun shouldSharePointerInputWithSiblings(): Boolean {
        val start = headNode(Nodes.PointerInput.includeSelfInTraversal) ?: return false

        if (start.isAttached) {
            // We have to check both the self and local descendants, because the `start` can also
            // be a `PointerInputModifierNode` (when the first modifier node on the LayoutNode is
            // a `PointerInputModifierNode`).
            start.visitSelfAndLocalDescendants(Nodes.PointerInput) {
                if (it.sharePointerInputWithSiblings()) return true
            }
        }

        return false
    }

    private fun offsetFromEdge(pointerPosition: Offset): Offset {
        val x = pointerPosition.x
        val horizontal = maxOf(0f, if (x < 0) -x else x - measuredWidth)
        val y = pointerPosition.y
        val vertical = maxOf(0f, if (y < 0) -y else y - measuredHeight)

        return Offset(horizontal, vertical)
    }

    /**
     * Returns the additional amount on the horizontal and vertical dimensions that this extends
     * beyond [width] and [height] on all sides. This takes into account [minimumTouchTargetSize]
     * and [measuredSize] vs. [width] and [height].
     */
    protected fun calculateMinimumTouchTargetPadding(minimumTouchTargetSize: Size): Size {
        val widthDiff = minimumTouchTargetSize.width - measuredWidth.toFloat()
        val heightDiff = minimumTouchTargetSize.height - measuredHeight.toFloat()
        return Size(maxOf(0f, widthDiff / 2f), maxOf(0f, heightDiff / 2f))
    }

    /**
     * The distance within the [minimumTouchTargetSize] of [pointerPosition] to the layout size. If
     * [pointerPosition] isn't within [minimumTouchTargetSize], then [Float.POSITIVE_INFINITY] is
     * returned.
     */
    protected fun distanceInMinimumTouchTarget(
        pointerPosition: Offset,
        minimumTouchTargetSize: Size
    ): Float {
        if (
            measuredWidth >= minimumTouchTargetSize.width &&
                measuredHeight >= minimumTouchTargetSize.height
        ) {
            // this layout is big enough that it doesn't qualify for minimum touch targets
            return Float.POSITIVE_INFINITY
        }

        val (width, height) = calculateMinimumTouchTargetPadding(minimumTouchTargetSize)
        val offsetFromEdge = offsetFromEdge(pointerPosition)

        return if (
            (width > 0f || height > 0f) && offsetFromEdge.x <= width && offsetFromEdge.y <= height
        ) {
            offsetFromEdge.getDistanceSquared()
        } else {
            Float.POSITIVE_INFINITY // miss
        }
    }

    /**
     * [LayoutNode.hitTest] and [LayoutNode.hitTestSemantics] are very similar, but the data used in
     * their implementations are different. This extracts the differences between the two methods
     * into a single interface.
     */
    internal interface HitTestSource {
        /** Returns the [NodeKind] for the hit test target. */
        fun entityType(): NodeKind<*>

        /**
         * Pointer input hit tests can intercept child hits when enabled. This returns `true` if the
         * modifier has requested intercepting.
         */
        fun interceptOutOfBoundsChildEvents(node: Modifier.Node): Boolean

        /**
         * Returns false if the parent layout node has a state that suppresses hit testing of its
         * children.
         */
        fun shouldHitTestChildren(parentLayoutNode: LayoutNode): Boolean

        /** Calls a hit test on [layoutNode]. */
        fun childHitTest(
            layoutNode: LayoutNode,
            pointerPosition: Offset,
            hitTestResult: HitTestResult,
            isTouchEvent: Boolean,
            isInLayer: Boolean
        )
    }

    @kotlin.native.concurrent.ThreadLocal
    internal companion object {
        const val ExpectAttachedLayoutCoordinates =
            "LayoutCoordinate operations are only valid " + "when isAttached is true"
        const val UnmeasuredError = "Asking for measurement result of unmeasured layout modifier"
        private val onCommitAffectingLayerParams: (NodeCoordinator) -> Unit = { coordinator ->
            if (coordinator.isValidOwnerScope) {
                // coordinator.layerPositionalProperties should always be non-null here, but
                // we'll just be careful with a null check.
                // todo how this will be communicated to us in the new impl?
                val layerPositionalProperties = coordinator.layerPositionalProperties
                if (layerPositionalProperties == null) {
                    coordinator.updateLayerParameters()
                } else {
                    tmpLayerPositionalProperties.copyFrom(layerPositionalProperties)
                    coordinator.updateLayerParameters()
                    if (!tmpLayerPositionalProperties.hasSameValuesAs(layerPositionalProperties)) {
                        val layoutNode = coordinator.layoutNode
                        val layoutDelegate = layoutNode.layoutDelegate
                        if (layoutDelegate.childrenAccessingCoordinatesDuringPlacement > 0) {
                            if (
                                layoutDelegate.coordinatesAccessedDuringModifierPlacement ||
                                    layoutDelegate.coordinatesAccessedDuringPlacement
                            ) {
                                layoutNode.requestRelayout()
                            }
                            layoutDelegate.measurePassDelegate
                                .notifyChildrenUsingCoordinatesWhilePlacing()
                        }
                        layoutNode.owner?.requestOnPositionedCallback(layoutNode)
                    }
                }
            }
        }
        private val onCommitAffectingLayer: (NodeCoordinator) -> Unit = { coordinator ->
            coordinator.layer?.invalidate()
        }
        private val graphicsLayerScope = ReusableGraphicsLayerScope()
        private val tmpLayerPositionalProperties = LayerPositionalProperties()

        // Used for matrix calculations. It should not be used for anything that could lead to
        // reentrancy.
        private val tmpMatrix = Matrix()

        /** Hit testing specifics for pointer input. */
        val PointerInputSource =
            object : HitTestSource {
                override fun entityType() = Nodes.PointerInput

                override fun interceptOutOfBoundsChildEvents(node: Modifier.Node): Boolean {
                    node.dispatchForKind(Nodes.PointerInput) {
                        if (it.interceptOutOfBoundsChildEvents()) return true
                    }
                    return false
                }

                override fun shouldHitTestChildren(parentLayoutNode: LayoutNode) = true

                override fun childHitTest(
                    layoutNode: LayoutNode,
                    pointerPosition: Offset,
                    hitTestResult: HitTestResult,
                    isTouchEvent: Boolean,
                    isInLayer: Boolean
                ) = layoutNode.hitTest(pointerPosition, hitTestResult, isTouchEvent, isInLayer)
            }

        /** Hit testing specifics for semantics. */
        val SemanticsSource =
            object : HitTestSource {
                override fun entityType() = Nodes.Semantics

                override fun interceptOutOfBoundsChildEvents(node: Modifier.Node) = false

                override fun shouldHitTestChildren(parentLayoutNode: LayoutNode) =
                    parentLayoutNode.collapsedSemantics?.isClearingSemantics != true

                override fun childHitTest(
                    layoutNode: LayoutNode,
                    pointerPosition: Offset,
                    hitTestResult: HitTestResult,
                    isTouchEvent: Boolean,
                    isInLayer: Boolean
                ) =
                    layoutNode.hitTestSemantics(
                        pointerPosition,
                        hitTestResult,
                        isTouchEvent,
                        isInLayer
                    )
            }
    }
}

/**
 * These are the components of a layer that changes the position and may lead to an
 * OnGloballyPositionedCallback.
 */
private class LayerPositionalProperties {
    private var scaleX: Float = 1f
    private var scaleY: Float = 1f
    private var translationX: Float = 0f
    private var translationY: Float = 0f
    private var rotationX: Float = 0f
    private var rotationY: Float = 0f
    private var rotationZ: Float = 0f
    private var cameraDistance: Float = DefaultCameraDistance
    private var transformOrigin: TransformOrigin = TransformOrigin.Center

    fun copyFrom(other: LayerPositionalProperties) {
        scaleX = other.scaleX
        scaleY = other.scaleY
        translationX = other.translationX
        translationY = other.translationY
        rotationX = other.rotationX
        rotationY = other.rotationY
        rotationZ = other.rotationZ
        cameraDistance = other.cameraDistance
        transformOrigin = other.transformOrigin
    }

    fun copyFrom(scope: GraphicsLayerScope) {
        scaleX = scope.scaleX
        scaleY = scope.scaleY
        translationX = scope.translationX
        translationY = scope.translationY
        rotationX = scope.rotationX
        rotationY = scope.rotationY
        rotationZ = scope.rotationZ
        cameraDistance = scope.cameraDistance
        transformOrigin = scope.transformOrigin
    }

    fun hasSameValuesAs(other: LayerPositionalProperties): Boolean {
        return scaleX == other.scaleX &&
            scaleY == other.scaleY &&
            translationX == other.translationX &&
            translationY == other.translationY &&
            rotationX == other.rotationX &&
            rotationY == other.rotationY &&
            rotationZ == other.rotationZ &&
            cameraDistance == other.cameraDistance &&
            transformOrigin == other.transformOrigin
    }
}

private fun DelegatableNode.nextUntil(type: NodeKind<*>, stopType: NodeKind<*>): Modifier.Node? {
    val child = node.child ?: return null
    if (child.aggregateChildKindSet and type.mask == 0) return null
    var next: Modifier.Node? = child
    while (next != null) {
        val kindSet = next.kindSet
        if (kindSet and stopType.mask != 0) return null
        if (kindSet and type.mask != 0) {
            return next
        }
        next = next.child
    }
    return null
}<|MERGE_RESOLUTION|>--- conflicted
+++ resolved
@@ -310,19 +310,13 @@
         }
     }
 
-<<<<<<< HEAD
-    /** Places the modified child. */
-=======
     fun onUnplaced() {
         if (hasNode(Nodes.Unplaced)) {
             visitNodes(Nodes.Unplaced) { it.onUnplaced() }
         }
     }
 
-    /**
-     * Places the modified child.
-     */
->>>>>>> b042122f
+    /** Places the modified child. */
     /*@CallSuper*/
     override fun placeAt(
         position: IntOffset,
