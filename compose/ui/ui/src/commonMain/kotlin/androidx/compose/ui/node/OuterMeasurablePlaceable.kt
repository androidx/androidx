--- conflicted
+++ resolved
@@ -85,14 +85,7 @@
         @Suppress("Deprecation")
         layoutNode.canMultiMeasure = layoutNode.canMultiMeasure ||
             (parent != null && parent.canMultiMeasure)
-<<<<<<< HEAD
-        @Suppress("Deprecation")
-        if (layoutNode.layoutState == LayoutState.NeedsRemeasure ||
-            measurementConstraints != constraints
-        ) {
-=======
         if (layoutNode.measurePending || measurementConstraints != constraints) {
->>>>>>> 80fe7a4a
             layoutNode.alignmentLines.usedByModifierMeasurement = false
             layoutNode._children.forEach { it.alignmentLines.usedDuringParentMeasurement = false }
             measuredOnce = true
