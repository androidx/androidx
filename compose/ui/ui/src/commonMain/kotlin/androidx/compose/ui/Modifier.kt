/*
 * Copyright 2019 The Android Open Source Project
 *
 * Licensed under the Apache License, Version 2.0 (the "License");
 * you may not use this file except in compliance with the License.
 * You may obtain a copy of the License at
 *
 *      http://www.apache.org/licenses/LICENSE-2.0
 *
 * Unless required by applicable law or agreed to in writing, software
 * distributed under the License is distributed on an "AS IS" BASIS,
 * WITHOUT WARRANTIES OR CONDITIONS OF ANY KIND, either express or implied.
 * See the License for the specific language governing permissions and
 * limitations under the License.
 */

package androidx.compose.ui

import androidx.compose.runtime.Stable
import androidx.compose.ui.internal.JvmDefaultWithCompatibility
import androidx.compose.ui.internal.checkPrecondition
import androidx.compose.ui.node.DelegatableNode
import androidx.compose.ui.node.DrawModifierNode
import androidx.compose.ui.node.NodeCoordinator
import androidx.compose.ui.node.NodeKind
import androidx.compose.ui.node.ObserverNodeOwnerScope
import androidx.compose.ui.node.requireOwner
import kotlinx.coroutines.CoroutineScope
import kotlinx.coroutines.Job
import kotlinx.coroutines.cancel

/**
 * Used in place of the standard Job cancellation pathway to avoid reflective javaClass.simpleName
 * lookups to build the exception message and stack trace collection. Remove if these are changed in
 * kotlinx.coroutines.
 */
<<<<<<< HEAD
private class ModifierNodeDetachedCancellationException : PlatformOptimizedCancellationException(
    "The Modifier.Node was detached"
)
=======
private class ModifierNodeDetachedCancellationException :
    CancellationException("The Modifier.Node was detached") {
    override fun fillInStackTrace(): Throwable {
        // Avoid null.clone() on Android <= 6.0 when accessing stackTrace
        stackTrace = EmptyStackTraceElements
        return this
    }
}
>>>>>>> f5541f29

/**
 * An ordered, immutable collection of [modifier elements][Modifier.Element] that decorate or add
 * behavior to Compose UI elements. For example, backgrounds, padding and click event listeners
 * decorate or add behavior to rows, text or buttons.
 *
 * @sample androidx.compose.ui.samples.ModifierUsageSample
 *
 * Modifier implementations should offer a fluent factory extension function on [Modifier] for
 * creating combined modifiers by starting from existing modifiers:
 *
 * @sample androidx.compose.ui.samples.ModifierFactorySample
 *
 * Modifier elements may be combined using [then]. Order is significant; modifier elements that
 * appear first will be applied first.
 *
 * Composables that accept a [Modifier] as a parameter to be applied to the whole component
 * represented by the composable function should name the parameter `modifier` and assign the
 * parameter a default value of [Modifier]. It should appear as the first optional parameter in the
 * parameter list; after all required parameters (except for trailing lambda parameters) but before
 * any other parameters with default values. Any default modifiers desired by a composable function
 * should come after the `modifier` parameter's value in the composable function's implementation,
 * keeping [Modifier] as the default parameter value. For example:
 *
 * @sample androidx.compose.ui.samples.ModifierParameterSample
 *
 * The pattern above allows default modifiers to still be applied as part of the chain if a caller
 * also supplies unrelated modifiers.
 *
 * Composables that accept modifiers to be applied to a specific subcomponent `foo` should name the
 * parameter `fooModifier` and follow the same guidelines above for default values and behavior.
 * Subcomponent modifiers should be grouped together and follow the parent composable's modifier.
 * For example:
 *
 * @sample androidx.compose.ui.samples.SubcomponentModifierSample
 */
@Suppress("ModifierFactoryExtensionFunction")
@Stable
@JvmDefaultWithCompatibility
interface Modifier {

    /**
     * Accumulates a value starting with [initial] and applying [operation] to the current value and
     * each element from outside in.
     *
     * Elements wrap one another in a chain from left to right; an [Element] that appears to the
     * left of another in a `+` expression or in [operation]'s parameter order affects all of the
     * elements that appear after it. [foldIn] may be used to accumulate a value starting from the
     * parent or head of the modifier chain to the final wrapped child.
     */
    fun <R> foldIn(initial: R, operation: (R, Element) -> R): R

    /**
     * Accumulates a value starting with [initial] and applying [operation] to the current value and
     * each element from inside out.
     *
     * Elements wrap one another in a chain from left to right; an [Element] that appears to the
     * left of another in a `+` expression or in [operation]'s parameter order affects all of the
     * elements that appear after it. [foldOut] may be used to accumulate a value starting from the
     * child or tail of the modifier chain up to the parent or head of the chain.
     */
    fun <R> foldOut(initial: R, operation: (Element, R) -> R): R

    /** Returns `true` if [predicate] returns true for any [Element] in this [Modifier]. */
    fun any(predicate: (Element) -> Boolean): Boolean

    /**
     * Returns `true` if [predicate] returns true for all [Element]s in this [Modifier] or if this
     * [Modifier] contains no [Element]s.
     */
    fun all(predicate: (Element) -> Boolean): Boolean

    /**
     * Concatenates this modifier with another.
     *
     * Returns a [Modifier] representing this modifier followed by [other] in sequence.
     */
    infix fun then(other: Modifier): Modifier =
        if (other === Modifier) this else CombinedModifier(this, other)

    /** A single element contained within a [Modifier] chain. */
    @JvmDefaultWithCompatibility
    interface Element : Modifier {
        override fun <R> foldIn(initial: R, operation: (R, Element) -> R): R =
            operation(initial, this)

        override fun <R> foldOut(initial: R, operation: (Element, R) -> R): R =
            operation(this, initial)

        override fun any(predicate: (Element) -> Boolean): Boolean = predicate(this)

        override fun all(predicate: (Element) -> Boolean): Boolean = predicate(this)
    }

    /**
     * The longer-lived object that is created for each [Modifier.Element] applied to a
     * [androidx.compose.ui.layout.Layout]. Most [Modifier.Node] implementations will have a
     * corresponding "Modifier Factory" extension method on Modifier that will allow them to be used
     * indirectly, without ever implementing a [Modifier.Node] subclass directly. In some cases it
     * may be useful to define a custom [Modifier.Node] subclass in order to efficiently implement
     * some collection of behaviors that requires maintaining state over time and over many
     * recompositions where the various provided Modifier factories are not sufficient.
     *
     * When a [Modifier] is set on a [androidx.compose.ui.layout.Layout], each [Modifier.Element]
     * contained in that linked list will result in a corresponding [Modifier.Node] instance in a
     * matching linked list of [Modifier.Node]s that the [androidx.compose.ui.layout.Layout] will
     * hold on to. As subsequent [Modifier] chains get set on the
     * [androidx.compose.ui.layout.Layout], the linked list of [Modifier.Node]s will be diffed and
     * updated as appropriate, even though the [Modifier] instance might be completely new. As a
     * result, the lifetime of a [Modifier.Node] is the intersection of the lifetime of the
     * [androidx.compose.ui.layout.Layout] that it lives on and a corresponding [Modifier.Element]
     * being present in the [androidx.compose.ui.layout.Layout]'s [Modifier].
     *
     * If one creates a subclass of [Modifier.Node], it is expected that it will implement one or
     * more interfaces that interact with the various Compose UI subsystems. To use the
     * [Modifier.Node] subclass, it is expected that it will be instantiated by adding a
     * [androidx.compose.ui.node.ModifierNodeElement] to a [Modifier] chain.
     *
     * @see androidx.compose.ui.node.ModifierNodeElement
     * @see androidx.compose.ui.node.CompositionLocalConsumerModifierNode
     * @see androidx.compose.ui.node.DelegatableNode
     * @see androidx.compose.ui.node.DelegatingNode
     * @see androidx.compose.ui.node.LayoutModifierNode
     * @see androidx.compose.ui.node.DrawModifierNode
     * @see androidx.compose.ui.node.SemanticsModifierNode
     * @see androidx.compose.ui.node.PointerInputModifierNode
     * @see androidx.compose.ui.modifier.ModifierLocalModifierNode
     * @see androidx.compose.ui.node.ParentDataModifierNode
     * @see androidx.compose.ui.node.LayoutAwareModifierNode
     * @see androidx.compose.ui.node.GlobalPositionAwareModifierNode
     * @see androidx.compose.ui.node.ApproachLayoutModifierNode
     */
    abstract class Node : DelegatableNode {
        @Suppress("LeakingThis")
        final override var node: Node = this
            private set

        private var scope: CoroutineScope? = null

        /**
         * A [CoroutineScope] that can be used to launch tasks that should run while the node is
         * attached.
         *
         * The scope is accessible between [onAttach] and [onDetach] calls, and will be cancelled
         * after the node is detached (after [onDetach] returns).
         *
         * @sample androidx.compose.ui.samples.ModifierNodeCoroutineScopeSample
         *
         * @throws IllegalStateException If called while the node is not attached.
         */
        val coroutineScope: CoroutineScope
            get() =
                scope
                    ?: CoroutineScope(
                            requireOwner().coroutineContext +
                                Job(parent = requireOwner().coroutineContext[Job])
                        )
                        .also { scope = it }

        internal var kindSet: Int = 0

        // NOTE: We use an aggregate mask that or's all of the type masks of the children of the
        // chain so that we can quickly prune a subtree. This INCLUDES the kindSet of this node
        // as well. Initialize this to "every node" so that before it is set it doesn't
        // accidentally cause a truncated traversal.
        internal var aggregateChildKindSet: Int = 0.inv()
        internal var parent: Node? = null
        internal var child: Node? = null
        internal var ownerScope: ObserverNodeOwnerScope? = null
        internal var coordinator: NodeCoordinator? = null
            private set

        internal var insertedNodeAwaitingAttachForInvalidation = false
        internal var updatedNodeAwaitingAttachForInvalidation = false
        private var onAttachRunExpected = false
        private var onDetachRunExpected = false
        /**
         * Indicates that the node is attached to a [androidx.compose.ui.layout.Layout] which is
         * part of the UI tree. This will get set to true right before [onAttach] is called, and set
         * to false right after [onDetach] is called.
         *
         * @see onAttach
         * @see onDetach
         */
        var isAttached: Boolean = false
            private set

        /**
         * If this property returns `true`, then nodes will be automatically invalidated after the
         * modifier update completes (For example, if the returned Node is a [DrawModifierNode], its
         * [DrawModifierNode.invalidateDraw] function will be invoked automatically as part of auto
         * invalidation).
         *
         * This is enabled by default, and provides a convenient mechanism to schedule invalidation
         * and apply changes made to the modifier. You may choose to set this to `false` if your
         * modifier has auto-invalidatable properties that do not frequently require invalidation to
         * improve performance by skipping unnecessary invalidation. If `autoInvalidate` is set to
         * `false`, you must call the appropriate invalidate functions manually when the modifier is
         * updated or else the updates may not be reflected in the UI appropriately.
         */
        @Suppress("GetterSetterNames")
        @get:Suppress("GetterSetterNames")
        open val shouldAutoInvalidate: Boolean
            get() = true

        internal open fun updateCoordinator(coordinator: NodeCoordinator?) {
            this.coordinator = coordinator
        }

        @Suppress("NOTHING_TO_INLINE")
        internal inline fun isKind(kind: NodeKind<*>) = kindSet and kind.mask != 0

        internal open fun markAsAttached() {
            checkPrecondition(!isAttached) { "node attached multiple times" }
            checkPrecondition(coordinator != null) {
                "attach invoked on a node without a coordinator"
            }
            isAttached = true
            onAttachRunExpected = true
        }

        internal open fun runAttachLifecycle() {
            checkPrecondition(isAttached) {
                "Must run markAsAttached() prior to runAttachLifecycle"
            }
            checkPrecondition(onAttachRunExpected) {
                "Must run runAttachLifecycle() only once " + "after markAsAttached()"
            }
            onAttachRunExpected = false
            onAttach()
            onDetachRunExpected = true
        }

        internal open fun runDetachLifecycle() {
            checkPrecondition(isAttached) { "node detached multiple times" }
            checkPrecondition(coordinator != null) {
                "detach invoked on a node without a coordinator"
            }
            checkPrecondition(onDetachRunExpected) {
                "Must run runDetachLifecycle() once after runAttachLifecycle() and before " +
                    "markAsDetached()"
            }
            onDetachRunExpected = false
            onDetach()
        }

        internal open fun markAsDetached() {
            checkPrecondition(isAttached) { "Cannot detach a node that is not attached" }
            checkPrecondition(!onAttachRunExpected) {
                "Must run runAttachLifecycle() before markAsDetached()"
            }
            checkPrecondition(!onDetachRunExpected) {
                "Must run runDetachLifecycle() before markAsDetached()"
            }
            isAttached = false

            scope?.let {
                it.cancel(ModifierNodeDetachedCancellationException())
                scope = null
            }
        }

        internal open fun reset() {
            checkPrecondition(isAttached) { "reset() called on an unattached node" }
            onReset()
        }

        /**
         * Called when the node is attached to a [androidx.compose.ui.layout.Layout] which is part
         * of the UI tree. When called, `node` is guaranteed to be non-null. You can call
         * sideEffect, coroutineScope, etc. This is not guaranteed to get called at a time where the
         * rest of the Modifier.Nodes in the hierarchy are "up to date". For instance, at the time
         * of calling onAttach for this node, another node may be in the tree that will be detached
         * by the time Compose has finished applying changes. As a result, if you need to guarantee
         * that the state of the tree is "final" for this round of changes, you should use the
         * [sideEffect] API to schedule the calculation to be done at that time.
         */
        open fun onAttach() {}

        /**
         * Called when the node is not attached to a [androidx.compose.ui.layout.Layout] which is
         * not a part of the UI tree anymore. Note that the node can be reattached again.
         *
         * This should be called right before the node gets removed from the list, so you should
         * still be able to traverse inside of this method. Ideally we would not allow you to
         * trigger side effects here.
         */
        open fun onDetach() {}

        /**
         * Called when the node is about to be moved to a pool of layouts ready to be reused. For
         * example it happens when the node is part of the item of LazyColumn after this item is
         * scrolled out of the viewport. This means this node could be in future reused for a
         * [androidx.compose.ui.layout.Layout] displaying a semantically different content when the
         * list will be populating a new item.
         *
         * Use this callback to reset some local item specific state, like "is my component
         * focused".
         *
         * This callback is called while the node is attached. Right after this callback the node
         * will be detached and later reattached when reused.
         *
         * @sample androidx.compose.ui.samples.ModifierNodeResetSample
         */
        open fun onReset() {}

        /**
         * This can be called to register [effect] as a function to be executed after all of the
         * changes to the tree are applied.
         *
         * This API can only be called if the node [isAttached].
         */
        @ExperimentalComposeUiApi
        fun sideEffect(effect: () -> Unit) {
            requireOwner().registerOnEndApplyChangesListener(effect)
        }

        internal open fun setAsDelegateTo(owner: Node) {
            node = owner
        }
    }

    /**
     * The companion object `Modifier` is the empty, default, or starter [Modifier] that contains no
     * [elements][Element]. Use it to create a new [Modifier] using modifier extension factory
     * functions:
     *
     * @sample androidx.compose.ui.samples.ModifierUsageSample
     *
     * or as the default value for [Modifier] parameters:
     *
     * @sample androidx.compose.ui.samples.ModifierParameterSample
     */
    // The companion object implements `Modifier` so that it may be used as the start of a
    // modifier extension factory expression.
    companion object : Modifier {
        override fun <R> foldIn(initial: R, operation: (R, Element) -> R): R = initial

        override fun <R> foldOut(initial: R, operation: (Element, R) -> R): R = initial

        override fun any(predicate: (Element) -> Boolean): Boolean = false

        override fun all(predicate: (Element) -> Boolean): Boolean = true

        override infix fun then(other: Modifier): Modifier = other

        override fun toString() = "Modifier"
    }
}

/**
 * A node in a [Modifier] chain. A CombinedModifier always contains at least two elements; a
 * Modifier [outer] that wraps around the Modifier [inner].
 */
class CombinedModifier(internal val outer: Modifier, internal val inner: Modifier) : Modifier {
    override fun <R> foldIn(initial: R, operation: (R, Modifier.Element) -> R): R =
        inner.foldIn(outer.foldIn(initial, operation), operation)

    override fun <R> foldOut(initial: R, operation: (Modifier.Element, R) -> R): R =
        outer.foldOut(inner.foldOut(initial, operation), operation)

    override fun any(predicate: (Modifier.Element) -> Boolean): Boolean =
        outer.any(predicate) || inner.any(predicate)

    override fun all(predicate: (Modifier.Element) -> Boolean): Boolean =
        outer.all(predicate) && inner.all(predicate)

    override fun equals(other: Any?): Boolean =
        other is CombinedModifier && outer == other.outer && inner == other.inner

    override fun hashCode(): Int = outer.hashCode() + 31 * inner.hashCode()

    override fun toString() =
        "[" +
            foldIn("") { acc, element ->
                if (acc.isEmpty()) element.toString() else "$acc, $element"
            } +
            "]"
}<|MERGE_RESOLUTION|>--- conflicted
+++ resolved
@@ -34,20 +34,9 @@
  * lookups to build the exception message and stack trace collection. Remove if these are changed in
  * kotlinx.coroutines.
  */
-<<<<<<< HEAD
 private class ModifierNodeDetachedCancellationException : PlatformOptimizedCancellationException(
     "The Modifier.Node was detached"
 )
-=======
-private class ModifierNodeDetachedCancellationException :
-    CancellationException("The Modifier.Node was detached") {
-    override fun fillInStackTrace(): Throwable {
-        // Avoid null.clone() on Android <= 6.0 when accessing stackTrace
-        stackTrace = EmptyStackTraceElements
-        return this
-    }
-}
->>>>>>> f5541f29
 
 /**
  * An ordered, immutable collection of [modifier elements][Modifier.Element] that decorate or add
