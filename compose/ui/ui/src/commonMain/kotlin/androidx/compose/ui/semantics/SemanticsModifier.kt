/*
 * Copyright 2020 The Android Open Source Project
 *
 * Licensed under the Apache License, Version 2.0 (the "License");
 * you may not use this file except in compliance with the License.
 * You may obtain a copy of the License at
 *
 *      http://www.apache.org/licenses/LICENSE-2.0
 *
 * Unless required by applicable law or agreed to in writing, software
 * distributed under the License is distributed on an "AS IS" BASIS,
 * WITHOUT WARRANTIES OR CONDITIONS OF ANY KIND, either express or implied.
 * See the License for the specific language governing permissions and
 * limitations under the License.
 */

package androidx.compose.ui.semantics

import androidx.compose.runtime.InternalComposeApi
import androidx.compose.runtime.identityHashCode
import androidx.compose.ui.Modifier
import androidx.compose.ui.internal.JvmDefaultWithCompatibility
import androidx.compose.ui.node.ModifierNodeElement
import androidx.compose.ui.node.SemanticsModifierNode
import androidx.compose.ui.platform.AtomicInt
import androidx.compose.ui.platform.InspectorInfo

private var lastIdentifier = AtomicInt(0)

internal fun generateSemanticsId() = lastIdentifier.addAndGet(1)

/**
 * A [Modifier.Element] that adds semantics key/value for use in testing, accessibility, and similar
 * use cases.
 */
@JvmDefaultWithCompatibility
interface SemanticsModifier : Modifier.Element {
    @Deprecated(
        message =
            "SemanticsModifier.id is now unused and has been set to a fixed value. " +
                "Retrieve the id from LayoutInfo instead.",
        replaceWith = ReplaceWith("")
    )
    val id: Int
        get() = -1

    /**
     * The SemanticsConfiguration holds substantive data, especially a list of key/value pairs such
     * as (label -> "buttonName").
     */
    val semanticsConfiguration: SemanticsConfiguration
}

internal class EmptySemanticsElement(private val node: EmptySemanticsModifier) :
    ModifierNodeElement<EmptySemanticsModifier>() {
    override fun create() = node

    override fun update(node: EmptySemanticsModifier) {}

    override fun InspectorInfo.inspectableProperties() {
        // Nothing to inspect.
    }

<<<<<<< HEAD
    @OptIn(InternalComposeApi::class)
    private val arbitraryHashCode: Int = identityHashCode(this)
    override fun hashCode(): Int = arbitraryHashCode
=======
    override fun hashCode(): Int = System.identityHashCode(this)

>>>>>>> f5541f29
    override fun equals(other: Any?) = (other === this)
}

internal class CoreSemanticsModifierNode(
    var mergeDescendants: Boolean,
    var isClearingSemantics: Boolean,
    var properties: SemanticsPropertyReceiver.() -> Unit
) : Modifier.Node(), SemanticsModifierNode {
    override val shouldClearDescendantSemantics: Boolean
        get() = isClearingSemantics

    override val shouldMergeDescendantSemantics: Boolean
        get() = mergeDescendants

    override fun SemanticsPropertyReceiver.applySemantics() {
        properties()
    }
}

internal class EmptySemanticsModifier : Modifier.Node(), SemanticsModifierNode {
    override fun SemanticsPropertyReceiver.applySemantics() {}
}

/**
 * Add semantics key/value pairs to the layout node, for use in testing, accessibility, etc.
 *
 * The provided lambda receiver scope provides "key = value"-style setters for any
 * [SemanticsPropertyKey]. Additionally, chaining multiple semantics modifiers is also a supported
 * style.
 *
 * The resulting semantics produce two [SemanticsNode] trees:
 *
 * The "unmerged tree" rooted at [SemanticsOwner.unmergedRootSemanticsNode] has one [SemanticsNode]
 * per layout node which has any [SemanticsModifier] on it. This [SemanticsNode] contains all the
 * properties set in all the [SemanticsModifier]s on that node.
 *
 * The "merged tree" rooted at [SemanticsOwner.rootSemanticsNode] has equal-or-fewer nodes: it
 * simplifies the structure based on [mergeDescendants] and [clearAndSetSemantics]. For most
 * purposes (especially accessibility, or the testing of accessibility), the merged semantics tree
 * should be used.
 *
 * @param mergeDescendants Whether the semantic information provided by the owning component and its
 *   descendants should be treated as one logical entity. Most commonly set on
 *   screen-reader-focusable items such as buttons or form fields. In the merged semantics tree, all
 *   descendant nodes (except those themselves marked [mergeDescendants]) will disappear from the
 *   tree, and their properties will get merged into the parent's configuration (using a merging
 *   algorithm that varies based on the type of property -- for example, text properties will get
 *   concatenated, separated by commas). In the unmerged semantics tree, the node is simply marked
 *   with [SemanticsConfiguration.isMergingSemanticsOfDescendants].
 * @param properties properties to add to the semantics. [SemanticsPropertyReceiver] will be
 *   provided in the scope to allow access for common properties and its values.
 */
fun Modifier.semantics(
    mergeDescendants: Boolean = false,
    properties: (SemanticsPropertyReceiver.() -> Unit)
): Modifier =
    this then AppendedSemanticsElement(mergeDescendants = mergeDescendants, properties = properties)

// Implement SemanticsModifier to allow tooling to inspect the semantics configuration
internal data class AppendedSemanticsElement(
    val mergeDescendants: Boolean,
    val properties: (SemanticsPropertyReceiver.() -> Unit)
) : ModifierNodeElement<CoreSemanticsModifierNode>(), SemanticsModifier {

    // This should only ever be called by layout inspector
    override val semanticsConfiguration: SemanticsConfiguration
        get() =
            SemanticsConfiguration().apply {
                isMergingSemanticsOfDescendants = mergeDescendants
                properties()
            }

    override fun create(): CoreSemanticsModifierNode {
        return CoreSemanticsModifierNode(
            mergeDescendants = mergeDescendants,
            isClearingSemantics = false,
            properties = properties
        )
    }

    override fun update(node: CoreSemanticsModifierNode) {
        node.mergeDescendants = mergeDescendants
        node.properties = properties
    }

    override fun InspectorInfo.inspectableProperties() {
        name = "semantics"
        properties["mergeDescendants"] = mergeDescendants
        addSemanticsPropertiesFrom(semanticsConfiguration)
    }
}

/**
 * Clears the semantics of all the descendant nodes and sets new semantics.
 *
 * In the merged semantics tree, this clears the semantic information provided by the node's
 * descendants (but not those of the layout node itself, if any) and sets the provided semantics.
 * (In the unmerged tree, the semantics node is marked with
 * "[SemanticsConfiguration.isClearingSemantics]", but nothing is actually cleared.)
 *
 * Compose's default semantics provide baseline usability for screen-readers, but this can be used
 * to provide a more polished screen-reader experience: for example, clearing the semantics of a
 * group of tiny buttons, and setting equivalent actions on the card containing them.
 *
 * @param properties properties to add to the semantics. [SemanticsPropertyReceiver] will be
 *   provided in the scope to allow access for common properties and its values.
 */
fun Modifier.clearAndSetSemantics(properties: (SemanticsPropertyReceiver.() -> Unit)): Modifier =
    this then ClearAndSetSemanticsElement(properties)

// Implement SemanticsModifier to allow tooling to inspect the semantics configuration
internal data class ClearAndSetSemanticsElement(
    val properties: SemanticsPropertyReceiver.() -> Unit
) : ModifierNodeElement<CoreSemanticsModifierNode>(), SemanticsModifier {

    // This should only ever be called by layout inspector
    override val semanticsConfiguration: SemanticsConfiguration
        get() =
            SemanticsConfiguration().apply {
                isMergingSemanticsOfDescendants = false
                isClearingSemantics = true
                properties()
            }

    override fun create(): CoreSemanticsModifierNode {
        return CoreSemanticsModifierNode(
            mergeDescendants = false,
            isClearingSemantics = true,
            properties = properties
        )
    }

    override fun update(node: CoreSemanticsModifierNode) {
        node.properties = properties
    }

    override fun InspectorInfo.inspectableProperties() {
        name = "clearAndSetSemantics"
        addSemanticsPropertiesFrom(semanticsConfiguration)
    }
}

private fun InspectorInfo.addSemanticsPropertiesFrom(
    semanticsConfiguration: SemanticsConfiguration
) {
    properties["properties"] =
        semanticsConfiguration.associate { (key, value) -> key.name to value }
}<|MERGE_RESOLUTION|>--- conflicted
+++ resolved
@@ -61,14 +61,11 @@
         // Nothing to inspect.
     }
 
-<<<<<<< HEAD
     @OptIn(InternalComposeApi::class)
     private val arbitraryHashCode: Int = identityHashCode(this)
+
     override fun hashCode(): Int = arbitraryHashCode
-=======
-    override fun hashCode(): Int = System.identityHashCode(this)
-
->>>>>>> f5541f29
+
     override fun equals(other: Any?) = (other === this)
 }
 
