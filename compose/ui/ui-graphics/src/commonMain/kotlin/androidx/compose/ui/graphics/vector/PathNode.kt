--- conflicted
+++ resolved
@@ -143,18 +143,10 @@
 }
 
 /**
- * Return the corresponding [PathNode] for the given character key if it exists.
+ * Adds the corresponding [PathNode] for the given character key, if it exists, to [nodes].
  * If the key is unknown then [IllegalArgumentException] is thrown
- * @return [PathNode] that matches the key
  * @throws IllegalArgumentException
  */
-<<<<<<< HEAD
-internal fun Char.toPathNodes(args: FloatArray): List<PathNode> = when (this) {
-    RelativeCloseKey, CloseKey -> listOf(PathNode.Close)
-    RelativeMoveToKey -> pathNodesFromArgs(args, NUM_MOVE_TO_ARGS) { array ->
-        PathNode.RelativeMoveTo(dx = array[0], dy = array[1])
-    }
-=======
 internal fun Char.addPathNodes(nodes: ArrayList<PathNode>, args: FloatArray, count: Int) {
     when (this) {
         RelativeCloseKey, CloseKey -> nodes.add(PathNode.Close)
@@ -171,150 +163,205 @@
         MoveToKey -> pathNodesFromArgs(nodes, args, count, NUM_MOVE_TO_ARGS) { array, start ->
             PathNode.MoveTo(x = array[start], y = array[start + 1])
         }
->>>>>>> fdff00cc
-
-    MoveToKey -> pathNodesFromArgs(args, NUM_MOVE_TO_ARGS) { array ->
-        PathNode.MoveTo(x = array[0], y = array[1])
+
+        RelativeLineToKey -> pathNodesFromArgs(
+            nodes,
+            args,
+            count,
+            NUM_LINE_TO_ARGS
+        ) { array, start ->
+            PathNode.RelativeLineTo(dx = array[start], dy = array[start + 1])
+        }
+
+        LineToKey -> pathNodesFromArgs(nodes, args, count, NUM_LINE_TO_ARGS) { array, start ->
+            PathNode.LineTo(x = array[start], y = array[start + 1])
+        }
+
+        RelativeHorizontalToKey -> pathNodesFromArgs(
+            nodes,
+            args,
+            count,
+            NUM_HORIZONTAL_TO_ARGS
+        ) { array, start ->
+            PathNode.RelativeHorizontalTo(dx = array[start])
+        }
+
+        HorizontalToKey -> pathNodesFromArgs(
+            nodes,
+            args,
+            count,
+            NUM_HORIZONTAL_TO_ARGS
+        ) { array, start ->
+            PathNode.HorizontalTo(x = array[start])
+        }
+
+        RelativeVerticalToKey -> pathNodesFromArgs(
+            nodes,
+            args,
+            count,
+            NUM_VERTICAL_TO_ARGS
+        ) { array, start ->
+            PathNode.RelativeVerticalTo(dy = array[start])
+        }
+
+        VerticalToKey -> pathNodesFromArgs(
+            nodes,
+            args,
+            count,
+            NUM_VERTICAL_TO_ARGS
+        ) { array, start ->
+            PathNode.VerticalTo(y = array[start])
+        }
+
+        RelativeCurveToKey -> pathNodesFromArgs(
+            nodes,
+            args,
+            count,
+            NUM_CURVE_TO_ARGS
+        ) { array, start ->
+            PathNode.RelativeCurveTo(
+                dx1 = array[start],
+                dy1 = array[start + 1],
+                dx2 = array[start + 2],
+                dy2 = array[start + 3],
+                dx3 = array[start + 4],
+                dy3 = array[start + 5]
+            )
+        }
+
+        CurveToKey -> pathNodesFromArgs(nodes, args, count, NUM_CURVE_TO_ARGS) { array, start ->
+            PathNode.CurveTo(
+                x1 = array[start],
+                y1 = array[start + 1],
+                x2 = array[start + 2],
+                y2 = array[start + 3],
+                x3 = array[start + 4],
+                y3 = array[start + 5]
+            )
+        }
+
+        RelativeReflectiveCurveToKey -> pathNodesFromArgs(
+            nodes,
+            args,
+            count,
+            NUM_REFLECTIVE_CURVE_TO_ARGS
+        ) { array, start ->
+            PathNode.RelativeReflectiveCurveTo(
+                dx1 = array[start],
+                dy1 = array[start + 1],
+                dx2 = array[start + 2],
+                dy2 = array[start + 3]
+            )
+        }
+
+        ReflectiveCurveToKey -> pathNodesFromArgs(
+            nodes,
+            args,
+            count,
+            NUM_REFLECTIVE_CURVE_TO_ARGS
+        ) { array, start ->
+            PathNode.ReflectiveCurveTo(
+                x1 = array[start],
+                y1 = array[start + 1],
+                x2 = array[start + 2],
+                y2 = array[start + 3]
+            )
+        }
+
+        RelativeQuadToKey -> pathNodesFromArgs(
+            nodes,
+            args,
+            count,
+            NUM_QUAD_TO_ARGS
+        ) { array, start ->
+            PathNode.RelativeQuadTo(
+                dx1 = array[start],
+                dy1 = array[start + 1],
+                dx2 = array[start + 2],
+                dy2 = array[start + 3]
+            )
+        }
+
+        QuadToKey -> pathNodesFromArgs(nodes, args, count, NUM_QUAD_TO_ARGS) { array, start ->
+            PathNode.QuadTo(
+                x1 = array[start],
+                y1 = array[start + 1],
+                x2 = array[start + 2],
+                y2 = array[start + 3]
+            )
+        }
+
+        RelativeReflectiveQuadToKey -> pathNodesFromArgs(
+            nodes,
+            args,
+            count,
+            NUM_REFLECTIVE_QUAD_TO_ARGS
+        ) { array, start ->
+            PathNode.RelativeReflectiveQuadTo(dx = array[start], dy = array[start + 1])
+        }
+
+        ReflectiveQuadToKey -> pathNodesFromArgs(
+            nodes,
+            args,
+            count,
+            NUM_REFLECTIVE_QUAD_TO_ARGS
+        ) { array, start ->
+            PathNode.ReflectiveQuadTo(x = array[start], y = array[start + 1])
+        }
+
+        RelativeArcToKey -> pathNodesFromArgs(nodes, args, count, NUM_ARC_TO_ARGS) { array, start ->
+            PathNode.RelativeArcTo(
+                horizontalEllipseRadius = array[start],
+                verticalEllipseRadius = array[start + 1],
+                theta = array[start + 2],
+                isMoreThanHalf = array[start + 3].compareTo(0.0f) != 0,
+                isPositiveArc = array[start + 4].compareTo(0.0f) != 0,
+                arcStartDx = array[start + 5],
+                arcStartDy = array[start + 6]
+            )
+        }
+
+        ArcToKey -> pathNodesFromArgs(nodes, args, count, NUM_ARC_TO_ARGS) { array, start ->
+            PathNode.ArcTo(
+                horizontalEllipseRadius = array[start],
+                verticalEllipseRadius = array[start + 1],
+                theta = array[start + 2],
+                isMoreThanHalf = array[start + 3].compareTo(0.0f) != 0,
+                isPositiveArc = array[start + 4].compareTo(0.0f) != 0,
+                arcStartX = array[start + 5],
+                arcStartY = array[start + 6]
+            )
+        }
+
+        else -> throw IllegalArgumentException("Unknown command for: $this")
     }
-
-    RelativeLineToKey -> pathNodesFromArgs(args, NUM_LINE_TO_ARGS) { array ->
-        PathNode.RelativeLineTo(dx = array[0], dy = array[1])
-    }
-
-    LineToKey -> pathNodesFromArgs(args, NUM_LINE_TO_ARGS) { array ->
-        PathNode.LineTo(x = array[0], y = array[1])
-    }
-
-    RelativeHorizontalToKey -> pathNodesFromArgs(args, NUM_HORIZONTAL_TO_ARGS) { array ->
-        PathNode.RelativeHorizontalTo(dx = array[0])
-    }
-
-    HorizontalToKey -> pathNodesFromArgs(args, NUM_HORIZONTAL_TO_ARGS) { array ->
-        PathNode.HorizontalTo(x = array[0])
-    }
-
-    RelativeVerticalToKey -> pathNodesFromArgs(args, NUM_VERTICAL_TO_ARGS) { array ->
-        PathNode.RelativeVerticalTo(dy = array[0])
-    }
-
-    VerticalToKey -> pathNodesFromArgs(args, NUM_VERTICAL_TO_ARGS) { array ->
-        PathNode.VerticalTo(y = array[0])
-    }
-
-    RelativeCurveToKey -> pathNodesFromArgs(args, NUM_CURVE_TO_ARGS) { array ->
-        PathNode.RelativeCurveTo(
-            dx1 = array[0],
-            dy1 = array[1],
-            dx2 = array[2],
-            dy2 = array[3],
-            dx3 = array[4],
-            dy3 = array[5]
-        )
-    }
-
-    CurveToKey -> pathNodesFromArgs(args, NUM_CURVE_TO_ARGS) { array ->
-        PathNode.CurveTo(
-            x1 = array[0],
-            y1 = array[1],
-            x2 = array[2],
-            y2 = array[3],
-            x3 = array[4],
-            y3 = array[5]
-        )
-    }
-
-    RelativeReflectiveCurveToKey -> pathNodesFromArgs(args, NUM_REFLECTIVE_CURVE_TO_ARGS) { array ->
-        PathNode.RelativeReflectiveCurveTo(
-            dx1 = array[0],
-            dy1 = array[1],
-            dx2 = array[2],
-            dy2 = array[3]
-        )
-    }
-
-    ReflectiveCurveToKey -> pathNodesFromArgs(args, NUM_REFLECTIVE_CURVE_TO_ARGS) { array ->
-        PathNode.ReflectiveCurveTo(
-            x1 = array[0],
-            y1 = array[1],
-            x2 = array[2],
-            y2 = array[3]
-        )
-    }
-
-    RelativeQuadToKey -> pathNodesFromArgs(args, NUM_QUAD_TO_ARGS) { array ->
-        PathNode.RelativeQuadTo(
-            dx1 = array[0],
-            dy1 = array[1],
-            dx2 = array[2],
-            dy2 = array[3]
-        )
-    }
-
-    QuadToKey -> pathNodesFromArgs(args, NUM_QUAD_TO_ARGS) { array ->
-        PathNode.QuadTo(
-            x1 = array[0],
-            y1 = array[1],
-            x2 = array[2],
-            y2 = array[3]
-        )
-    }
-
-    RelativeReflectiveQuadToKey -> pathNodesFromArgs(args, NUM_REFLECTIVE_QUAD_TO_ARGS) { array ->
-        PathNode.RelativeReflectiveQuadTo(dx = array[0], dy = array[1])
-    }
-
-    ReflectiveQuadToKey -> pathNodesFromArgs(args, NUM_REFLECTIVE_QUAD_TO_ARGS) { array ->
-        PathNode.ReflectiveQuadTo(x = array[0], y = array[1])
-    }
-
-    RelativeArcToKey -> pathNodesFromArgs(args, NUM_ARC_TO_ARGS) { array ->
-        PathNode.RelativeArcTo(
-            horizontalEllipseRadius = array[0],
-            verticalEllipseRadius = array[1],
-            theta = array[2],
-            isMoreThanHalf = array[3].compareTo(0.0f) != 0,
-            isPositiveArc = array[4].compareTo(0.0f) != 0,
-            arcStartDx = array[5],
-            arcStartDy = array[6]
-        )
-    }
-
-    ArcToKey -> pathNodesFromArgs(args, NUM_ARC_TO_ARGS) { array ->
-        PathNode.ArcTo(
-            horizontalEllipseRadius = array[0],
-            verticalEllipseRadius = array[1],
-            theta = array[2],
-            isMoreThanHalf = array[3].compareTo(0.0f) != 0,
-            isPositiveArc = array[4].compareTo(0.0f) != 0,
-            arcStartX = array[5],
-            arcStartY = array[6]
-        )
-    }
-
-    else -> throw IllegalArgumentException("Unknown command for: $this")
 }
 
 private inline fun pathNodesFromArgs(
+    nodes: MutableList<PathNode>,
     args: FloatArray,
+    count: Int,
     numArgs: Int,
-    nodeFor: (subArray: FloatArray) -> PathNode
-): List<PathNode> {
-    return (0..args.size - numArgs step numArgs).map { index ->
-        val subArray = args.copyOfRange(index, index + numArgs)
-        val node = nodeFor(subArray)
-        when {
+    crossinline nodeFor: (subArray: FloatArray, start: Int) -> PathNode
+) {
+    val end = count - numArgs
+    var index = 0
+    while (index <= end) {
+        val node = nodeFor(args, index)
+        nodes.add(when {
             // According to the spec, if a MoveTo is followed by multiple pairs of coordinates,
             // the subsequent pairs are treated as implicit corresponding LineTo commands.
-            node is PathNode.MoveTo && index > 0 -> PathNode.LineTo(subArray[0], subArray[1])
+            node is PathNode.MoveTo && index > 0 -> PathNode.LineTo(args[index], args[index + 1])
             node is PathNode.RelativeMoveTo && index > 0 ->
-                PathNode.RelativeLineTo(subArray[0], subArray[1])
+                PathNode.RelativeLineTo(args[index], args[index + 1])
             else -> node
-        }
+        })
+        index += numArgs
     }
 }
 
 /**
- * Constants used by [Char.toPathNodes] for creating [PathNode]s from parsed paths.
+ * Constants used by [Char.addPathNodes] for creating [PathNode]s from parsed paths.
  */
 private const val RelativeCloseKey = 'z'
 private const val CloseKey = 'Z'
