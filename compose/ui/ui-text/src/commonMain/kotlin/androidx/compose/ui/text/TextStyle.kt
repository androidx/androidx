/*
 * Copyright 2019 The Android Open Source Project
 *
 * Licensed under the Apache License, Version 2.0 (the "License");
 * you may not use this file except in compliance with the License.
 * You may obtain a copy of the License at
 *
 *      http://www.apache.org/licenses/LICENSE-2.0
 *
 * Unless required by applicable law or agreed to in writing, software
 * distributed under the License is distributed on an "AS IS" BASIS,
 * WITHOUT WARRANTIES OR CONDITIONS OF ANY KIND, either express or implied.
 * See the License for the specific language governing permissions and
 * limitations under the License.
 */

package androidx.compose.ui.text

import androidx.compose.runtime.Immutable
import androidx.compose.runtime.Stable
import androidx.compose.ui.graphics.Brush
import androidx.compose.ui.graphics.Color
import androidx.compose.ui.graphics.Shadow
import androidx.compose.ui.graphics.drawscope.DrawStyle
import androidx.compose.ui.text.font.FontFamily
import androidx.compose.ui.text.font.FontStyle
import androidx.compose.ui.text.font.FontSynthesis
import androidx.compose.ui.text.font.FontWeight
import androidx.compose.ui.text.intl.LocaleList
import androidx.compose.ui.text.style.BaselineShift
import androidx.compose.ui.text.style.Hyphens
import androidx.compose.ui.text.style.LineBreak
import androidx.compose.ui.text.style.LineHeightStyle
import androidx.compose.ui.text.style.TextAlign
import androidx.compose.ui.text.style.TextDecoration
import androidx.compose.ui.text.style.TextDirection
import androidx.compose.ui.text.style.TextForegroundStyle
import androidx.compose.ui.text.style.TextGeometricTransform
import androidx.compose.ui.text.style.TextIndent
import androidx.compose.ui.text.style.TextMotion
import androidx.compose.ui.unit.LayoutDirection
import androidx.compose.ui.unit.TextUnit
import kotlin.jvm.JvmName

/**
 * Styling configuration for a `Text`.
 *
 * @sample androidx.compose.ui.text.samples.TextStyleSample
 *
 * @param platformStyle Platform specific [TextStyle] parameters.
 * @param linkStyles Sets styles for the links in different states if present in
 * [AnnotatedString] that this TextStyle is applied to. This object passes the styles directly to
 * the [LinkAnnotation]s and therefore overwrites any other styling configuration set on the whole
 * text level
 *
 * @see AnnotatedString
 * @see SpanStyle
 * @see ParagraphStyle
 */
// Maintainer note: When adding a new constructor or copy parameter, make sure to add a test case to
// TextStyleInvalidationTest to ensure the correct phase(s) get invalidated.
@Immutable
class TextStyle internal constructor(
    internal val spanStyle: SpanStyle,
    internal val paragraphStyle: ParagraphStyle,
    val platformStyle: PlatformTextStyle? = null,
    val linkStyles: TextLinkStyles? = null,
) {
    internal constructor(
        spanStyle: SpanStyle,
        paragraphStyle: ParagraphStyle,
        linkStyles: TextLinkStyles?,
    ) : this(
        spanStyle = spanStyle,
        paragraphStyle = paragraphStyle,
        platformStyle = createPlatformTextStyleInternal(
            spanStyle.platformStyle,
            paragraphStyle.platformStyle
        ),
        linkStyles = linkStyles,
    )

    @Deprecated(
        "TextStyle constructors that do not take new stable parameters " +
            "like LineHeightStyle, LineBreak, Hyphens are deprecated. Please use the new stable " +
            "constructor.",
        level = DeprecationLevel.HIDDEN
    )
    constructor(
        color: Color = Color.Unspecified,
        fontSize: TextUnit = TextUnit.Unspecified,
        fontWeight: FontWeight? = null,
        fontStyle: FontStyle? = null,
        fontSynthesis: FontSynthesis? = null,
        fontFamily: FontFamily? = null,
        fontFeatureSettings: String? = null,
        letterSpacing: TextUnit = TextUnit.Unspecified,
        baselineShift: BaselineShift? = null,
        textGeometricTransform: TextGeometricTransform? = null,
        localeList: LocaleList? = null,
        background: Color = Color.Unspecified,
        textDecoration: TextDecoration? = null,
        shadow: Shadow? = null,
        textAlign: TextAlign? = null,
        textDirection: TextDirection? = null,
        lineHeight: TextUnit = TextUnit.Unspecified,
        textIndent: TextIndent? = null
    ) : this(
        SpanStyle(
            color = color,
            fontSize = fontSize,
            fontWeight = fontWeight,
            fontStyle = fontStyle,
            fontSynthesis = fontSynthesis,
            fontFamily = fontFamily,
            fontFeatureSettings = fontFeatureSettings,
            letterSpacing = letterSpacing,
            baselineShift = baselineShift,
            textGeometricTransform = textGeometricTransform,
            localeList = localeList,
            background = background,
            textDecoration = textDecoration,
            shadow = shadow,
            platformStyle = null,
            drawStyle = null
        ),
        ParagraphStyle(
            textAlign = textAlign ?: TextAlign.Unspecified,
            textDirection = textDirection ?: TextDirection.Unspecified,
            lineHeight = lineHeight,
            textIndent = textIndent,
            platformStyle = null,
            lineHeightStyle = null,
            lineBreak = LineBreak.Unspecified,
            hyphens = Hyphens.Unspecified,
            textMotion = null
        ),
        platformStyle = null
    )

    @Deprecated(
        "TextStyle constructors that do not take new stable parameters " +
            "like LineHeightStyle, LineBreak, Hyphens are deprecated. Please use the new stable " +
            "constructor.",
        level = DeprecationLevel.HIDDEN
    )
    constructor(
        color: Color = Color.Unspecified,
        fontSize: TextUnit = TextUnit.Unspecified,
        fontWeight: FontWeight? = null,
        fontStyle: FontStyle? = null,
        fontSynthesis: FontSynthesis? = null,
        fontFamily: FontFamily? = null,
        fontFeatureSettings: String? = null,
        letterSpacing: TextUnit = TextUnit.Unspecified,
        baselineShift: BaselineShift? = null,
        textGeometricTransform: TextGeometricTransform? = null,
        localeList: LocaleList? = null,
        background: Color = Color.Unspecified,
        textDecoration: TextDecoration? = null,
        shadow: Shadow? = null,
        textAlign: TextAlign? = null,
        textDirection: TextDirection? = null,
        lineHeight: TextUnit = TextUnit.Unspecified,
        textIndent: TextIndent? = null,
        platformStyle: PlatformTextStyle? = null,
        lineHeightStyle: LineHeightStyle? = null
    ) : this(
        SpanStyle(
            color = color,
            fontSize = fontSize,
            fontWeight = fontWeight,
            fontStyle = fontStyle,
            fontSynthesis = fontSynthesis,
            fontFamily = fontFamily,
            fontFeatureSettings = fontFeatureSettings,
            letterSpacing = letterSpacing,
            baselineShift = baselineShift,
            textGeometricTransform = textGeometricTransform,
            localeList = localeList,
            background = background,
            textDecoration = textDecoration,
            shadow = shadow,
            platformStyle = platformStyle?.spanStyle,
            drawStyle = null
        ),
        ParagraphStyle(
            textAlign = textAlign ?: TextAlign.Unspecified,
            textDirection = textDirection ?: TextDirection.Unspecified,
            lineHeight = lineHeight,
            textIndent = textIndent,
            platformStyle = platformStyle?.paragraphStyle,
            lineHeightStyle = lineHeightStyle,
            lineBreak = LineBreak.Unspecified,
            hyphens = Hyphens.Unspecified,
            textMotion = null
        ),
        platformStyle = platformStyle
    )

    /**
     * Styling configuration for a `Text`.
     *
     * @sample androidx.compose.ui.text.samples.TextStyleSample
     *
     * @param color The text color.
     * @param fontSize The size of glyphs to use when painting the text. This
     * may be [TextUnit.Unspecified] for inheriting from another [TextStyle].
     * @param fontWeight The typeface thickness to use when painting the text (e.g., bold).
     * @param fontStyle The typeface variant to use when drawing the letters (e.g., italic).
     * @param fontSynthesis Whether to synthesize font weight and/or style when the requested weight
     * or style cannot be found in the provided font family.
     * @param fontFamily The font family to be used when rendering the text.
     * @param fontFeatureSettings The advanced typography settings provided by font. The format is
     * the same as the CSS font-feature-settings attribute:
     * https://www.w3.org/TR/css-fonts-3/#font-feature-settings-prop
     * @param letterSpacing The amount of space to add between each letter.
     * @param baselineShift The amount by which the text is shifted up from the current baseline.
     * @param textGeometricTransform The geometric transformation applied the text.
     * @param localeList The locale list used to select region-specific glyphs.
     * @param background The background color for the text.
     * @param textDecoration The decorations to paint on the text (e.g., an underline).
     * @param shadow The shadow effect applied on the text.
     * @param textAlign The alignment of the text within the lines of the paragraph.
     * @param textDirection The algorithm to be used to resolve the final text and paragraph
     * direction: Left To Right or Right To Left. If no value is provided the system will use the
     * [LayoutDirection] as the primary signal.
     * @param lineHeight Line height for the [Paragraph] in [TextUnit] unit, e.g. SP or EM.
     * @param textIndent The indentation of the paragraph.
     * @param platformStyle Platform specific [TextStyle] parameters.
     * @param lineHeightStyle the configuration for line height such as vertical alignment of the
     * line, whether to apply additional space as a result of line height to top of first line top
     * and bottom of last line. The configuration is applied only when a [lineHeight] is defined.
     * When null, [LineHeightStyle.Default] is used.
     * @param lineBreak The line breaking configuration for the text.
     * @param hyphens The configuration of hyphenation.
     */
    @Deprecated(
        "TextStyle constructors that do not take new stable parameters " +
            "like TextMotion are deprecated. Please use the new stable " +
            "constructor.",
        level = DeprecationLevel.HIDDEN
    )
    constructor(
        color: Color = Color.Unspecified,
        fontSize: TextUnit = TextUnit.Unspecified,
        fontWeight: FontWeight? = null,
        fontStyle: FontStyle? = null,
        fontSynthesis: FontSynthesis? = null,
        fontFamily: FontFamily? = null,
        fontFeatureSettings: String? = null,
        letterSpacing: TextUnit = TextUnit.Unspecified,
        baselineShift: BaselineShift? = null,
        textGeometricTransform: TextGeometricTransform? = null,
        localeList: LocaleList? = null,
        background: Color = Color.Unspecified,
        textDecoration: TextDecoration? = null,
        shadow: Shadow? = null,
        textAlign: TextAlign? = null,
        textDirection: TextDirection? = null,
        lineHeight: TextUnit = TextUnit.Unspecified,
        textIndent: TextIndent? = null,
        platformStyle: PlatformTextStyle? = null,
        lineHeightStyle: LineHeightStyle? = null,
        lineBreak: LineBreak? = null,
        hyphens: Hyphens? = null
    ) : this(
        SpanStyle(
            color = color,
            fontSize = fontSize,
            fontWeight = fontWeight,
            fontStyle = fontStyle,
            fontSynthesis = fontSynthesis,
            fontFamily = fontFamily,
            fontFeatureSettings = fontFeatureSettings,
            letterSpacing = letterSpacing,
            baselineShift = baselineShift,
            textGeometricTransform = textGeometricTransform,
            localeList = localeList,
            background = background,
            textDecoration = textDecoration,
            shadow = shadow,
            platformStyle = platformStyle?.spanStyle
        ),
        ParagraphStyle(
            textAlign = textAlign ?: TextAlign.Unspecified,
            textDirection = textDirection ?: TextDirection.Unspecified,
            lineHeight = lineHeight,
            textIndent = textIndent,
            platformStyle = platformStyle?.paragraphStyle,
            lineHeightStyle = lineHeightStyle,
            lineBreak = lineBreak ?: LineBreak.Unspecified,
            hyphens = hyphens ?: Hyphens.Unspecified
        ),
        platformStyle = platformStyle
    )

    @Deprecated("TextStyle constructors that take nullable TextAlign, " +
        "TextDirection, LineBreak, and Hyphens are deprecated. Please use a new constructor " +
        "where these parameters are non-nullable. Null value has been replaced by a special " +
        "Unspecified object for performance reason.",
        level = DeprecationLevel.HIDDEN)
    constructor(
        color: Color = Color.Unspecified,
        fontSize: TextUnit = TextUnit.Unspecified,
        fontWeight: FontWeight? = null,
        fontStyle: FontStyle? = null,
        fontSynthesis: FontSynthesis? = null,
        fontFamily: FontFamily? = null,
        fontFeatureSettings: String? = null,
        letterSpacing: TextUnit = TextUnit.Unspecified,
        baselineShift: BaselineShift? = null,
        textGeometricTransform: TextGeometricTransform? = null,
        localeList: LocaleList? = null,
        background: Color = Color.Unspecified,
        textDecoration: TextDecoration? = null,
        shadow: Shadow? = null,
        drawStyle: DrawStyle? = null,
        textAlign: TextAlign? = null,
        textDirection: TextDirection? = null,
        lineHeight: TextUnit = TextUnit.Unspecified,
        textIndent: TextIndent? = null,
        platformStyle: PlatformTextStyle? = null,
        lineHeightStyle: LineHeightStyle? = null,
        lineBreak: LineBreak? = null,
        hyphens: Hyphens? = null,
        textMotion: TextMotion? = null,
    ) : this(
        SpanStyle(
            color = color,
            fontSize = fontSize,
            fontWeight = fontWeight,
            fontStyle = fontStyle,
            fontSynthesis = fontSynthesis,
            fontFamily = fontFamily,
            fontFeatureSettings = fontFeatureSettings,
            letterSpacing = letterSpacing,
            baselineShift = baselineShift,
            textGeometricTransform = textGeometricTransform,
            localeList = localeList,
            background = background,
            textDecoration = textDecoration,
            shadow = shadow,
            platformStyle = platformStyle?.spanStyle,
            drawStyle = drawStyle
        ),
        ParagraphStyle(
            textAlign = textAlign ?: TextAlign.Unspecified,
            textDirection = textDirection ?: TextDirection.Unspecified,
            lineHeight = lineHeight,
            textIndent = textIndent,
            platformStyle = platformStyle?.paragraphStyle,
            lineHeightStyle = lineHeightStyle,
            lineBreak = lineBreak ?: LineBreak.Unspecified,
            hyphens = hyphens ?: Hyphens.Unspecified,
            textMotion = textMotion
        ),
        platformStyle = platformStyle
    )

    @Deprecated("Kept for binary compatibiltiy", level = DeprecationLevel.HIDDEN)
    constructor(
        color: Color = Color.Unspecified,
        fontSize: TextUnit = TextUnit.Unspecified,
        fontWeight: FontWeight? = null,
        fontStyle: FontStyle? = null,
        fontSynthesis: FontSynthesis? = null,
        fontFamily: FontFamily? = null,
        fontFeatureSettings: String? = null,
        letterSpacing: TextUnit = TextUnit.Unspecified,
        baselineShift: BaselineShift? = null,
        textGeometricTransform: TextGeometricTransform? = null,
        localeList: LocaleList? = null,
        background: Color = Color.Unspecified,
        textDecoration: TextDecoration? = null,
        shadow: Shadow? = null,
        drawStyle: DrawStyle? = null,
        textAlign: TextAlign = TextAlign.Unspecified,
        textDirection: TextDirection = TextDirection.Unspecified,
        lineHeight: TextUnit = TextUnit.Unspecified,
        textIndent: TextIndent? = null,
        platformStyle: PlatformTextStyle? = null,
        lineHeightStyle: LineHeightStyle? = null,
        lineBreak: LineBreak = LineBreak.Unspecified,
        hyphens: Hyphens = Hyphens.Unspecified,
        textMotion: TextMotion? = null,
    ) : this(
        SpanStyle(
            color = color,
            fontSize = fontSize,
            fontWeight = fontWeight,
            fontStyle = fontStyle,
            fontSynthesis = fontSynthesis,
            fontFamily = fontFamily,
            fontFeatureSettings = fontFeatureSettings,
            letterSpacing = letterSpacing,
            baselineShift = baselineShift,
            textGeometricTransform = textGeometricTransform,
            localeList = localeList,
            background = background,
            textDecoration = textDecoration,
            shadow = shadow,
            platformStyle = platformStyle?.spanStyle,
            drawStyle = drawStyle
        ),
        ParagraphStyle(
            textAlign = textAlign,
            textDirection = textDirection,
            lineHeight = lineHeight,
            textIndent = textIndent,
            platformStyle = platformStyle?.paragraphStyle,
            lineHeightStyle = lineHeightStyle,
            lineBreak = lineBreak,
            hyphens = hyphens,
            textMotion = textMotion
        ),
        platformStyle = platformStyle
    )

    /**
     * Styling configuration for a `Text`.
     *
     * @sample androidx.compose.ui.text.samples.TextStyleSample
     *
     * @param color The text color.
     * @param fontSize The size of glyphs to use when painting the text. This
     * may be [TextUnit.Unspecified] for inheriting from another [TextStyle].
     * @param fontWeight The typeface thickness to use when painting the text (e.g., bold).
     * @param fontStyle The typeface variant to use when drawing the letters (e.g., italic).
     * @param fontSynthesis Whether to synthesize font weight and/or style when the requested weight
     * or style cannot be found in the provided font family.
     * @param fontFamily The font family to be used when rendering the text.
     * @param fontFeatureSettings The advanced typography settings provided by font. The format is
     * the same as the CSS font-feature-settings attribute:
     * https://www.w3.org/TR/css-fonts-3/#font-feature-settings-prop
     * @param letterSpacing The amount of space to add between each letter.
     * @param baselineShift The amount by which the text is shifted up from the current baseline.
     * @param textGeometricTransform The geometric transformation applied the text.
     * @param localeList The locale list used to select region-specific glyphs.
     * @param background The background color for the text.
     * @param textDecoration The decorations to paint on the text (e.g., an underline).
     * @param shadow The shadow effect applied on the text.
     * @param drawStyle Drawing style of text, whether fill in the text while drawing or stroke
     * around the edges.
     * @param textAlign The alignment of the text within the lines of the paragraph.
     * @param textDirection The algorithm to be used to resolve the final text and paragraph
     * direction: Left To Right or Right To Left. If no value is provided the system will use the
     * [LayoutDirection] as the primary signal.
     * @param lineHeight Line height for the [Paragraph] in [TextUnit] unit, e.g. SP or EM.
     * @param textIndent The indentation of the paragraph.
     * @param platformStyle Platform specific [TextStyle] parameters.
     * @param lineHeightStyle the configuration for line height such as vertical alignment of the
     * line, whether to apply additional space as a result of line height to top of first line top
     * and bottom of last line. The configuration is applied only when a [lineHeight] is defined.
     * When null, [LineHeightStyle.Default] is used.
     * @param lineBreak The line breaking configuration for the text.
     * @param hyphens The configuration of hyphenation.
     * @param textMotion Text character placement, whether to optimize for animated or static text.
     * @param linkStyles Sets styles for the links in different states if present in
     * [AnnotatedString] that this TextStyle is applied to. This object passes the styles directly
     * to the [LinkAnnotation]s and therefore overwrites any other styling configuration set on
     * the whole text level
     */
    constructor(
        color: Color = Color.Unspecified,
        fontSize: TextUnit = TextUnit.Unspecified,
        fontWeight: FontWeight? = null,
        fontStyle: FontStyle? = null,
        fontSynthesis: FontSynthesis? = null,
        fontFamily: FontFamily? = null,
        fontFeatureSettings: String? = null,
        letterSpacing: TextUnit = TextUnit.Unspecified,
        baselineShift: BaselineShift? = null,
        textGeometricTransform: TextGeometricTransform? = null,
        localeList: LocaleList? = null,
        background: Color = Color.Unspecified,
        textDecoration: TextDecoration? = null,
        shadow: Shadow? = null,
        drawStyle: DrawStyle? = null,
        textAlign: TextAlign = TextAlign.Unspecified,
        textDirection: TextDirection = TextDirection.Unspecified,
        lineHeight: TextUnit = TextUnit.Unspecified,
        textIndent: TextIndent? = null,
        platformStyle: PlatformTextStyle? = null,
        lineHeightStyle: LineHeightStyle? = null,
        lineBreak: LineBreak = LineBreak.Unspecified,
        hyphens: Hyphens = Hyphens.Unspecified,
        textMotion: TextMotion? = null,
        linkStyles: TextLinkStyles? = null,
    ) : this(
        SpanStyle(
            color = color,
            fontSize = fontSize,
            fontWeight = fontWeight,
            fontStyle = fontStyle,
            fontSynthesis = fontSynthesis,
            fontFamily = fontFamily,
            fontFeatureSettings = fontFeatureSettings,
            letterSpacing = letterSpacing,
            baselineShift = baselineShift,
            textGeometricTransform = textGeometricTransform,
            localeList = localeList,
            background = background,
            textDecoration = textDecoration,
            shadow = shadow,
            platformStyle = platformStyle?.spanStyle,
            drawStyle = drawStyle
        ),
        ParagraphStyle(
            textAlign = textAlign,
            textDirection = textDirection,
            lineHeight = lineHeight,
            textIndent = textIndent,
            platformStyle = platformStyle?.paragraphStyle,
            lineHeightStyle = lineHeightStyle,
            lineBreak = lineBreak,
            hyphens = hyphens,
            textMotion = textMotion
        ),
        platformStyle = platformStyle,
        linkStyles = linkStyles,
    )

    /**
     * Styling configuration for a `Text`.
     *
     * @sample androidx.compose.ui.text.samples.TextStyleBrushSample
     *
     * @param brush The brush to use when painting the text. If brush is given as null, it will be
     * treated as unspecified. It is equivalent to calling the alternative color constructor with
     * [Color.Unspecified]
     * @param alpha Opacity to be applied to [brush] from 0.0f to 1.0f representing fully
     * transparent to fully opaque respectively.
     * @param fontSize The size of glyphs to use when painting the text. This
     * may be [TextUnit.Unspecified] for inheriting from another [TextStyle].
     * @param fontWeight The typeface thickness to use when painting the text (e.g., bold).
     * @param fontStyle The typeface variant to use when drawing the letters (e.g., italic).
     * @param fontSynthesis Whether to synthesize font weight and/or style when the requested weight
     * or style cannot be found in the provided font family.
     * @param fontFamily The font family to be used when rendering the text.
     * @param fontFeatureSettings The advanced typography settings provided by font. The format is
     * the same as the CSS font-feature-settings attribute:
     * https://www.w3.org/TR/css-fonts-3/#font-feature-settings-prop
     * @param letterSpacing The amount of space to add between each letter.
     * @param baselineShift The amount by which the text is shifted up from the current baseline.
     * @param textGeometricTransform The geometric transformation applied the text.
     * @param localeList The locale list used to select region-specific glyphs.
     * @param background The background color for the text.
     * @param textDecoration The decorations to paint on the text (e.g., an underline).
     * @param shadow The shadow effect applied on the text.
     * @param drawStyle Drawing style of text, whether fill in the text while drawing or stroke
     * around the edges.
     * @param textAlign The alignment of the text within the lines of the paragraph.
     * @param textDirection The algorithm to be used to resolve the final text and paragraph
     * direction: Left To Right or Right To Left. If no value is provided the system will use the
     * [LayoutDirection] as the primary signal.
     * @param lineHeight Line height for the [Paragraph] in [TextUnit] unit, e.g. SP or EM.
     * @param textIndent The indentation of the paragraph.
     * @param platformStyle Platform specific [TextStyle] parameters.
     * @param lineHeightStyle the configuration for line height such as vertical alignment of the
     * line, whether to apply additional space as a result of line height to top of first line top
     * and bottom of last line. The configuration is applied only when a [lineHeight] is defined.
     * @param lineBreak The line breaking configuration for the text.
     * @param hyphens The configuration of hyphenation.
     * @param textMotion Text character placement, whether to optimize for animated or static text.
     * @param linkStyles Sets styles for the links in different states if present in
     * [AnnotatedString] that this TextStyle is applied to. This object passes the styles directly
     * to the [LinkAnnotation]s and therefore overwrites any other styling configuration set on
     * the whole text level.
     */
    constructor(
        brush: Brush?,
        alpha: Float = Float.NaN,
        fontSize: TextUnit = TextUnit.Unspecified,
        fontWeight: FontWeight? = null,
        fontStyle: FontStyle? = null,
        fontSynthesis: FontSynthesis? = null,
        fontFamily: FontFamily? = null,
        fontFeatureSettings: String? = null,
        letterSpacing: TextUnit = TextUnit.Unspecified,
        baselineShift: BaselineShift? = null,
        textGeometricTransform: TextGeometricTransform? = null,
        localeList: LocaleList? = null,
        background: Color = Color.Unspecified,
        textDecoration: TextDecoration? = null,
        shadow: Shadow? = null,
        drawStyle: DrawStyle? = null,
        textAlign: TextAlign = TextAlign.Unspecified,
        textDirection: TextDirection = TextDirection.Unspecified,
        lineHeight: TextUnit = TextUnit.Unspecified,
        textIndent: TextIndent? = null,
        platformStyle: PlatformTextStyle? = null,
        lineHeightStyle: LineHeightStyle? = null,
        lineBreak: LineBreak = LineBreak.Unspecified,
        hyphens: Hyphens = Hyphens.Unspecified,
        textMotion: TextMotion? = null,
        linkStyles: TextLinkStyles? = null,
    ) : this(
        SpanStyle(
            brush = brush,
            alpha = alpha,
            fontSize = fontSize,
            fontWeight = fontWeight,
            fontStyle = fontStyle,
            fontSynthesis = fontSynthesis,
            fontFamily = fontFamily,
            fontFeatureSettings = fontFeatureSettings,
            letterSpacing = letterSpacing,
            baselineShift = baselineShift,
            textGeometricTransform = textGeometricTransform,
            localeList = localeList,
            background = background,
            textDecoration = textDecoration,
            shadow = shadow,
            platformStyle = platformStyle?.spanStyle,
            drawStyle = drawStyle
        ),
        ParagraphStyle(
            textAlign = textAlign,
            textDirection = textDirection,
            lineHeight = lineHeight,
            textIndent = textIndent,
            platformStyle = platformStyle?.paragraphStyle,
            lineHeightStyle = lineHeightStyle,
            lineBreak = lineBreak,
            hyphens = hyphens,
            textMotion = textMotion
        ),
        platformStyle = platformStyle,
        linkStyles = linkStyles,
    )

    @Deprecated("Kept for binary compatibility", level = DeprecationLevel.HIDDEN)
    constructor(
        brush: Brush?,
        alpha: Float = Float.NaN,
        fontSize: TextUnit = TextUnit.Unspecified,
        fontWeight: FontWeight? = null,
        fontStyle: FontStyle? = null,
        fontSynthesis: FontSynthesis? = null,
        fontFamily: FontFamily? = null,
        fontFeatureSettings: String? = null,
        letterSpacing: TextUnit = TextUnit.Unspecified,
        baselineShift: BaselineShift? = null,
        textGeometricTransform: TextGeometricTransform? = null,
        localeList: LocaleList? = null,
        background: Color = Color.Unspecified,
        textDecoration: TextDecoration? = null,
        shadow: Shadow? = null,
        drawStyle: DrawStyle? = null,
        textAlign: TextAlign = TextAlign.Unspecified,
        textDirection: TextDirection = TextDirection.Unspecified,
        lineHeight: TextUnit = TextUnit.Unspecified,
        textIndent: TextIndent? = null,
        platformStyle: PlatformTextStyle? = null,
        lineHeightStyle: LineHeightStyle? = null,
        lineBreak: LineBreak = LineBreak.Unspecified,
        hyphens: Hyphens = Hyphens.Unspecified,
        textMotion: TextMotion? = null,
    ) : this(
        SpanStyle(
            brush = brush,
            alpha = alpha,
            fontSize = fontSize,
            fontWeight = fontWeight,
            fontStyle = fontStyle,
            fontSynthesis = fontSynthesis,
            fontFamily = fontFamily,
            fontFeatureSettings = fontFeatureSettings,
            letterSpacing = letterSpacing,
            baselineShift = baselineShift,
            textGeometricTransform = textGeometricTransform,
            localeList = localeList,
            background = background,
            textDecoration = textDecoration,
            shadow = shadow,
            platformStyle = platformStyle?.spanStyle,
            drawStyle = drawStyle
        ),
        ParagraphStyle(
            textAlign = textAlign,
            textDirection = textDirection,
            lineHeight = lineHeight,
            textIndent = textIndent,
            platformStyle = platformStyle?.paragraphStyle,
            lineHeightStyle = lineHeightStyle,
            lineBreak = lineBreak,
            hyphens = hyphens,
            textMotion = textMotion
        ),
        platformStyle = platformStyle,
    )

    @Deprecated("TextStyle constructors that take nullable TextAlign, " +
        "TextDirection, LineBreak, and Hyphens are deprecated. Please use a new constructor " +
        "where these parameters are non-nullable. Null value has been replaced by a special " +
        "Unspecified object for performance reason.",
        level = DeprecationLevel.HIDDEN)
    constructor(
        brush: Brush?,
        alpha: Float = Float.NaN,
        fontSize: TextUnit = TextUnit.Unspecified,
        fontWeight: FontWeight? = null,
        fontStyle: FontStyle? = null,
        fontSynthesis: FontSynthesis? = null,
        fontFamily: FontFamily? = null,
        fontFeatureSettings: String? = null,
        letterSpacing: TextUnit = TextUnit.Unspecified,
        baselineShift: BaselineShift? = null,
        textGeometricTransform: TextGeometricTransform? = null,
        localeList: LocaleList? = null,
        background: Color = Color.Unspecified,
        textDecoration: TextDecoration? = null,
        shadow: Shadow? = null,
        drawStyle: DrawStyle? = null,
        textAlign: TextAlign? = null,
        textDirection: TextDirection? = null,
        lineHeight: TextUnit = TextUnit.Unspecified,
        textIndent: TextIndent? = null,
        platformStyle: PlatformTextStyle? = null,
        lineHeightStyle: LineHeightStyle? = null,
        lineBreak: LineBreak? = null,
        hyphens: Hyphens? = null,
        textMotion: TextMotion? = null
    ) : this(
        SpanStyle(
            brush = brush,
            alpha = alpha,
            fontSize = fontSize,
            fontWeight = fontWeight,
            fontStyle = fontStyle,
            fontSynthesis = fontSynthesis,
            fontFamily = fontFamily,
            fontFeatureSettings = fontFeatureSettings,
            letterSpacing = letterSpacing,
            baselineShift = baselineShift,
            textGeometricTransform = textGeometricTransform,
            localeList = localeList,
            background = background,
            textDecoration = textDecoration,
            shadow = shadow,
            platformStyle = platformStyle?.spanStyle,
            drawStyle = drawStyle
        ),
        ParagraphStyle(
            textAlign = textAlign ?: TextAlign.Unspecified,
            textDirection = textDirection ?: TextDirection.Unspecified,
            lineHeight = lineHeight,
            textIndent = textIndent,
            platformStyle = platformStyle?.paragraphStyle,
            lineHeightStyle = lineHeightStyle,
            lineBreak = lineBreak ?: LineBreak.Unspecified,
            hyphens = hyphens ?: Hyphens.Unspecified,
            textMotion = textMotion
        ),
        platformStyle = platformStyle
    )

    @Stable
    fun toSpanStyle(): SpanStyle = spanStyle

    @Stable
    fun toParagraphStyle(): ParagraphStyle = paragraphStyle

    /**
     * Returns a new text style that is a combination of this style and the given [other] style.
     *
     * [other] text style's null or inherit properties are replaced with the non-null properties of
     * this text style. Another way to think of it is that the "missing" properties of the [other]
     * style are _filled_ by the properties of this style.
     *
     * If the given text style is null, returns this text style.
     */
    @Stable
    fun merge(other: TextStyle? = null): TextStyle {
        if (other == null || other == Default) return this
        return TextStyle(
            spanStyle = toSpanStyle().merge(other.toSpanStyle()),
            paragraphStyle = toParagraphStyle().merge(other.toParagraphStyle()),
            linkStyles = linkStyles.mergeOrUse(other.linkStyles)
        )
    }

    /**
     * Fast merge non-default values and parameters.
     *
     * This is the same algorithm as [merge] but does not require allocating it's parameter and may
     * return this instead of allocating a result when all values are default.
     *
     * This is a similar algorithm to [copy] but when either this or a parameter are set to a
     * default value, the other value will take precedent.
     *
     * To explain better, consider the following examples:
     *
     * Example 1:
     * - this.color = [Color.Unspecified]
     * - [color] = [Color.Red]
     * - result => [Color.Red]
     *
     * Example 2:
     * - this.color = [Color.Red]
     * - [color] = [Color.Unspecified]
     * - result => [Color.Red]
     *
     * Example 3:
     * - this.color = [Color.Red]
     * - [color] = [Color.Blue]
     * - result => [Color.Blue]
     *
     * You should _always_ use this method over the [merge]([TextStyle]) overload when you do not
     * already have a TextStyle allocated. You should chose this over [copy] when building a theming
     * system and applying styling information to a specific usage.
     *
     * @return this or a new TextLayoutResult with all parameters chosen to the non-default option
     * provided.
     *
     * @see merge
     */
    @Stable
    fun merge(
        color: Color = Color.Unspecified,
        fontSize: TextUnit = TextUnit.Unspecified,
        fontWeight: FontWeight? = null,
        fontStyle: FontStyle? = null,
        fontSynthesis: FontSynthesis? = null,
        fontFamily: FontFamily? = null,
        fontFeatureSettings: String? = null,
        letterSpacing: TextUnit = TextUnit.Unspecified,
        baselineShift: BaselineShift? = null,
        textGeometricTransform: TextGeometricTransform? = null,
        localeList: LocaleList? = null,
        background: Color = Color.Unspecified,
        textDecoration: TextDecoration? = null,
        shadow: Shadow? = null,
        drawStyle: DrawStyle? = null,
        textAlign: TextAlign = TextAlign.Unspecified,
        textDirection: TextDirection = TextDirection.Unspecified,
        lineHeight: TextUnit = TextUnit.Unspecified,
        textIndent: TextIndent? = null,
        lineHeightStyle: LineHeightStyle? = null,
        lineBreak: LineBreak = LineBreak.Unspecified,
        hyphens: Hyphens = Hyphens.Unspecified,
        platformStyle: PlatformTextStyle? = null,
        textMotion: TextMotion? = null,
        linkStyles: TextLinkStyles? = null,
    ): TextStyle {
        val mergedSpanStyle: SpanStyle = spanStyle.fastMerge(
            color = color,
            brush = null,
            alpha = Float.NaN,
            fontSize = fontSize,
            fontWeight = fontWeight,
            fontStyle = fontStyle,
            fontSynthesis = fontSynthesis,
            fontFamily = fontFamily,
            fontFeatureSettings = fontFeatureSettings,
            letterSpacing = letterSpacing,
            baselineShift = baselineShift,
            textGeometricTransform = textGeometricTransform,
            localeList = localeList,
            background = background,
            textDecoration = textDecoration,
            shadow = shadow,
            platformStyle = platformStyle?.spanStyle,
            drawStyle = drawStyle
        )
        val mergedParagraphStyle: ParagraphStyle = paragraphStyle.fastMerge(
            textAlign = textAlign,
            textDirection = textDirection,
            lineHeight = lineHeight,
            textIndent = textIndent,
            platformStyle = platformStyle?.paragraphStyle,
            lineHeightStyle = lineHeightStyle,
            lineBreak = lineBreak,
            hyphens = hyphens,
            textMotion = textMotion
        )
        val mergedLinkStyles = this.linkStyles?.mergeOrUse(linkStyles)
        if (spanStyle === mergedSpanStyle &&
            paragraphStyle === mergedParagraphStyle &&
            this.linkStyles === mergedLinkStyles) return this
        return TextStyle(mergedSpanStyle, mergedParagraphStyle, linkStyles = mergedLinkStyles)
    }

    @Deprecated("Kept for binary compatibility", level = DeprecationLevel.HIDDEN)
    @Stable
    fun merge(
        color: Color = Color.Unspecified,
        fontSize: TextUnit = TextUnit.Unspecified,
        fontWeight: FontWeight? = null,
        fontStyle: FontStyle? = null,
        fontSynthesis: FontSynthesis? = null,
        fontFamily: FontFamily? = null,
        fontFeatureSettings: String? = null,
        letterSpacing: TextUnit = TextUnit.Unspecified,
        baselineShift: BaselineShift? = null,
        textGeometricTransform: TextGeometricTransform? = null,
        localeList: LocaleList? = null,
        background: Color = Color.Unspecified,
        textDecoration: TextDecoration? = null,
        shadow: Shadow? = null,
        drawStyle: DrawStyle? = null,
        textAlign: TextAlign = TextAlign.Unspecified,
        textDirection: TextDirection = TextDirection.Unspecified,
        lineHeight: TextUnit = TextUnit.Unspecified,
        textIndent: TextIndent? = null,
        lineHeightStyle: LineHeightStyle? = null,
        lineBreak: LineBreak = LineBreak.Unspecified,
        hyphens: Hyphens = Hyphens.Unspecified,
        platformStyle: PlatformTextStyle? = null,
        textMotion: TextMotion? = null
    ): TextStyle {
        val mergedSpanStyle: SpanStyle = spanStyle.fastMerge(
            color = color,
            brush = null,
            alpha = Float.NaN,
            fontSize = fontSize,
            fontWeight = fontWeight,
            fontStyle = fontStyle,
            fontSynthesis = fontSynthesis,
            fontFamily = fontFamily,
            fontFeatureSettings = fontFeatureSettings,
            letterSpacing = letterSpacing,
            baselineShift = baselineShift,
            textGeometricTransform = textGeometricTransform,
            localeList = localeList,
            background = background,
            textDecoration = textDecoration,
            shadow = shadow,
            platformStyle = platformStyle?.spanStyle,
            drawStyle = drawStyle
        )
        val mergedParagraphStyle: ParagraphStyle = paragraphStyle.fastMerge(
            textAlign = textAlign,
            textDirection = textDirection,
            lineHeight = lineHeight,
            textIndent = textIndent,
            platformStyle = platformStyle?.paragraphStyle,
            lineHeightStyle = lineHeightStyle,
            lineBreak = lineBreak,
            hyphens = hyphens,
            textMotion = textMotion
        )
        if (spanStyle === mergedSpanStyle && paragraphStyle === mergedParagraphStyle) return this
        return TextStyle(mergedSpanStyle, mergedParagraphStyle)
    }

    @Deprecated("merge that takes nullable TextAlign, " +
        "TextDirection, LineBreak, and Hyphens are deprecated. Please use a new constructor " +
        "where these parameters are non-nullable. Null value has been replaced by a special " +
        "Unspecified object for performance reason.",
        level = DeprecationLevel.HIDDEN)
    @Stable
    fun merge(
        color: Color = Color.Unspecified,
        fontSize: TextUnit = TextUnit.Unspecified,
        fontWeight: FontWeight? = null,
        fontStyle: FontStyle? = null,
        fontSynthesis: FontSynthesis? = null,
        fontFamily: FontFamily? = null,
        fontFeatureSettings: String? = null,
        letterSpacing: TextUnit = TextUnit.Unspecified,
        baselineShift: BaselineShift? = null,
        textGeometricTransform: TextGeometricTransform? = null,
        localeList: LocaleList? = null,
        background: Color = Color.Unspecified,
        textDecoration: TextDecoration? = null,
        shadow: Shadow? = null,
        drawStyle: DrawStyle? = null,
        textAlign: TextAlign? = null,
        textDirection: TextDirection? = null,
        lineHeight: TextUnit = TextUnit.Unspecified,
        textIndent: TextIndent? = null,
        lineHeightStyle: LineHeightStyle? = null,
        lineBreak: LineBreak? = null,
        hyphens: Hyphens? = null,
        platformStyle: PlatformTextStyle? = null,
        textMotion: TextMotion? = null
    ): TextStyle {
        val mergedSpanStyle: SpanStyle = spanStyle.fastMerge(
            color = color,
            brush = null,
            alpha = Float.NaN,
            fontSize = fontSize,
            fontWeight = fontWeight,
            fontStyle = fontStyle,
            fontSynthesis = fontSynthesis,
            fontFamily = fontFamily,
            fontFeatureSettings = fontFeatureSettings,
            letterSpacing = letterSpacing,
            baselineShift = baselineShift,
            textGeometricTransform = textGeometricTransform,
            localeList = localeList,
            background = background,
            textDecoration = textDecoration,
            shadow = shadow,
            platformStyle = platformStyle?.spanStyle,
            drawStyle = drawStyle
        )
        val mergedParagraphStyle: ParagraphStyle = paragraphStyle.fastMerge(
            textAlign = textAlign ?: TextAlign.Unspecified,
            textDirection = textDirection ?: TextDirection.Unspecified,
            lineHeight = lineHeight,
            textIndent = textIndent,
            platformStyle = platformStyle?.paragraphStyle,
            lineHeightStyle = lineHeightStyle,
            lineBreak = lineBreak ?: LineBreak.Unspecified,
            hyphens = hyphens ?: Hyphens.Unspecified,
            textMotion = textMotion
        )
        if (spanStyle === mergedSpanStyle && paragraphStyle === mergedParagraphStyle) return this
        return TextStyle(mergedSpanStyle, mergedParagraphStyle)
    }

    /**
     * Returns a new text style that is a combination of this style and the given [other] style.
     *
     * @see merge
     */
    @Stable
    fun merge(other: SpanStyle): TextStyle {
        return TextStyle(
            spanStyle = toSpanStyle().merge(other),
            paragraphStyle = toParagraphStyle(),
            linkStyles = linkStyles
        )
    }

    /**
     * Returns a new text style that is a combination of this style and the given [other] style.
     *
     * @see merge
     */
    @Stable
    fun merge(other: ParagraphStyle): TextStyle {
        return TextStyle(
            spanStyle = toSpanStyle(),
            paragraphStyle = toParagraphStyle().merge(other),
            linkStyles = linkStyles
        )
    }

    /**
     * Plus operator overload that applies a [merge].
     */
    @Stable
    operator fun plus(other: TextStyle): TextStyle = this.merge(other)

    /**
     * Plus operator overload that applies a [merge].
     */
    @Stable
    operator fun plus(other: ParagraphStyle): TextStyle = this.merge(other)

    /**
     * Plus operator overload that applies a [merge].
     */
    @Stable
    operator fun plus(other: SpanStyle): TextStyle = this.merge(other)

    @Deprecated(
        "TextStyle copy constructors that do not take new stable parameters " +
            "like LineHeightStyle, LineBreak, Hyphens are deprecated. Please use the new stable " +
            "copy constructor.",
        level = DeprecationLevel.HIDDEN
    )
    fun copy(
        color: Color = this.spanStyle.color,
        fontSize: TextUnit = this.spanStyle.fontSize,
        fontWeight: FontWeight? = this.spanStyle.fontWeight,
        fontStyle: FontStyle? = this.spanStyle.fontStyle,
        fontSynthesis: FontSynthesis? = this.spanStyle.fontSynthesis,
        fontFamily: FontFamily? = this.spanStyle.fontFamily,
        fontFeatureSettings: String? = this.spanStyle.fontFeatureSettings,
        letterSpacing: TextUnit = this.spanStyle.letterSpacing,
        baselineShift: BaselineShift? = this.spanStyle.baselineShift,
        textGeometricTransform: TextGeometricTransform? = this.spanStyle.textGeometricTransform,
        localeList: LocaleList? = this.spanStyle.localeList,
        background: Color = this.spanStyle.background,
        textDecoration: TextDecoration? = this.spanStyle.textDecoration,
        shadow: Shadow? = this.spanStyle.shadow,
        textAlign: TextAlign? = this.paragraphStyle.textAlign,
        textDirection: TextDirection? = this.paragraphStyle.textDirection,
        lineHeight: TextUnit = this.paragraphStyle.lineHeight,
        textIndent: TextIndent? = this.paragraphStyle.textIndent
    ): TextStyle {
        return TextStyle(
            spanStyle = SpanStyle(
                textForegroundStyle = if (color == this.spanStyle.color) {
                    spanStyle.textForegroundStyle
                } else {
                    TextForegroundStyle.from(color)
                },
                fontSize = fontSize,
                fontWeight = fontWeight,
                fontStyle = fontStyle,
                fontSynthesis = fontSynthesis,
                fontFamily = fontFamily,
                fontFeatureSettings = fontFeatureSettings,
                letterSpacing = letterSpacing,
                baselineShift = baselineShift,
                textGeometricTransform = textGeometricTransform,
                localeList = localeList,
                background = background,
                textDecoration = textDecoration,
                shadow = shadow,
                platformStyle = this.spanStyle.platformStyle,
                drawStyle = this.spanStyle.drawStyle
            ),
            paragraphStyle = ParagraphStyle(
                textAlign = textAlign ?: TextAlign.Unspecified,
                textDirection = textDirection ?: TextDirection.Unspecified,
                lineHeight = lineHeight,
                textIndent = textIndent,
                platformStyle = this.paragraphStyle.platformStyle,
                lineHeightStyle = this.lineHeightStyle,
                lineBreak = this.lineBreak,
                hyphens = this.hyphens,
                textMotion = this.textMotion
            ),
            platformStyle = this.platformStyle
        )
    }

    @Deprecated(
        "TextStyle copy constructors that do not take new stable parameters " +
            "like LineHeightStyle, LineBreak, Hyphens are deprecated. Please use the new stable " +
            "copy constructor.",
        level = DeprecationLevel.HIDDEN
    )
    fun copy(
        color: Color = this.spanStyle.color,
        fontSize: TextUnit = this.spanStyle.fontSize,
        fontWeight: FontWeight? = this.spanStyle.fontWeight,
        fontStyle: FontStyle? = this.spanStyle.fontStyle,
        fontSynthesis: FontSynthesis? = this.spanStyle.fontSynthesis,
        fontFamily: FontFamily? = this.spanStyle.fontFamily,
        fontFeatureSettings: String? = this.spanStyle.fontFeatureSettings,
        letterSpacing: TextUnit = this.spanStyle.letterSpacing,
        baselineShift: BaselineShift? = this.spanStyle.baselineShift,
        textGeometricTransform: TextGeometricTransform? = this.spanStyle.textGeometricTransform,
        localeList: LocaleList? = this.spanStyle.localeList,
        background: Color = this.spanStyle.background,
        textDecoration: TextDecoration? = this.spanStyle.textDecoration,
        shadow: Shadow? = this.spanStyle.shadow,
        textAlign: TextAlign? = this.paragraphStyle.textAlign,
        textDirection: TextDirection? = this.paragraphStyle.textDirection,
        lineHeight: TextUnit = this.paragraphStyle.lineHeight,
        textIndent: TextIndent? = this.paragraphStyle.textIndent,
        platformStyle: PlatformTextStyle? = this.platformStyle,
        lineHeightStyle: LineHeightStyle? = this.paragraphStyle.lineHeightStyle
    ): TextStyle {
        return TextStyle(
            spanStyle = SpanStyle(
                textForegroundStyle = if (color == this.spanStyle.color) {
                    spanStyle.textForegroundStyle
                } else {
                    TextForegroundStyle.from(color)
                },
                fontSize = fontSize,
                fontWeight = fontWeight,
                fontStyle = fontStyle,
                fontSynthesis = fontSynthesis,
                fontFamily = fontFamily,
                fontFeatureSettings = fontFeatureSettings,
                letterSpacing = letterSpacing,
                baselineShift = baselineShift,
                textGeometricTransform = textGeometricTransform,
                localeList = localeList,
                background = background,
                textDecoration = textDecoration,
                shadow = shadow,
                platformStyle = platformStyle?.spanStyle,
                drawStyle = this.spanStyle.drawStyle
            ),
            paragraphStyle = ParagraphStyle(
                textAlign = textAlign ?: TextAlign.Unspecified,
                textDirection = textDirection ?: TextDirection.Unspecified,
                lineHeight = lineHeight,
                textIndent = textIndent,
                platformStyle = platformStyle?.paragraphStyle,
                lineHeightStyle = lineHeightStyle,
                lineBreak = this.lineBreak,
                hyphens = this.hyphens,
                textMotion = this.textMotion
            ),
            platformStyle = platformStyle
        )
    }

    @Deprecated(
        "TextStyle copy constructors that do not take new stable parameters " +
            "like LineBreak, Hyphens, and TextMotion are deprecated. Please use the new stable " +
            "copy constructor.",
        level = DeprecationLevel.HIDDEN
    )
    fun copy(
        color: Color = this.spanStyle.color,
        fontSize: TextUnit = this.spanStyle.fontSize,
        fontWeight: FontWeight? = this.spanStyle.fontWeight,
        fontStyle: FontStyle? = this.spanStyle.fontStyle,
        fontSynthesis: FontSynthesis? = this.spanStyle.fontSynthesis,
        fontFamily: FontFamily? = this.spanStyle.fontFamily,
        fontFeatureSettings: String? = this.spanStyle.fontFeatureSettings,
        letterSpacing: TextUnit = this.spanStyle.letterSpacing,
        baselineShift: BaselineShift? = this.spanStyle.baselineShift,
        textGeometricTransform: TextGeometricTransform? = this.spanStyle.textGeometricTransform,
        localeList: LocaleList? = this.spanStyle.localeList,
        background: Color = this.spanStyle.background,
        textDecoration: TextDecoration? = this.spanStyle.textDecoration,
        shadow: Shadow? = this.spanStyle.shadow,
        textAlign: TextAlign? = this.paragraphStyle.textAlign,
        textDirection: TextDirection? = this.paragraphStyle.textDirection,
        lineHeight: TextUnit = this.paragraphStyle.lineHeight,
        textIndent: TextIndent? = this.paragraphStyle.textIndent,
        platformStyle: PlatformTextStyle? = this.platformStyle,
        lineHeightStyle: LineHeightStyle? = this.paragraphStyle.lineHeightStyle,
        lineBreak: LineBreak? = this.paragraphStyle.lineBreak,
        hyphens: Hyphens? = this.paragraphStyle.hyphens
    ): TextStyle {
        return TextStyle(
            spanStyle = SpanStyle(
                textForegroundStyle = if (color == this.spanStyle.color) {
                    spanStyle.textForegroundStyle
                } else {
                    TextForegroundStyle.from(color)
                },
                fontSize = fontSize,
                fontWeight = fontWeight,
                fontStyle = fontStyle,
                fontSynthesis = fontSynthesis,
                fontFamily = fontFamily,
                fontFeatureSettings = fontFeatureSettings,
                letterSpacing = letterSpacing,
                baselineShift = baselineShift,
                textGeometricTransform = textGeometricTransform,
                localeList = localeList,
                background = background,
                textDecoration = textDecoration,
                shadow = shadow,
                platformStyle = platformStyle?.spanStyle,
                drawStyle = this.drawStyle
            ),
            paragraphStyle = ParagraphStyle(
                textAlign = textAlign ?: TextAlign.Unspecified,
                textDirection = textDirection ?: TextDirection.Unspecified,
                lineHeight = lineHeight,
                textIndent = textIndent,
                platformStyle = platformStyle?.paragraphStyle,
                lineHeightStyle = lineHeightStyle,
                lineBreak = lineBreak ?: LineBreak.Unspecified,
                hyphens = hyphens ?: Hyphens.Unspecified,
                textMotion = this.textMotion
            ),
            platformStyle = platformStyle
        )
    }

    @Deprecated("copy constructors that take nullable TextAlign, " +
        "TextDirection, LineBreak, and Hyphens are deprecated. Please use a new constructor " +
        "where these parameters are non-nullable. Null value has been replaced by a special " +
        "Unspecified object for performance reason.",
        level = DeprecationLevel.HIDDEN)
    fun copy(
        color: Color = this.spanStyle.color,
        fontSize: TextUnit = this.spanStyle.fontSize,
        fontWeight: FontWeight? = this.spanStyle.fontWeight,
        fontStyle: FontStyle? = this.spanStyle.fontStyle,
        fontSynthesis: FontSynthesis? = this.spanStyle.fontSynthesis,
        fontFamily: FontFamily? = this.spanStyle.fontFamily,
        fontFeatureSettings: String? = this.spanStyle.fontFeatureSettings,
        letterSpacing: TextUnit = this.spanStyle.letterSpacing,
        baselineShift: BaselineShift? = this.spanStyle.baselineShift,
        textGeometricTransform: TextGeometricTransform? = this.spanStyle.textGeometricTransform,
        localeList: LocaleList? = this.spanStyle.localeList,
        background: Color = this.spanStyle.background,
        textDecoration: TextDecoration? = this.spanStyle.textDecoration,
        shadow: Shadow? = this.spanStyle.shadow,
        drawStyle: DrawStyle? = this.spanStyle.drawStyle,
        textAlign: TextAlign? = this.paragraphStyle.textAlign,
        textDirection: TextDirection? = this.paragraphStyle.textDirection,
        lineHeight: TextUnit = this.paragraphStyle.lineHeight,
        textIndent: TextIndent? = this.paragraphStyle.textIndent,
        platformStyle: PlatformTextStyle? = this.platformStyle,
        lineHeightStyle: LineHeightStyle? = this.paragraphStyle.lineHeightStyle,
        lineBreak: LineBreak? = this.paragraphStyle.lineBreak,
        hyphens: Hyphens? = this.paragraphStyle.hyphens,
        textMotion: TextMotion? = this.paragraphStyle.textMotion,
    ): TextStyle {
        return TextStyle(
            spanStyle = SpanStyle(
                textForegroundStyle = if (color == this.spanStyle.color) {
                    spanStyle.textForegroundStyle
                } else {
                    TextForegroundStyle.from(color)
                },
                fontSize = fontSize,
                fontWeight = fontWeight,
                fontStyle = fontStyle,
                fontSynthesis = fontSynthesis,
                fontFamily = fontFamily,
                fontFeatureSettings = fontFeatureSettings,
                letterSpacing = letterSpacing,
                baselineShift = baselineShift,
                textGeometricTransform = textGeometricTransform,
                localeList = localeList,
                background = background,
                textDecoration = textDecoration,
                shadow = shadow,
                platformStyle = platformStyle?.spanStyle,
                drawStyle = drawStyle
            ),
            paragraphStyle = ParagraphStyle(
                textAlign = textAlign ?: TextAlign.Unspecified,
                textDirection = textDirection ?: TextDirection.Unspecified,
                lineHeight = lineHeight,
                textIndent = textIndent,
                platformStyle = platformStyle?.paragraphStyle,
                lineHeightStyle = lineHeightStyle,
                lineBreak = lineBreak ?: LineBreak.Unspecified,
                hyphens = hyphens ?: Hyphens.Unspecified,
                textMotion = textMotion
            ),
            platformStyle = platformStyle
        )
    }

    @Deprecated("Kept for binary compatibility", level = DeprecationLevel.HIDDEN)
    fun copy(
        color: Color = this.spanStyle.color,
        fontSize: TextUnit = this.spanStyle.fontSize,
        fontWeight: FontWeight? = this.spanStyle.fontWeight,
        fontStyle: FontStyle? = this.spanStyle.fontStyle,
        fontSynthesis: FontSynthesis? = this.spanStyle.fontSynthesis,
        fontFamily: FontFamily? = this.spanStyle.fontFamily,
        fontFeatureSettings: String? = this.spanStyle.fontFeatureSettings,
        letterSpacing: TextUnit = this.spanStyle.letterSpacing,
        baselineShift: BaselineShift? = this.spanStyle.baselineShift,
        textGeometricTransform: TextGeometricTransform? = this.spanStyle.textGeometricTransform,
        localeList: LocaleList? = this.spanStyle.localeList,
        background: Color = this.spanStyle.background,
        textDecoration: TextDecoration? = this.spanStyle.textDecoration,
        shadow: Shadow? = this.spanStyle.shadow,
        drawStyle: DrawStyle? = this.spanStyle.drawStyle,
        textAlign: TextAlign = this.paragraphStyle.textAlign,
        textDirection: TextDirection = this.paragraphStyle.textDirection,
        lineHeight: TextUnit = this.paragraphStyle.lineHeight,
        textIndent: TextIndent? = this.paragraphStyle.textIndent,
        platformStyle: PlatformTextStyle? = this.platformStyle,
        lineHeightStyle: LineHeightStyle? = this.paragraphStyle.lineHeightStyle,
        lineBreak: LineBreak = this.paragraphStyle.lineBreak,
        hyphens: Hyphens = this.paragraphStyle.hyphens,
        textMotion: TextMotion? = this.paragraphStyle.textMotion,
    ): TextStyle {
        return TextStyle(
            spanStyle = SpanStyle(
                textForegroundStyle = if (color == this.spanStyle.color) {
                    spanStyle.textForegroundStyle
                } else {
                    TextForegroundStyle.from(color)
                },
                fontSize = fontSize,
                fontWeight = fontWeight,
                fontStyle = fontStyle,
                fontSynthesis = fontSynthesis,
                fontFamily = fontFamily,
                fontFeatureSettings = fontFeatureSettings,
                letterSpacing = letterSpacing,
                baselineShift = baselineShift,
                textGeometricTransform = textGeometricTransform,
                localeList = localeList,
                background = background,
                textDecoration = textDecoration,
                shadow = shadow,
                platformStyle = platformStyle?.spanStyle,
                drawStyle = drawStyle
            ),
            paragraphStyle = ParagraphStyle(
                textAlign = textAlign,
                textDirection = textDirection,
                lineHeight = lineHeight,
                textIndent = textIndent,
                platformStyle = platformStyle?.paragraphStyle,
                lineHeightStyle = lineHeightStyle,
                lineBreak = lineBreak,
                hyphens = hyphens,
                textMotion = textMotion
            ),
            platformStyle = platformStyle
        )
    }

    fun copy(
        color: Color = this.spanStyle.color,
        fontSize: TextUnit = this.spanStyle.fontSize,
        fontWeight: FontWeight? = this.spanStyle.fontWeight,
        fontStyle: FontStyle? = this.spanStyle.fontStyle,
        fontSynthesis: FontSynthesis? = this.spanStyle.fontSynthesis,
        fontFamily: FontFamily? = this.spanStyle.fontFamily,
        fontFeatureSettings: String? = this.spanStyle.fontFeatureSettings,
        letterSpacing: TextUnit = this.spanStyle.letterSpacing,
        baselineShift: BaselineShift? = this.spanStyle.baselineShift,
        textGeometricTransform: TextGeometricTransform? = this.spanStyle.textGeometricTransform,
        localeList: LocaleList? = this.spanStyle.localeList,
        background: Color = this.spanStyle.background,
        textDecoration: TextDecoration? = this.spanStyle.textDecoration,
        shadow: Shadow? = this.spanStyle.shadow,
        drawStyle: DrawStyle? = this.spanStyle.drawStyle,
        textAlign: TextAlign = this.paragraphStyle.textAlign,
        textDirection: TextDirection = this.paragraphStyle.textDirection,
        lineHeight: TextUnit = this.paragraphStyle.lineHeight,
        textIndent: TextIndent? = this.paragraphStyle.textIndent,
        platformStyle: PlatformTextStyle? = this.platformStyle,
        lineHeightStyle: LineHeightStyle? = this.paragraphStyle.lineHeightStyle,
        lineBreak: LineBreak = this.paragraphStyle.lineBreak,
        hyphens: Hyphens = this.paragraphStyle.hyphens,
        textMotion: TextMotion? = this.paragraphStyle.textMotion,
        linkStyles: TextLinkStyles? = this.linkStyles,
    ): TextStyle {
        return TextStyle(
            spanStyle = SpanStyle(
                textForegroundStyle = if (color == this.spanStyle.color) {
                    spanStyle.textForegroundStyle
                } else {
                    TextForegroundStyle.from(color)
                },
                fontSize = fontSize,
                fontWeight = fontWeight,
                fontStyle = fontStyle,
                fontSynthesis = fontSynthesis,
                fontFamily = fontFamily,
                fontFeatureSettings = fontFeatureSettings,
                letterSpacing = letterSpacing,
                baselineShift = baselineShift,
                textGeometricTransform = textGeometricTransform,
                localeList = localeList,
                background = background,
                textDecoration = textDecoration,
                shadow = shadow,
                platformStyle = platformStyle?.spanStyle,
                drawStyle = drawStyle
            ),
            paragraphStyle = ParagraphStyle(
                textAlign = textAlign,
                textDirection = textDirection,
                lineHeight = lineHeight,
                textIndent = textIndent,
                platformStyle = platformStyle?.paragraphStyle,
                lineHeightStyle = lineHeightStyle,
                lineBreak = lineBreak,
                hyphens = hyphens,
                textMotion = textMotion
            ),
            platformStyle = platformStyle,
            linkStyles = linkStyles
        )
    }

    @Deprecated("copy constructors that take nullable TextAlign, " +
        "TextDirection, LineBreak, and Hyphens are deprecated. Please use a new constructor " +
        "where these parameters are non-nullable. Null value has been replaced by a special " +
        "Unspecified object for performance reason.",
        level = DeprecationLevel.HIDDEN)
    fun copy(
        brush: Brush?,
        alpha: Float = this.spanStyle.alpha,
        fontSize: TextUnit = this.spanStyle.fontSize,
        fontWeight: FontWeight? = this.spanStyle.fontWeight,
        fontStyle: FontStyle? = this.spanStyle.fontStyle,
        fontSynthesis: FontSynthesis? = this.spanStyle.fontSynthesis,
        fontFamily: FontFamily? = this.spanStyle.fontFamily,
        fontFeatureSettings: String? = this.spanStyle.fontFeatureSettings,
        letterSpacing: TextUnit = this.spanStyle.letterSpacing,
        baselineShift: BaselineShift? = this.spanStyle.baselineShift,
        textGeometricTransform: TextGeometricTransform? = this.spanStyle.textGeometricTransform,
        localeList: LocaleList? = this.spanStyle.localeList,
        background: Color = this.spanStyle.background,
        textDecoration: TextDecoration? = this.spanStyle.textDecoration,
        shadow: Shadow? = this.spanStyle.shadow,
        drawStyle: DrawStyle? = this.spanStyle.drawStyle,
        textAlign: TextAlign? = this.paragraphStyle.textAlign,
        textDirection: TextDirection? = this.paragraphStyle.textDirection,
        lineHeight: TextUnit = this.paragraphStyle.lineHeight,
        textIndent: TextIndent? = this.paragraphStyle.textIndent,
        platformStyle: PlatformTextStyle? = this.platformStyle,
        lineHeightStyle: LineHeightStyle? = this.paragraphStyle.lineHeightStyle,
        lineBreak: LineBreak? = this.paragraphStyle.lineBreak,
        hyphens: Hyphens? = this.paragraphStyle.hyphens,
        textMotion: TextMotion? = this.paragraphStyle.textMotion,
    ): TextStyle {
        return TextStyle(
            spanStyle = SpanStyle(
                brush = brush,
                alpha = alpha,
                fontSize = fontSize,
                fontWeight = fontWeight,
                fontStyle = fontStyle,
                fontSynthesis = fontSynthesis,
                fontFamily = fontFamily,
                fontFeatureSettings = fontFeatureSettings,
                letterSpacing = letterSpacing,
                baselineShift = baselineShift,
                textGeometricTransform = textGeometricTransform,
                localeList = localeList,
                background = background,
                textDecoration = textDecoration,
                shadow = shadow,
                platformStyle = platformStyle?.spanStyle,
                drawStyle = drawStyle
            ),
            paragraphStyle = ParagraphStyle(
                textAlign = textAlign ?: TextAlign.Unspecified,
                textDirection = textDirection ?: TextDirection.Unspecified,
                lineHeight = lineHeight,
                textIndent = textIndent,
                platformStyle = platformStyle?.paragraphStyle,
                lineHeightStyle = lineHeightStyle,
                lineBreak = lineBreak ?: LineBreak.Unspecified,
                hyphens = hyphens ?: Hyphens.Unspecified,
                textMotion = textMotion
            ),
            platformStyle = platformStyle
        )
    }

    @Deprecated("Kept for binary compatibility", level = DeprecationLevel.HIDDEN)
    fun copy(
        brush: Brush?,
        alpha: Float = this.spanStyle.alpha,
        fontSize: TextUnit = this.spanStyle.fontSize,
        fontWeight: FontWeight? = this.spanStyle.fontWeight,
        fontStyle: FontStyle? = this.spanStyle.fontStyle,
        fontSynthesis: FontSynthesis? = this.spanStyle.fontSynthesis,
        fontFamily: FontFamily? = this.spanStyle.fontFamily,
        fontFeatureSettings: String? = this.spanStyle.fontFeatureSettings,
        letterSpacing: TextUnit = this.spanStyle.letterSpacing,
        baselineShift: BaselineShift? = this.spanStyle.baselineShift,
        textGeometricTransform: TextGeometricTransform? = this.spanStyle.textGeometricTransform,
        localeList: LocaleList? = this.spanStyle.localeList,
        background: Color = this.spanStyle.background,
        textDecoration: TextDecoration? = this.spanStyle.textDecoration,
        shadow: Shadow? = this.spanStyle.shadow,
        drawStyle: DrawStyle? = this.spanStyle.drawStyle,
        textAlign: TextAlign = this.paragraphStyle.textAlign,
        textDirection: TextDirection = this.paragraphStyle.textDirection,
        lineHeight: TextUnit = this.paragraphStyle.lineHeight,
        textIndent: TextIndent? = this.paragraphStyle.textIndent,
        platformStyle: PlatformTextStyle? = this.platformStyle,
        lineHeightStyle: LineHeightStyle? = this.paragraphStyle.lineHeightStyle,
        lineBreak: LineBreak = this.paragraphStyle.lineBreak,
        hyphens: Hyphens = this.paragraphStyle.hyphens,
        textMotion: TextMotion? = this.paragraphStyle.textMotion,
    ): TextStyle {
        return TextStyle(
            spanStyle = SpanStyle(
                brush = brush,
                alpha = alpha,
                fontSize = fontSize,
                fontWeight = fontWeight,
                fontStyle = fontStyle,
                fontSynthesis = fontSynthesis,
                fontFamily = fontFamily,
                fontFeatureSettings = fontFeatureSettings,
                letterSpacing = letterSpacing,
                baselineShift = baselineShift,
                textGeometricTransform = textGeometricTransform,
                localeList = localeList,
                background = background,
                textDecoration = textDecoration,
                shadow = shadow,
                platformStyle = platformStyle?.spanStyle,
                drawStyle = drawStyle
            ),
            paragraphStyle = ParagraphStyle(
                textAlign = textAlign,
                textDirection = textDirection,
                lineHeight = lineHeight,
                textIndent = textIndent,
                platformStyle = platformStyle?.paragraphStyle,
                lineHeightStyle = lineHeightStyle,
                lineBreak = lineBreak,
                hyphens = hyphens,
                textMotion = textMotion
            ),
            platformStyle = platformStyle
        )
    }

    fun copy(
        brush: Brush?,
        alpha: Float = this.spanStyle.alpha,
        fontSize: TextUnit = this.spanStyle.fontSize,
        fontWeight: FontWeight? = this.spanStyle.fontWeight,
        fontStyle: FontStyle? = this.spanStyle.fontStyle,
        fontSynthesis: FontSynthesis? = this.spanStyle.fontSynthesis,
        fontFamily: FontFamily? = this.spanStyle.fontFamily,
        fontFeatureSettings: String? = this.spanStyle.fontFeatureSettings,
        letterSpacing: TextUnit = this.spanStyle.letterSpacing,
        baselineShift: BaselineShift? = this.spanStyle.baselineShift,
        textGeometricTransform: TextGeometricTransform? = this.spanStyle.textGeometricTransform,
        localeList: LocaleList? = this.spanStyle.localeList,
        background: Color = this.spanStyle.background,
        textDecoration: TextDecoration? = this.spanStyle.textDecoration,
        shadow: Shadow? = this.spanStyle.shadow,
        drawStyle: DrawStyle? = this.spanStyle.drawStyle,
        textAlign: TextAlign = this.paragraphStyle.textAlign,
        textDirection: TextDirection = this.paragraphStyle.textDirection,
        lineHeight: TextUnit = this.paragraphStyle.lineHeight,
        textIndent: TextIndent? = this.paragraphStyle.textIndent,
        platformStyle: PlatformTextStyle? = this.platformStyle,
        lineHeightStyle: LineHeightStyle? = this.paragraphStyle.lineHeightStyle,
        lineBreak: LineBreak = this.paragraphStyle.lineBreak,
        hyphens: Hyphens = this.paragraphStyle.hyphens,
        textMotion: TextMotion? = this.paragraphStyle.textMotion,
        linkStyles: TextLinkStyles? = this.linkStyles,
    ): TextStyle {
        return TextStyle(
            spanStyle = SpanStyle(
                brush = brush,
                alpha = alpha,
                fontSize = fontSize,
                fontWeight = fontWeight,
                fontStyle = fontStyle,
                fontSynthesis = fontSynthesis,
                fontFamily = fontFamily,
                fontFeatureSettings = fontFeatureSettings,
                letterSpacing = letterSpacing,
                baselineShift = baselineShift,
                textGeometricTransform = textGeometricTransform,
                localeList = localeList,
                background = background,
                textDecoration = textDecoration,
                shadow = shadow,
                platformStyle = platformStyle?.spanStyle,
                drawStyle = drawStyle
            ),
            paragraphStyle = ParagraphStyle(
                textAlign = textAlign,
                textDirection = textDirection,
                lineHeight = lineHeight,
                textIndent = textIndent,
                platformStyle = platformStyle?.paragraphStyle,
                lineHeightStyle = lineHeightStyle,
                lineBreak = lineBreak,
                hyphens = hyphens,
                textMotion = textMotion
            ),
            platformStyle = platformStyle,
            linkStyles = linkStyles
        )
    }

    /**
     * The brush to use when drawing text. If not null, overrides [color].
     */
    val brush: Brush? get() = this.spanStyle.brush

    /**
     * The text color.
     */
    val color: Color get() = this.spanStyle.color

    /**
     * Opacity of text. This value is either provided along side Brush, or via alpha channel in
     * color.
     */
    val alpha: Float get() = this.spanStyle.alpha

    /**
     * The size of glyphs to use when painting the text. This
     * may be [TextUnit.Unspecified] for inheriting from another [TextStyle].
     */
    val fontSize: TextUnit get() = this.spanStyle.fontSize

    /**
     * The typeface thickness to use when painting the text (e.g., bold).
     */
    val fontWeight: FontWeight? get() = this.spanStyle.fontWeight

    /**
     * The typeface variant to use when drawing the letters (e.g., italic).
     */
    val fontStyle: FontStyle? get() = this.spanStyle.fontStyle

    /**
     * Whether to synthesize font weight and/or style when the requested weight or
     *  style cannot be found in the provided font family.
     */
    val fontSynthesis: FontSynthesis? get() = this.spanStyle.fontSynthesis

    /**
     * The font family to be used when rendering the text.
     */
    val fontFamily: FontFamily? get() = this.spanStyle.fontFamily

    /**
     * The advanced typography settings provided by font. The format is the
     *  same as the CSS font-feature-settings attribute:
     *  https://www.w3.org/TR/css-fonts-3/#font-feature-settings-prop
     */
    val fontFeatureSettings: String? get() = this.spanStyle.fontFeatureSettings

    /**
     * The amount of space to add between each letter.
     */
    val letterSpacing: TextUnit get() = this.spanStyle.letterSpacing

    /**
     * The amount by which the text is shifted up from the current baseline.
     */
    val baselineShift: BaselineShift? get() = this.spanStyle.baselineShift

    /**
     * The geometric transformation applied the text.
     */
    val textGeometricTransform: TextGeometricTransform? get() =
        this.spanStyle.textGeometricTransform

    /**
     * The locale list used to select region-specific glyphs.
     */
    val localeList: LocaleList? get() = this.spanStyle.localeList

    /**
     * The background color for the text.
     */
    val background: Color get() = this.spanStyle.background

    /**
     * The decorations to paint on the text (e.g., an underline).
     */
    val textDecoration: TextDecoration? get() = this.spanStyle.textDecoration

    /**
     * The shadow effect applied on the text.
     */
    val shadow: Shadow? get() = this.spanStyle.shadow

    /**
     * Drawing style of text, whether fill in the text while drawing or stroke around the edges.
     */
    val drawStyle: DrawStyle? get() = this.spanStyle.drawStyle

    /**
     * The alignment of the text within the lines of the paragraph.
     */
    val textAlign: TextAlign get() = this.paragraphStyle.textAlign

    @Deprecated("Kept for backwards compatibility.", level = DeprecationLevel.WARNING)
    @get:JvmName("getTextAlign-buA522U") // b/320819734
    @Suppress("unused", "RedundantNullableReturnType", "PropertyName")
    val deprecated_boxing_textAlign: TextAlign? get() = this.textAlign

    /**
     * The algorithm to be used to resolve the final text and paragraph
     * direction: Left To Right or Right To Left. If no value is provided the system will use the
     * [LayoutDirection] as the primary signal.
     */
    val textDirection: TextDirection get() = this.paragraphStyle.textDirection

    @Deprecated("Kept for backwards compatibility.", level = DeprecationLevel.WARNING)
    @get:JvmName("getTextDirection-mmuk1to") // b/320819734
    @Suppress("unused", "RedundantNullableReturnType", "PropertyName")
    val deprecated_boxing_textDirection: TextDirection? get() = this.textDirection

    /**
     * Line height for the [Paragraph] in [TextUnit] unit, e.g. SP or EM.
     */
    val lineHeight: TextUnit get() = this.paragraphStyle.lineHeight

    /**
     * The indentation of the paragraph.
     */
    val textIndent: TextIndent? get() = this.paragraphStyle.textIndent

    /**
     * The configuration for line height such as vertical alignment of the line, whether to apply
     * additional space as a result of line height to top of first line top and bottom of last line.
     *
     * The configuration is applied only when a [lineHeight] is defined.
     *
     * When null, [LineHeightStyle.Default] is used.
     */
    val lineHeightStyle: LineHeightStyle? get() = this.paragraphStyle.lineHeightStyle

    /**
     * The hyphens configuration of the paragraph.
     */
    val hyphens: Hyphens get() = this.paragraphStyle.hyphens

    @Deprecated("Kept for backwards compatibility.", level = DeprecationLevel.WARNING)
    @get:JvmName("getHyphens-EaSxIns") // b/320819734
    @Suppress("unused", "RedundantNullableReturnType", "PropertyName")
    val deprecated_boxing_hyphens: Hyphens? get() = this.hyphens

    /**
     * The line breaking configuration of the paragraph.
     */
    val lineBreak: LineBreak get() = this.paragraphStyle.lineBreak

    @Deprecated("Kept for backwards compatibility.", level = DeprecationLevel.WARNING)
    @get:JvmName("getLineBreak-LgCVezo") // b/320819734
    @Suppress("unused", "RedundantNullableReturnType", "PropertyName")
    val deprecated_boxing_lineBreak: LineBreak? get() = this.lineBreak

    /**
     * Text character placement configuration, whether to optimize for animated or static text.
     */
    val textMotion: TextMotion? get() = this.paragraphStyle.textMotion

    override fun equals(other: Any?): Boolean {
        if (this === other) return true
        if (other !is TextStyle) return false

        if (spanStyle != other.spanStyle) return false
        if (paragraphStyle != other.paragraphStyle) return false
        if (platformStyle != other.platformStyle) return false
        if (linkStyles != other.linkStyles) return false

        return true
    }

    /**
     * Returns true if text layout affecting attributes between this TextStyle and other are the
     * same.
     *
     * The attributes that do not require a layout change are color, textDecoration and shadow.
     *
     * Majority of attributes change text layout, and examples are line height, font properties,
     * font size, locale etc.
     *
     * This function can be used to identify if a new text layout is required for a given TextStyle.
     *
     * @param other The TextStyle to compare to.
     */
    fun hasSameLayoutAffectingAttributes(other: TextStyle): Boolean {
        return (this === other) || (paragraphStyle == other.paragraphStyle &&
            spanStyle.hasSameLayoutAffectingAttributes(other.spanStyle) &&
            linkStyles.hasSameLayoutAffectingAttributes(other.linkStyles))
    }

    fun hasSameDrawAffectingAttributes(other: TextStyle): Boolean {
        return (this === other) || (spanStyle.hasSameNonLayoutAttributes(other.spanStyle) &&
            linkStyles.hasSameNonLayoutAttributes(other.linkStyles))
    }

    override fun hashCode(): Int {
        var result = spanStyle.hashCode()
        result = 31 * result + paragraphStyle.hashCode()
        result = 31 * result + (platformStyle?.hashCode() ?: 0)
        result = 31 * result + (linkStyles?.hashCode() ?: 0)
        return result
    }

    internal fun hashCodeLayoutAffectingAttributes(): Int {
        var result = spanStyle.hashCodeLayoutAffectingAttributes()
        result = 31 * result + paragraphStyle.hashCode()
        result = 31 * result + (platformStyle?.hashCode() ?: 0)
        result = 31 * result + (linkStyles?.hashCode() ?: 0)
        return result
    }

    override fun toString(): String {
<<<<<<< HEAD
        return buildString {
            append("TextStyle(")
            append("color=$color, ")
            append("brush=$brush, ")
            append("alpha=$alpha, ")
            append("fontSize=$fontSize, ")
            append("fontWeight=$fontWeight, ")
            append("fontStyle=$fontStyle, ")
            append("fontSynthesis=$fontSynthesis, ")
            append("fontFamily=$fontFamily, ")
            append("fontFeatureSettings=$fontFeatureSettings, ")
            append("letterSpacing=$letterSpacing, ")
            append("baselineShift=$baselineShift, ")
            append("textGeometricTransform=$textGeometricTransform, ")
            append("localeList=$localeList, ")
            append("background=$background, ")
            append("textDecoration=$textDecoration, ")
            append("shadow=$shadow, ")
            append("drawStyle=$drawStyle, ")
            append("textAlign=$textAlign, ")
            append("textDirection=$textDirection, ")
            append("lineHeight=$lineHeight, ")
            append("textIndent=$textIndent, ")
            append("platformStyle=$platformStyle, ")
            append("lineHeightStyle=$lineHeightStyle, ")
            append("lineBreak=$lineBreak, ")
            append("hyphens=$hyphens, ")
            append("textMotion=$textMotion")
            append(")")
        }
=======
        return "TextStyle(" +
            "color=$color, " +
            "brush=$brush, " +
            "alpha=$alpha, " +
            "fontSize=$fontSize, " +
            "fontWeight=$fontWeight, " +
            "fontStyle=$fontStyle, " +
            "fontSynthesis=$fontSynthesis, " +
            "fontFamily=$fontFamily, " +
            "fontFeatureSettings=$fontFeatureSettings, " +
            "letterSpacing=$letterSpacing, " +
            "baselineShift=$baselineShift, " +
            "textGeometricTransform=$textGeometricTransform, " +
            "localeList=$localeList, " +
            "background=$background, " +
            "textDecoration=$textDecoration, " +
            "shadow=$shadow, " +
            "drawStyle=$drawStyle, " +
            "textAlign=$textAlign, " +
            "textDirection=$textDirection, " +
            "lineHeight=$lineHeight, " +
            "textIndent=$textIndent, " +
            "platformStyle=$platformStyle, " +
            "lineHeightStyle=$lineHeightStyle, " +
            "lineBreak=$lineBreak, " +
            "hyphens=$hyphens, " +
            "textMotion=$textMotion, " +
            "linkStyles=$linkStyles" +
            ")"
>>>>>>> 14a4d776
    }

    companion object {
        /**
         * Constant for default text style.
         */
        @Stable
        val Default = TextStyle()
    }
}

/**
 * Interpolate between two text styles.
 *
 * This will not work well if the styles don't set the same fields.
 *
 * The [fraction] argument represents position on the timeline, with 0.0 meaning
 * that the interpolation has not started, returning [start] (or something
 * equivalent to [start]), 1.0 meaning that the interpolation has finished,
 * returning [stop] (or something equivalent to [stop]), and values in between
 * meaning that the interpolation is at the relevant point on the timeline
 * between [start] and [stop]. The interpolation can be extrapolated beyond 0.0 and
 * 1.0, so negative values and values greater than 1.0 are valid.
 */
fun lerp(start: TextStyle, stop: TextStyle, fraction: Float): TextStyle {
    return TextStyle(
        spanStyle = lerp(start.toSpanStyle(), stop.toSpanStyle(), fraction),
        paragraphStyle = lerp(start.toParagraphStyle(), stop.toParagraphStyle(), fraction),
        linkStyles = lerp(start.linkStyles, stop.linkStyles, fraction)
    )
}

/**
 * Fills missing values in TextStyle with default values and resolve [TextDirection].
 *
 * This function will fill all null or [TextUnit.Unspecified] field with actual values.
 * @param style a text style to be resolved
 * @param direction a layout direction to be used for resolving text layout direction algorithm
 * @return resolved text style.
 */
fun resolveDefaults(style: TextStyle, direction: LayoutDirection) = TextStyle(
    spanStyle = resolveSpanStyleDefaults(style.spanStyle),
    paragraphStyle = resolveParagraphStyleDefaults(style.paragraphStyle, direction),
    platformStyle = style.platformStyle,
    linkStyles = style.linkStyles
)

/**
 * If [textDirection] is null returns a [TextDirection] based on [layoutDirection].
 */
internal fun resolveTextDirection(
    layoutDirection: LayoutDirection,
    textDirection: TextDirection
): TextDirection {
    return when (textDirection) {
        TextDirection.Content -> when (layoutDirection) {
            LayoutDirection.Ltr -> TextDirection.ContentOrLtr
            LayoutDirection.Rtl -> TextDirection.ContentOrRtl
        }
        TextDirection.Unspecified -> when (layoutDirection) {
            LayoutDirection.Ltr -> TextDirection.Ltr
            LayoutDirection.Rtl -> TextDirection.Rtl
        }
        else -> textDirection
    }
}

private fun createPlatformTextStyleInternal(
    platformSpanStyle: PlatformSpanStyle?,
    platformParagraphStyle: PlatformParagraphStyle?
): PlatformTextStyle? {
    return if (platformSpanStyle == null && platformParagraphStyle == null) {
        null
    } else {
        createPlatformTextStyle(platformSpanStyle, platformParagraphStyle)
    }
}<|MERGE_RESOLUTION|>--- conflicted
+++ resolved
@@ -1861,7 +1861,6 @@
     }
 
     override fun toString(): String {
-<<<<<<< HEAD
         return buildString {
             append("TextStyle(")
             append("color=$color, ")
@@ -1890,39 +1889,9 @@
             append("lineBreak=$lineBreak, ")
             append("hyphens=$hyphens, ")
             append("textMotion=$textMotion")
+            append("linkStyles=$linkStyles")
             append(")")
         }
-=======
-        return "TextStyle(" +
-            "color=$color, " +
-            "brush=$brush, " +
-            "alpha=$alpha, " +
-            "fontSize=$fontSize, " +
-            "fontWeight=$fontWeight, " +
-            "fontStyle=$fontStyle, " +
-            "fontSynthesis=$fontSynthesis, " +
-            "fontFamily=$fontFamily, " +
-            "fontFeatureSettings=$fontFeatureSettings, " +
-            "letterSpacing=$letterSpacing, " +
-            "baselineShift=$baselineShift, " +
-            "textGeometricTransform=$textGeometricTransform, " +
-            "localeList=$localeList, " +
-            "background=$background, " +
-            "textDecoration=$textDecoration, " +
-            "shadow=$shadow, " +
-            "drawStyle=$drawStyle, " +
-            "textAlign=$textAlign, " +
-            "textDirection=$textDirection, " +
-            "lineHeight=$lineHeight, " +
-            "textIndent=$textIndent, " +
-            "platformStyle=$platformStyle, " +
-            "lineHeightStyle=$lineHeightStyle, " +
-            "lineBreak=$lineBreak, " +
-            "hyphens=$hyphens, " +
-            "textMotion=$textMotion, " +
-            "linkStyles=$linkStyles" +
-            ")"
->>>>>>> 14a4d776
     }
 
     companion object {
