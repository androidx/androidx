--- conflicted
+++ resolved
@@ -16,7 +16,7 @@
 
 package androidx.compose.foundation
 
-import androidx.compose.foundation.gestures.forEachGesture
+import androidx.compose.foundation.gestures.awaitEachGesture
 import androidx.compose.foundation.layout.Box
 import androidx.compose.runtime.Composable
 import androidx.compose.runtime.CompositionLocalProvider
@@ -116,21 +116,11 @@
 ): Modifier {
     return if (enabled) {
         this.pointerInput(key) {
-<<<<<<< HEAD
-            forEachGesture {
-                awaitPointerEventScope {
-                    val event = awaitEventFirstDown()
-                    if (event.buttons.isSecondaryPressed) {
-                        event.changes.forEach { it.consume() }
-                        onOpen(event.changes[0].position)
-                    }
-=======
             awaitEachGesture {
                 val event = awaitEventFirstDown()
                 if (event.buttons.isSecondaryPressed) {
                     event.changes.forEach { it.consume() }
                     onOpen(event.changes[0].position)
->>>>>>> fdff00cc
                 }
             }
         }
