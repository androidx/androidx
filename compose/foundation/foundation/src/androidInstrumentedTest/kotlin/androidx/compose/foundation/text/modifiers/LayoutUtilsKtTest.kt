/*
 * Copyright 2023 The Android Open Source Project
 *
 * Licensed under the Apache License, Version 2.0 (the "License");
 * you may not use this file except in compliance with the License.
 * You may obtain a copy of the License at
 *
 *      http://www.apache.org/licenses/LICENSE-2.0
 *
 * Unless required by applicable law or agreed to in writing, software
 * distributed under the License is distributed on an "AS IS" BASIS,
 * WITHOUT WARRANTIES OR CONDITIONS OF ANY KIND, either express or implied.
 * See the License for the specific language governing permissions and
 * limitations under the License.
 */

package androidx.compose.foundation.text.modifiers

import androidx.compose.ui.text.style.TextOverflow
import androidx.compose.ui.unit.Constraints
import androidx.compose.ui.unit.Constraints.Companion.fitPrioritizingWidth
import androidx.test.ext.junit.runners.AndroidJUnit4
import androidx.test.filters.SmallTest
import com.google.common.truth.Truth.assertThat
import org.junit.Test
import org.junit.runner.RunWith

/**
 * Constraints are packed see [Constraints] implementation.
 *
 * These constants are the largest values that each slot can hold. The following pairings are the
 * only ones allowed:
 *
 * (Big, Tiny), (Tiny, Big)
 * (Medium, Small), (Small, Medium)
 *
 * For more information see [Constraints] implementation
 */
internal const val BigConstraintValue = (1 shl 18) - 1

@RunWith(AndroidJUnit4::class)
@SmallTest
class LayoutUtilsKtTest {

    @Test
    fun finalConstraints_doesntThrowWhenLarge() {
        // this used to throw, ensure it doesn't
        val subject = finalConstraints(
            /* minWidth != maxWidth */
            Constraints(0, 500, 0, BigConstraintValue - 1),
            true /* width matters */,
            TextOverflow.Ellipsis,
            (BigConstraintValue - 1).toFloat()
        )
        assertThat(subject).isNotNull()
    }

    @Test
    fun finalConstraints_returnsTightWidth() {
        val subject = finalConstraints(
            Constraints(500, 500, 0, 50),
            true,
            TextOverflow.Ellipsis,
            42f
        )
        assertThat(subject.maxWidth).isEqualTo(500)
    }

    @Test
    fun finalConstraints_returnsMaxIntrinsicWhenUnbound() {
        val subject = finalConstraints(
            Constraints(500, 500, 0, 50),
            false,
            TextOverflow.Clip,
            1234.1f
        )
        assertThat(subject.maxWidth).isEqualTo(1235)
    }

    @Test
    fun finalMaxWidth_returnsTightWidth() {
        val subject = finalMaxWidth(
            Constraints(500, 500, 0, 50),
            true,
            TextOverflow.Ellipsis,
            42f
        )
        assertThat(subject).isEqualTo(500)
    }

    @Test
    fun finalMaxWidth_returnsMaxIntrinsicWhenUnbound() {
        val subject = finalMaxWidth(
            Constraints(500, 500, 0, 50),
            false,
            TextOverflow.Clip,
            1234.1f
        )
        assertThat(subject).isEqualTo(1235)
    }

    @Test
    fun finalMaxLines_negative() {
        val subject = finalMaxLines(true, TextOverflow.Clip, -1)
        assertThat(subject).isEqualTo(1)
    }

    @Test
    fun finalMaxLines_positive_noOverride() {
        val subject = finalMaxLines(true, TextOverflow.Clip, 4)
        assertThat(subject).isEqualTo(4)
    }

    @Test
    fun finalMaxLines_overrideOn_TextOverflowEllipsis_andSoftwrapFalse() {
        val subject = finalMaxLines(false, TextOverflow.Ellipsis, 4)
        assertThat(subject).isEqualTo(1)
    }

    @Test
    fun fixedCoercedNeverCrashes() {
        var a = 0
        var b = 0
        while (1 shl a > 0) {
            val width = 1 shl a
            while (1 shl b > 0) {
                val height = 1 shl b
                /* shouldn't crash */
<<<<<<< HEAD
                val constraints = Constraints.fixedCoerceHeightAndWidthForBits(width, height)
=======
                val constraints = fitPrioritizingWidth(
                    minWidth = width,
                    maxWidth = width,
                    minHeight = height,
                    maxHeight = height
                )
>>>>>>> 14a4d776
                println("$width $height => $constraints")
                b++
            }
            b = 0
            a++
        }
    }
}<|MERGE_RESOLUTION|>--- conflicted
+++ resolved
@@ -126,16 +126,12 @@
             while (1 shl b > 0) {
                 val height = 1 shl b
                 /* shouldn't crash */
-<<<<<<< HEAD
-                val constraints = Constraints.fixedCoerceHeightAndWidthForBits(width, height)
-=======
                 val constraints = fitPrioritizingWidth(
                     minWidth = width,
                     maxWidth = width,
                     minHeight = height,
                     maxHeight = height
                 )
->>>>>>> 14a4d776
                 println("$width $height => $constraints")
                 b++
             }
