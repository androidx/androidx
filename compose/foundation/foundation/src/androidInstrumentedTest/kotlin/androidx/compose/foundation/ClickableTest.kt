/*
 * Copyright 2019 The Android Open Source Project
 *
 * Licensed under the Apache License, Version 2.0 (the "License");
 * you may not use this file except in compliance with the License.
 * You may obtain a copy of the License at
 *
 *      http://www.apache.org/licenses/LICENSE-2.0
 *
 * Unless required by applicable law or agreed to in writing, software
 * distributed under the License is distributed on an "AS IS" BASIS,
 * WITHOUT WARRANTIES OR CONDITIONS OF ANY KIND, either express or implied.
 * See the License for the specific language governing permissions and
 * limitations under the License.
 */

package androidx.compose.foundation

import android.os.Build.VERSION.SDK_INT
import androidx.compose.foundation.gestures.Orientation
import androidx.compose.foundation.gestures.detectTapGestures
import androidx.compose.foundation.gestures.draggable
import androidx.compose.foundation.gestures.rememberDraggableState
import androidx.compose.foundation.interaction.FocusInteraction
import androidx.compose.foundation.interaction.HoverInteraction
import androidx.compose.foundation.interaction.Interaction
import androidx.compose.foundation.interaction.InteractionSource
import androidx.compose.foundation.interaction.MutableInteractionSource
import androidx.compose.foundation.interaction.PressInteraction
import androidx.compose.foundation.layout.Box
import androidx.compose.foundation.layout.BoxWithConstraints
import androidx.compose.foundation.layout.Column
import androidx.compose.foundation.layout.Row
import androidx.compose.foundation.layout.fillMaxSize
import androidx.compose.foundation.layout.padding
import androidx.compose.foundation.layout.requiredHeight
import androidx.compose.foundation.layout.requiredWidth
import androidx.compose.foundation.layout.size
import androidx.compose.foundation.text.BasicText
import androidx.compose.runtime.Composable
import androidx.compose.runtime.CompositionLocalProvider
import androidx.compose.runtime.ReusableContent
import androidx.compose.runtime.getValue
import androidx.compose.runtime.key
import androidx.compose.runtime.movableContentOf
import androidx.compose.runtime.mutableStateOf
import androidx.compose.runtime.remember
import androidx.compose.runtime.rememberCoroutineScope
import androidx.compose.runtime.setValue
import androidx.compose.testutils.assertModifierIsPure
import androidx.compose.testutils.first
import androidx.compose.ui.ExperimentalComposeUiApi
import androidx.compose.ui.Modifier
import androidx.compose.ui.draw.clipToBounds
import androidx.compose.ui.focus.FocusManager
import androidx.compose.ui.focus.FocusRequester
import androidx.compose.ui.focus.FocusState
import androidx.compose.ui.focus.focusProperties
import androidx.compose.ui.focus.focusRequester
import androidx.compose.ui.focus.onFocusEvent
import androidx.compose.ui.geometry.Offset
import androidx.compose.ui.graphics.Color
import androidx.compose.ui.graphics.drawscope.ContentDrawScope
import androidx.compose.ui.input.InputMode
import androidx.compose.ui.input.InputMode.Companion.Keyboard
import androidx.compose.ui.input.InputMode.Companion.Touch
import androidx.compose.ui.input.InputModeManager
import androidx.compose.ui.input.key.Key
import androidx.compose.ui.input.key.onKeyEvent
import androidx.compose.ui.input.pointer.PointerEventType
import androidx.compose.ui.input.pointer.pointerInput
import androidx.compose.ui.node.DelegatableNode
import androidx.compose.ui.platform.InspectableValue
import androidx.compose.ui.platform.LocalFocusManager
import androidx.compose.ui.platform.LocalInputModeManager
import androidx.compose.ui.platform.isDebugInspectorInfoEnabled
import androidx.compose.ui.platform.testTag
import androidx.compose.ui.semantics.Role
import androidx.compose.ui.semantics.SemanticsActions
import androidx.compose.ui.semantics.SemanticsProperties
import androidx.compose.ui.test.ExperimentalTestApi
import androidx.compose.ui.test.SemanticsMatcher
import androidx.compose.ui.test.SemanticsNodeInteraction
import androidx.compose.ui.test.assert
import androidx.compose.ui.test.assertHasClickAction
import androidx.compose.ui.test.assertHeightIsEqualTo
import androidx.compose.ui.test.assertIsEnabled
import androidx.compose.ui.test.assertIsFocused
import androidx.compose.ui.test.assertIsNotEnabled
import androidx.compose.ui.test.assertIsNotFocused
import androidx.compose.ui.test.assertTouchHeightIsEqualTo
import androidx.compose.ui.test.assertTouchWidthIsEqualTo
import androidx.compose.ui.test.assertWidthIsEqualTo
import androidx.compose.ui.test.click
import androidx.compose.ui.test.junit4.createComposeRule
import androidx.compose.ui.test.onNodeWithTag
import androidx.compose.ui.test.onNodeWithText
import androidx.compose.ui.test.performClick
import androidx.compose.ui.test.performKeyInput
import androidx.compose.ui.test.performMouseInput
import androidx.compose.ui.test.performTouchInput
import androidx.compose.ui.test.pressKey
import androidx.compose.ui.test.requestFocus
import androidx.compose.ui.unit.dp
import androidx.test.ext.junit.runners.AndroidJUnit4
import androidx.test.filters.LargeTest
import androidx.test.filters.MediumTest
import androidx.test.platform.app.InstrumentationRegistry
import com.google.common.truth.Correspondence
import com.google.common.truth.Truth.assertThat
import kotlin.reflect.KClass
import kotlin.test.assertFailsWith
import kotlin.test.assertFalse
import kotlin.test.assertTrue
import kotlinx.coroutines.CoroutineScope
import kotlinx.coroutines.launch
import org.junit.After
import org.junit.Assert.assertEquals
import org.junit.Before
import org.junit.Rule
import org.junit.Test
import org.junit.runner.RunWith

@MediumTest
@RunWith(AndroidJUnit4::class)
class ClickableTest {

    @get:Rule
    val rule = createComposeRule()

    private val InstanceOf = Correspondence.from<Any, KClass<*>>(
        { obj, clazz -> clazz?.isInstance(obj) ?: false },
        "is an instance of"
    )

    @Before
    fun before() {
        isDebugInspectorInfoEnabled = true
    }

    @After
    fun after() {
        isDebugInspectorInfoEnabled = false
    }

    // TODO(b/267253920): Add a compose test API to set/reset InputMode.
    @After
    fun resetTouchMode() = with(InstrumentationRegistry.getInstrumentation()) {
        if (SDK_INT < 33) setInTouchMode(true) else resetInTouchMode()
    }

    @Test
    fun defaultSemantics() {
        rule.setContent {
            Box {
                BasicText(
                    "ClickableText",
                    modifier = Modifier
                        .testTag("myClickable")
                        .clickable {}
                )
            }
        }

        rule.onNodeWithTag("myClickable")
            .assert(SemanticsMatcher.keyNotDefined(SemanticsProperties.Role))
            .assertIsEnabled()
            .assertHasClickAction()
    }

    @Test
    fun disabledSemantics() {
        rule.setContent {
            Box {
                BasicText(
                    "ClickableText",
                    modifier = Modifier
                        .testTag("myClickable")
                        .clickable(enabled = false) {}
                )
            }
        }

        rule.onNodeWithTag("myClickable")
            .assert(SemanticsMatcher.keyNotDefined(SemanticsProperties.Role))
            .assertIsNotEnabled()
            .assertHasClickAction()
    }

    @Test
    fun semanticsInvalidation() {
        var enabled by mutableStateOf(true)
        var role by mutableStateOf<Role?>(Role.Button)
        rule.setContent {
            Box {
                BasicText(
                    "ClickableText",
                    modifier = Modifier
                        .testTag("myClickable")
                        .clickable(enabled = enabled, role = role) {}
                )
            }
        }

        rule.onNodeWithTag("myClickable")
            .assertIsEnabled()
            .assert(SemanticsMatcher.expectValue(SemanticsProperties.Role, Role.Button))
            .assertHasClickAction()

        rule.runOnIdle {
            role = null
        }

        rule.onNodeWithTag("myClickable")
            .assertIsEnabled()
            .assert(SemanticsMatcher.keyNotDefined(SemanticsProperties.Role))
            .assertHasClickAction()

        rule.runOnIdle {
            enabled = false
        }

        rule.onNodeWithTag("myClickable")
            .assertIsNotEnabled()
            .assert(SemanticsMatcher.keyNotDefined(SemanticsProperties.Role))
            .assertHasClickAction()
    }

    @Test
    fun click() {
        var counter = 0
        val onClick: () -> Unit = {
            ++counter
        }

        rule.setContent {
            Box {
                BasicText(
                    "ClickableText",
                    modifier = Modifier
                        .testTag("myClickable")
                        .clickable(onClick = onClick)
                )
            }
        }

        rule.onNodeWithTag("myClickable")
            .performClick()

        rule.runOnIdle {
            assertThat(counter).isEqualTo(1)
        }

        rule.onNodeWithTag("myClickable")
            .performClick()

        rule.runOnIdle {
            assertThat(counter).isEqualTo(2)
        }
    }

    @Test
    @OptIn(ExperimentalTestApi::class, ExperimentalComposeUiApi::class)
    fun clickWithEnterKey() {
        var counter = 0
        val focusRequester = FocusRequester()
        lateinit var inputModeManager: InputModeManager
        rule.setContent {
            inputModeManager = LocalInputModeManager.current
            BasicText(
                    "ClickableText",
                    modifier = Modifier
                        .testTag("myClickable")
                        .focusRequester(focusRequester)
                        .clickable { counter++ }
            )
        }
        rule.runOnIdle {
            inputModeManager.requestInputMode(Keyboard)
            focusRequester.requestFocus()
        }

        rule.onNodeWithTag("myClickable").performKeyInput { keyDown(Key.Enter) }

        rule.runOnIdle { assertThat(counter).isEqualTo(0) }

        rule.onNodeWithTag("myClickable").performKeyInput { keyUp(Key.Enter) }

        rule.runOnIdle { assertThat(counter).isEqualTo(1) }
    }

    @Test
    @OptIn(ExperimentalTestApi::class, ExperimentalComposeUiApi::class)
    fun clickWithNumPadEnterKey() {
        var counter = 0
        val focusRequester = FocusRequester()
        lateinit var inputModeManager: InputModeManager
        rule.setContent {
            inputModeManager = LocalInputModeManager.current
            BasicText(
                "ClickableText",
                modifier = Modifier
                    .testTag("myClickable")
                    .focusRequester(focusRequester)
                    .clickable { counter++ }
            )
        }
        rule.runOnIdle {
            inputModeManager.requestInputMode(Keyboard)
            focusRequester.requestFocus()
        }

        rule.onNodeWithTag("myClickable").performKeyInput { keyDown(Key.NumPadEnter) }

        rule.runOnIdle { assertThat(counter).isEqualTo(0) }

        rule.onNodeWithTag("myClickable").performKeyInput { keyUp(Key.NumPadEnter) }

        rule.runOnIdle { assertThat(counter).isEqualTo(1) }
    }

    @Test
    @OptIn(ExperimentalTestApi::class, ExperimentalComposeUiApi::class)
    fun clickWithDPadCenter() {
        var counter = 0
        val focusRequester = FocusRequester()
        lateinit var inputModeManager: InputModeManager
        rule.setContent {
            inputModeManager = LocalInputModeManager.current
            BasicText(
                "ClickableText",
                modifier = Modifier
                    .testTag("myClickable")
                    .focusRequester(focusRequester)
                    .clickable { counter++ }
            )
        }
        rule.runOnIdle {
            inputModeManager.requestInputMode(Keyboard)
            focusRequester.requestFocus()
        }

        rule.onNodeWithTag("myClickable").performKeyInput { keyDown(Key.DirectionCenter) }

        rule.runOnIdle { assertThat(counter).isEqualTo(0) }

        rule.onNodeWithTag("myClickable").performKeyInput { keyUp(Key.DirectionCenter) }

        rule.runOnIdle { assertThat(counter).isEqualTo(1) }
    }

    @Test
    fun clickOnChildBasicText() {
        var counter = 0
        val onClick: () -> Unit = { ++counter }

        rule.setContent {
            Box(modifier = Modifier.clickable(onClick = onClick)) {
                BasicText("Foo")
                BasicText("Bar")
            }
        }

        rule.onNodeWithText("Foo", substring = true).assertExists()
        rule.onNodeWithText("Bar", substring = true).assertExists()

        rule.onNodeWithText("Foo", substring = true).performClick()

        rule.runOnIdle {
            assertThat(counter).isEqualTo(1)
        }

        rule.onNodeWithText("Bar", substring = true).performClick()

        rule.runOnIdle {
            assertThat(counter).isEqualTo(2)
        }
    }

    @Test
    fun requestFocus_touchMode() {
        // Arrange.
        val tag = "testClickable"
        val focusRequester = FocusRequester()
        lateinit var inputModeManager: InputModeManager
        rule.setContent {
            inputModeManager = LocalInputModeManager.current
            Box(
                Modifier
                    .testTag(tag)
                    .size(10.dp)
                    .focusRequester(focusRequester)
                    .clickable {}
            )
        }
        rule.runOnIdle {
            @OptIn(ExperimentalComposeUiApi::class)
            inputModeManager.requestInputMode(Touch)
        }

        // Act.
        rule.runOnIdle { focusRequester.requestFocus() }

        // Assert.
        rule.onNodeWithTag(tag).assertIsNotFocused()
    }

    @Test
    fun requestFocus_keyboardMode() {
        // Arrange.
        val tag = "testClickable"
        val focusRequester = FocusRequester()
        lateinit var inputModeManager: InputModeManager
        rule.setContent {
            inputModeManager = LocalInputModeManager.current
            Box(
                Modifier
                    .testTag(tag)
                    .size(10.dp)
                    .focusRequester(focusRequester)
                    .clickable {}
            )
        }
        rule.runOnIdle {
            @OptIn(ExperimentalComposeUiApi::class)
            inputModeManager.requestInputMode(Keyboard)
        }

        // Act.
        rule.runOnIdle { focusRequester.requestFocus() }

        // Assert.
        rule.onNodeWithTag(tag).assertIsFocused()
    }

    @Test
    fun requestFocus_withTestApi_touchMode() {
        // Arrange.
        val tag = "testClickable"
        lateinit var inputModeManager: InputModeManager
        rule.setContent {
            inputModeManager = LocalInputModeManager.current
            Box(
                Modifier
                    .testTag(tag)
                    .size(10.dp)
                    .clickable {}
            )
        }
        rule.runOnIdle {
            @OptIn(ExperimentalComposeUiApi::class)
            inputModeManager.requestInputMode(Touch)
        }

        // Act.
        rule.onNodeWithTag(tag).requestFocus()

        // Assert.
        rule.onNodeWithTag(tag).assertIsNotFocused()
    }

    @Test
    fun requestFocus_withTestApi_keyboardMode() {
        // Arrange.
        val tag = "testClickable"
        lateinit var inputModeManager: InputModeManager
        val focusRequester = FocusRequester()
        rule.setFocusableContent {
            inputModeManager = LocalInputModeManager.current
            Box(
                Modifier
                    .focusRequester(focusRequester)
                    .testTag(tag)
                    .size(10.dp)
                    .clickable {}
            )
        }
        rule.runOnIdle {
            @OptIn(ExperimentalComposeUiApi::class)
            inputModeManager.requestInputMode(Keyboard)
        }

        // Act.
        rule.onNodeWithTag(tag).requestFocus()

        // Assert.
        rule.onNodeWithTag(tag).assertIsFocused()
    }

    @Test
    fun interactionSource_noScrollableContainer() {
        val interactionSource = MutableInteractionSource()

        lateinit var scope: CoroutineScope

        rule.mainClock.autoAdvance = false

        rule.setContent {
            scope = rememberCoroutineScope()
            Box {
                BasicText(
                    "ClickableText",
                    modifier = Modifier
                        .testTag("myClickable")
                        .clickable(
                            interactionSource = interactionSource,
                            indication = null
                        ) {}
                )
            }
        }

        val interactions = mutableListOf<Interaction>()

        scope.launch {
            interactionSource.interactions.collect { interactions.add(it) }
        }

        rule.runOnIdle {
            assertThat(interactions).isEmpty()
        }

        rule.onNodeWithTag("myClickable")
            .performTouchInput { down(center) }

        // No scrollable container, so there should be no delay and we should instantly appear
        // pressed
        rule.runOnIdle {
            assertThat(interactions).hasSize(1)
            assertThat(interactions.first()).isInstanceOf(PressInteraction.Press::class.java)
        }

        rule.onNodeWithTag("myClickable")
            .performTouchInput { up() }

        rule.runOnIdle {
            assertThat(interactions).hasSize(2)
            assertThat(interactions.first()).isInstanceOf(PressInteraction.Press::class.java)
            assertThat(interactions[1]).isInstanceOf(PressInteraction.Release::class.java)
            assertThat((interactions[1] as PressInteraction.Release).press)
                .isEqualTo(interactions[0])
        }
    }

    @Test
    fun interactionSource_immediateRelease_noScrollableContainer() {
        val interactionSource = MutableInteractionSource()

        lateinit var scope: CoroutineScope

        rule.mainClock.autoAdvance = false

        rule.setContent {
            scope = rememberCoroutineScope()
            Box {
                BasicText(
                    "ClickableText",
                    modifier = Modifier
                        .testTag("myClickable")
                        .clickable(
                            interactionSource = interactionSource,
                            indication = null
                        ) {}
                )
            }
        }

        val interactions = mutableListOf<Interaction>()

        scope.launch {
            interactionSource.interactions.collect { interactions.add(it) }
        }

        rule.runOnIdle {
            assertThat(interactions).isEmpty()
        }

        rule.onNodeWithTag("myClickable")
            .performTouchInput {
                down(center)
                up()
            }

        // Press finished so we should see both press and release
        rule.runOnIdle {
            assertThat(interactions).hasSize(2)
            assertThat(interactions.first()).isInstanceOf(PressInteraction.Press::class.java)
            assertThat(interactions[1]).isInstanceOf(PressInteraction.Release::class.java)
            assertThat((interactions[1] as PressInteraction.Release).press)
                .isEqualTo(interactions[0])
        }
    }

    @Test
    fun interactionSource_immediateCancel_noScrollableContainer() {
        val interactionSource = MutableInteractionSource()

        lateinit var scope: CoroutineScope

        rule.mainClock.autoAdvance = false

        rule.setContent {
            scope = rememberCoroutineScope()
            Box {
                BasicText(
                    "ClickableText",
                    modifier = Modifier
                        .testTag("myClickable")
                        .clickable(
                            interactionSource = interactionSource,
                            indication = null
                        ) {}
                )
            }
        }

        val interactions = mutableListOf<Interaction>()

        scope.launch {
            interactionSource.interactions.collect { interactions.add(it) }
        }

        rule.runOnIdle {
            assertThat(interactions).isEmpty()
        }

        rule.onNodeWithTag("myClickable")
            .performTouchInput {
                down(center)
                cancel()
            }

        // We are not in a scrollable container, so we should see a press and immediate cancel
        rule.runOnIdle {
            assertThat(interactions).hasSize(2)
            assertThat(interactions.first()).isInstanceOf(PressInteraction.Press::class.java)
            assertThat(interactions[1]).isInstanceOf(PressInteraction.Cancel::class.java)
            assertThat((interactions[1] as PressInteraction.Cancel).press)
                .isEqualTo(interactions[0])
        }
    }

    @Test
    fun interactionSource_immediateDrag_noScrollableContainer() {
        val interactionSource = MutableInteractionSource()

        lateinit var scope: CoroutineScope

        rule.mainClock.autoAdvance = false

        rule.setContent {
            scope = rememberCoroutineScope()
            Box {
                BasicText(
                    "ClickableText",
                    modifier = Modifier
                        .testTag("myClickable")
                        .draggable(
                            state = rememberDraggableState {},
                            orientation = Orientation.Horizontal
                        )
                        .clickable(
                            interactionSource = interactionSource,
                            indication = null
                        ) {}
                )
            }
        }

        val interactions = mutableListOf<Interaction>()

        scope.launch {
            interactionSource.interactions.collect { interactions.add(it) }
        }

        rule.runOnIdle {
            assertThat(interactions).isEmpty()
        }

        rule.onNodeWithTag("myClickable")
            .performTouchInput {
                down(centerLeft)
                moveTo(centerRight)
            }

        // The press should fire, and then the drag should instantly cancel it
        rule.runOnIdle {
            assertThat(interactions).hasSize(2)
            assertThat(interactions.first()).isInstanceOf(PressInteraction.Press::class.java)
            assertThat(interactions[1]).isInstanceOf(PressInteraction.Cancel::class.java)
            assertThat((interactions[1] as PressInteraction.Cancel).press)
                .isEqualTo(interactions[0])
        }
    }

    @Test
    fun interactionSource_scrollableContainer() {
        val interactionSource = MutableInteractionSource()

        lateinit var scope: CoroutineScope

        rule.mainClock.autoAdvance = false

        rule.setContent {
            scope = rememberCoroutineScope()
            Box(Modifier.verticalScroll(rememberScrollState())) {
                BasicText(
                    "ClickableText",
                    modifier = Modifier
                        .testTag("myClickable")
                        .clickable(
                            interactionSource = interactionSource,
                            indication = null
                        ) {}
                )
            }
        }

        val interactions = mutableListOf<Interaction>()

        scope.launch {
            interactionSource.interactions.collect { interactions.add(it) }
        }

        rule.runOnIdle {
            assertThat(interactions).isEmpty()
        }

        rule.onNodeWithTag("myClickable")
            .performTouchInput { down(center) }

        val halfTapIndicationDelay = TapIndicationDelay / 2

        rule.mainClock.advanceTimeBy(halfTapIndicationDelay)

        // Haven't reached the tap delay yet, so we shouldn't have started a press
        rule.runOnIdle {
            assertThat(interactions).isEmpty()
        }

        // Advance past the tap delay
        rule.mainClock.advanceTimeBy(halfTapIndicationDelay)

        rule.runOnIdle {
            assertThat(interactions).hasSize(1)
            assertThat(interactions.first()).isInstanceOf(PressInteraction.Press::class.java)
        }

        rule.onNodeWithTag("myClickable")
            .performTouchInput { up() }

        rule.runOnIdle {
            assertThat(interactions).hasSize(2)
            assertThat(interactions.first()).isInstanceOf(PressInteraction.Press::class.java)
            assertThat(interactions[1]).isInstanceOf(PressInteraction.Release::class.java)
            assertThat((interactions[1] as PressInteraction.Release).press)
                .isEqualTo(interactions[0])
        }
    }

    @Test
    fun interactionSource_immediateRelease_scrollableContainer() {
        val interactionSource = MutableInteractionSource()

        lateinit var scope: CoroutineScope

        rule.mainClock.autoAdvance = false

        rule.setContent {
            scope = rememberCoroutineScope()
            Box(Modifier.verticalScroll(rememberScrollState())) {
                BasicText(
                    "ClickableText",
                    modifier = Modifier
                        .testTag("myClickable")
                        .clickable(
                            interactionSource = interactionSource,
                            indication = null
                        ) {}
                )
            }
        }

        val interactions = mutableListOf<Interaction>()

        scope.launch {
            interactionSource.interactions.collect { interactions.add(it) }
        }

        rule.runOnIdle {
            assertThat(interactions).isEmpty()
        }

        rule.onNodeWithTag("myClickable")
            .performTouchInput {
                down(center)
                up()
            }

        // We haven't reached the tap delay, but we have finished a press so we should have
        // emitted both press and release
        rule.runOnIdle {
            assertThat(interactions).hasSize(2)
            assertThat(interactions.first()).isInstanceOf(PressInteraction.Press::class.java)
            assertThat(interactions[1]).isInstanceOf(PressInteraction.Release::class.java)
            assertThat((interactions[1] as PressInteraction.Release).press)
                .isEqualTo(interactions[0])
        }
    }

    @Test
    fun interactionSource_immediateCancel_scrollableContainer() {
        val interactionSource = MutableInteractionSource()

        lateinit var scope: CoroutineScope

        rule.mainClock.autoAdvance = false

        rule.setContent {
            scope = rememberCoroutineScope()
            Box(Modifier.verticalScroll(rememberScrollState())) {
                BasicText(
                    "ClickableText",
                    modifier = Modifier
                        .testTag("myClickable")
                        .clickable(
                            interactionSource = interactionSource,
                            indication = null
                        ) {}
                )
            }
        }

        val interactions = mutableListOf<Interaction>()

        scope.launch {
            interactionSource.interactions.collect { interactions.add(it) }
        }

        rule.runOnIdle {
            assertThat(interactions).isEmpty()
        }

        rule.onNodeWithTag("myClickable")
            .performTouchInput {
                down(center)
                cancel()
            }

        // We haven't reached the tap delay, and a cancel was emitted, so no press should ever be
        // shown
        rule.runOnIdle {
            assertThat(interactions).isEmpty()
        }
    }

    @Test
    fun interactionSource_immediateDrag_scrollableContainer() {
        val interactionSource = MutableInteractionSource()

        lateinit var scope: CoroutineScope

        rule.mainClock.autoAdvance = false

        rule.setContent {
            scope = rememberCoroutineScope()
            Box(Modifier.verticalScroll(rememberScrollState())) {
                BasicText(
                    "ClickableText",
                    modifier = Modifier
                        .testTag("myClickable")
                        .draggable(
                            state = rememberDraggableState {},
                            orientation = Orientation.Horizontal
                        )
                        .clickable(
                            interactionSource = interactionSource,
                            indication = null
                        ) {}
                )
            }
        }

        val interactions = mutableListOf<Interaction>()

        scope.launch {
            interactionSource.interactions.collect { interactions.add(it) }
        }

        rule.runOnIdle {
            assertThat(interactions).isEmpty()
        }

        rule.onNodeWithTag("myClickable")
            .performTouchInput {
                down(centerLeft)
                moveTo(centerRight)
            }

        rule.mainClock.advanceTimeBy(TapIndicationDelay)

        // We started a drag before the timeout, so no press should be emitted
        rule.runOnIdle {
            assertThat(interactions).isEmpty()
        }
    }

    @Test
    fun interactionSource_dragAfterTimeout_scrollableContainer() {
        val interactionSource = MutableInteractionSource()

        lateinit var scope: CoroutineScope

        rule.mainClock.autoAdvance = false

        rule.setContent {
            scope = rememberCoroutineScope()
            Box(Modifier.verticalScroll(rememberScrollState())) {
                BasicText(
                    "ClickableText",
                    modifier = Modifier
                        .testTag("myClickable")
                        .draggable(
                            state = rememberDraggableState {},
                            orientation = Orientation.Horizontal
                        )
                        .clickable(
                            interactionSource = interactionSource,
                            indication = null
                        ) {}
                )
            }
        }

        val interactions = mutableListOf<Interaction>()

        scope.launch {
            interactionSource.interactions.collect { interactions.add(it) }
        }

        rule.runOnIdle {
            assertThat(interactions).isEmpty()
        }

        rule.onNodeWithTag("myClickable")
            .performTouchInput {
                down(centerLeft)
            }

        rule.mainClock.advanceTimeBy(TapIndicationDelay)

        rule.runOnIdle {
            assertThat(interactions).hasSize(1)
            assertThat(interactions.first()).isInstanceOf(PressInteraction.Press::class.java)
        }

        rule.onNodeWithTag("myClickable")
            .performTouchInput {
                moveTo(centerRight)
            }

        // The drag should cancel the press
        rule.runOnIdle {
            assertThat(interactions).hasSize(2)
            assertThat(interactions.first()).isInstanceOf(PressInteraction.Press::class.java)
            assertThat(interactions[1]).isInstanceOf(PressInteraction.Cancel::class.java)
            assertThat((interactions[1] as PressInteraction.Cancel).press)
                .isEqualTo(interactions[0])
        }
    }

    @Test
    fun interactionSource_cancelledGesture_scrollableContainer() {
        val interactionSource = MutableInteractionSource()

        lateinit var scope: CoroutineScope

        rule.mainClock.autoAdvance = false

        rule.setContent {
            scope = rememberCoroutineScope()
            Box(Modifier.verticalScroll(rememberScrollState())) {
                BasicText(
                    "ClickableText",
                    modifier = Modifier
                        .testTag("myClickable")
                        .clickable(
                            interactionSource = interactionSource,
                            indication = null
                        ) {}
                )
            }
        }

        val interactions = mutableListOf<Interaction>()

        scope.launch {
            interactionSource.interactions.collect { interactions.add(it) }
        }

        rule.runOnIdle {
            assertThat(interactions).isEmpty()
        }

        rule.onNodeWithTag("myClickable")
            .performTouchInput { down(center) }

        rule.mainClock.advanceTimeBy(TapIndicationDelay)

        rule.runOnIdle {
            assertThat(interactions).hasSize(1)
            assertThat(interactions.first()).isInstanceOf(PressInteraction.Press::class.java)
        }

        rule.onNodeWithTag("myClickable")
            .performTouchInput { cancel() }

        rule.runOnIdle {
            assertThat(interactions).hasSize(2)
            assertThat(interactions.first()).isInstanceOf(PressInteraction.Press::class.java)
            assertThat(interactions[1]).isInstanceOf(PressInteraction.Cancel::class.java)
            assertThat((interactions[1] as PressInteraction.Cancel).press)
                .isEqualTo(interactions[0])
        }
    }

    @Test
    fun interactionSource_resetWhenDisposed() {
        val interactionSource = MutableInteractionSource()
        var emitClickableText by mutableStateOf(true)

        lateinit var scope: CoroutineScope

        rule.mainClock.autoAdvance = false

        rule.setContent {
            scope = rememberCoroutineScope()
            Box {
                if (emitClickableText) {
                    BasicText(
                        "ClickableText",
                        modifier = Modifier
                            .testTag("myClickable")
                            .clickable(
                                interactionSource = interactionSource,
                                indication = null
                            ) {}
                    )
                }
            }
        }

        val interactions = mutableListOf<Interaction>()

        scope.launch {
            interactionSource.interactions.collect { interactions.add(it) }
        }

        rule.runOnIdle {
            assertThat(interactions).isEmpty()
        }

        rule.onNodeWithTag("myClickable")
            .performTouchInput { down(center) }

        rule.mainClock.advanceTimeBy(TapIndicationDelay)

        rule.runOnIdle {
            assertThat(interactions).hasSize(1)
            assertThat(interactions.first()).isInstanceOf(PressInteraction.Press::class.java)
        }

        // Dispose clickable
        rule.runOnIdle {
            emitClickableText = false
        }

        rule.mainClock.advanceTimeByFrame()

        rule.runOnIdle {
            assertThat(interactions).hasSize(2)
            assertThat(interactions.first()).isInstanceOf(PressInteraction.Press::class.java)
            assertThat(interactions[1]).isInstanceOf(PressInteraction.Cancel::class.java)
            assertThat((interactions[1] as PressInteraction.Cancel).press)
                .isEqualTo(interactions[0])
        }
    }

    @Test
    fun interactionSource_resetWhenReused() {
        val interactionSource = MutableInteractionSource()
        var key by mutableStateOf(true)

        lateinit var scope: CoroutineScope

        rule.mainClock.autoAdvance = false

        rule.setContent {
            scope = rememberCoroutineScope()
            Box {
                ReusableContent(key) {
                    BasicText(
                        "ClickableText",
                        modifier = Modifier
                            .testTag("myClickable")
                            .clickable(
                                interactionSource = interactionSource,
                                indication = null
                            ) {}
                    )
                }
            }
        }

        val interactions = mutableListOf<Interaction>()

        scope.launch {
            interactionSource.interactions.collect { interactions.add(it) }
        }

        rule.runOnIdle {
            assertThat(interactions).isEmpty()
        }

        rule.onNodeWithTag("myClickable")
            .performTouchInput { down(center) }

        rule.mainClock.advanceTimeBy(TapIndicationDelay)

        rule.runOnIdle {
            assertThat(interactions).hasSize(1)
            assertThat(interactions.first()).isInstanceOf(PressInteraction.Press::class.java)
        }

        // Change the key to trigger reuse
        rule.runOnIdle {
            key = false
        }

        rule.mainClock.advanceTimeByFrame()

        rule.runOnIdle {
            assertThat(interactions).hasSize(2)
            assertThat(interactions.first()).isInstanceOf(PressInteraction.Press::class.java)
            assertThat(interactions[1]).isInstanceOf(PressInteraction.Cancel::class.java)
            assertThat((interactions[1] as PressInteraction.Cancel).press)
                .isEqualTo(interactions[0])
        }
    }

    @Test
    fun interactionSource_resetWhenMoved() {
        val interactionSource = MutableInteractionSource()
        var moveContent by mutableStateOf(false)

        lateinit var scope: CoroutineScope

        rule.mainClock.autoAdvance = false

        val content = movableContentOf {
            BasicText(
                "ClickableText",
                modifier = Modifier
                    .testTag("myClickable")
                    .clickable(
                        interactionSource = interactionSource,
                        indication = null
                    ) {}
            )
        }

        rule.setContent {
            scope = rememberCoroutineScope()
            if (moveContent) {
                Box {
                    content()
                }
            } else {
                Box {
                    content()
                }
            }
        }

        val interactions = mutableListOf<Interaction>()

        scope.launch {
            interactionSource.interactions.collect { interactions.add(it) }
        }

        rule.runOnIdle {
            assertThat(interactions).isEmpty()
        }

        rule.onNodeWithTag("myClickable")
            .performTouchInput { down(center) }

        rule.mainClock.advanceTimeBy(TapIndicationDelay)

        rule.runOnIdle {
            assertThat(interactions).hasSize(1)
            assertThat(interactions.first()).isInstanceOf(PressInteraction.Press::class.java)
        }

        // Move the content
        rule.runOnIdle {
            moveContent = true
        }

        rule.mainClock.advanceTimeByFrame()

        rule.runOnIdle {
            assertThat(interactions).hasSize(2)
            assertThat(interactions.first()).isInstanceOf(PressInteraction.Press::class.java)
            assertThat(interactions[1]).isInstanceOf(PressInteraction.Cancel::class.java)
            assertThat((interactions[1] as PressInteraction.Cancel).press)
                .isEqualTo(interactions[0])
        }
    }

    @OptIn(ExperimentalTestApi::class)
    @Test
    fun interactionSource_hover() {
        val interactionSource = MutableInteractionSource()

        lateinit var scope: CoroutineScope

        rule.setContent {
            scope = rememberCoroutineScope()
            Box {
                BasicText(
                    "ClickableText",
                    modifier = Modifier
                        .testTag("myClickable")
                        .clickable(
                            interactionSource = interactionSource,
                            indication = null
                        ) {}
                )
            }
        }

        val interactions = mutableListOf<Interaction>()

        scope.launch {
            interactionSource.interactions.collect { interactions.add(it) }
        }

        rule.runOnIdle {
            assertThat(interactions).isEmpty()
        }

        rule.onNodeWithTag("myClickable")
            .performMouseInput { enter(center) }

        rule.runOnIdle {
            assertThat(interactions).hasSize(1)
            assertThat(interactions.first()).isInstanceOf(HoverInteraction.Enter::class.java)
        }

        rule.onNodeWithTag("myClickable")
            .performMouseInput { exit(Offset(-1f, -1f)) }

        rule.runOnIdle {
            assertThat(interactions).hasSize(2)
            assertThat(interactions.first()).isInstanceOf(HoverInteraction.Enter::class.java)
            assertThat(interactions[1])
                .isInstanceOf(HoverInteraction.Exit::class.java)
            assertThat((interactions[1] as HoverInteraction.Exit).enter)
                .isEqualTo(interactions[0])
        }
    }

    @OptIn(ExperimentalTestApi::class)
    @Test
    fun interactionSource_hover_and_press() {
        val interactionSource = MutableInteractionSource()

        lateinit var scope: CoroutineScope

        rule.setContent {
            scope = rememberCoroutineScope()
            Box {
                BasicText(
                    "ClickableText",
                    modifier = Modifier
                        .testTag("myClickable")
                        .clickable(
                            interactionSource = interactionSource,
                            indication = null
                        ) {}
                )
            }
        }

        val interactions = mutableListOf<Interaction>()

        scope.launch {
            interactionSource.interactions.collect { interactions.add(it) }
        }

        rule.runOnIdle {
            assertThat(interactions).isEmpty()
        }

        rule.onNodeWithTag("myClickable")
            .performMouseInput {
                enter(center)
                click()
                exit(Offset(-1f, -1f))
            }

        rule.runOnIdle {
            assertThat(interactions).hasSize(4)
            assertThat(interactions[0]).isInstanceOf(HoverInteraction.Enter::class.java)
            assertThat(interactions[1]).isInstanceOf(PressInteraction.Press::class.java)
            assertThat(interactions[2]).isInstanceOf(PressInteraction.Release::class.java)
            assertThat(interactions[3]).isInstanceOf(HoverInteraction.Exit::class.java)
            assertThat((interactions[2] as PressInteraction.Release).press)
                .isEqualTo(interactions[1])
            assertThat((interactions[3] as HoverInteraction.Exit).enter)
                .isEqualTo(interactions[0])
        }
    }

    @Test
    fun interactionSource_focus_inTouchMode() {
        val interactionSource = MutableInteractionSource()
        lateinit var scope: CoroutineScope
        val focusRequester = FocusRequester()
        lateinit var inputModeManager: InputModeManager
        rule.setContent {
            scope = rememberCoroutineScope()
            inputModeManager = LocalInputModeManager.current
            Box {
                BasicText(
                    "ClickableText",
                    modifier = Modifier
                        .testTag("myClickable")
                        .focusRequester(focusRequester)
                        .clickable(
                            interactionSource = interactionSource,
                            indication = null
                        ) {}
                )
            }
        }
        rule.runOnIdle {
            @OptIn(ExperimentalComposeUiApi::class)
            inputModeManager.requestInputMode(Touch)
        }

        val interactions = mutableListOf<Interaction>()

        scope.launch {
            interactionSource.interactions.collect { interactions.add(it) }
        }

        rule.runOnIdle {
            assertThat(interactions).isEmpty()
        }

        rule.runOnIdle {
            focusRequester.requestFocus()
        }

        // Touch mode by default, so we shouldn't be focused
        rule.runOnIdle {
            assertThat(interactions).isEmpty()
        }
    }

    @Test
    fun interactionSource_focus_inKeyboardMode() {
        val interactionSource = MutableInteractionSource()
        lateinit var scope: CoroutineScope
        val focusRequester = FocusRequester()
        lateinit var focusManager: FocusManager
        lateinit var inputModeManager: InputModeManager
        rule.setFocusableContent {
            scope = rememberCoroutineScope()
            focusManager = LocalFocusManager.current
            inputModeManager = LocalInputModeManager.current
            Box {
                BasicText(
                    "ClickableText",
                    modifier = Modifier
                        .testTag("myClickable")
                        .focusRequester(focusRequester)
                        .clickable(interactionSource = interactionSource, indication = null) {}
                )
            }
        }
        rule.runOnIdle {
            @OptIn(ExperimentalComposeUiApi::class)
            inputModeManager.requestInputMode(Keyboard)
        }

        val interactions = mutableListOf<Interaction>()

        scope.launch {
            interactionSource.interactions.collect { interactions.add(it) }
        }

        rule.runOnIdle {
            assertThat(interactions).isEmpty()
        }

        rule.runOnIdle {
            focusRequester.requestFocus()
        }

        // Keyboard mode, so we should now be focused and see an interaction
        rule.runOnIdle {
            assertThat(interactions)
                .comparingElementsUsing(InstanceOf)
                .containsExactly(FocusInteraction.Focus::class)
        }

        rule.runOnIdle {
            focusManager.clearFocus()
        }

        rule.runOnIdle {
            // TODO(b/308811852): Simplify the other assertions in FocusableTest, ClickableTest and
            //  CombinedClickable by using InstanceOf (like we do here).
            assertThat(interactions)
                .comparingElementsUsing(InstanceOf)
                .containsExactly(FocusInteraction.Focus::class, FocusInteraction.Unfocus::class)
                .inOrder()
        }
    }

    @Test
    @LargeTest
    fun click_consumedWhenDisabled() {
        val enabled = mutableStateOf(false)
        var clickCounter = 0
        var outerCounter = 0
        val onClick: () -> Unit = { ++clickCounter }
        val onOuterClick: () -> Unit = { ++outerCounter }

        rule.setContent {
            Box(Modifier.clickable(onClick = onOuterClick)) {
                BasicText(
                    "ClickableText",
                    modifier = Modifier
                        .testTag("myClickable")
                        .clickable(enabled = enabled.value, onClick = onClick)
                )
            }
        }

        rule.onNodeWithTag("myClickable")
            .performClick()

        rule.runOnIdle {
            assertThat(clickCounter).isEqualTo(0)
            assertThat(outerCounter).isEqualTo(0)
            enabled.value = true
        }

        rule.onNodeWithTag("myClickable")
            .performClick()

        rule.runOnIdle {
            assertThat(clickCounter).isEqualTo(1)
            assertThat(outerCounter).isEqualTo(0)
        }
    }

    // Helper functions for next several tests
    private fun Modifier.dynamicPointerInputModifier(
        enabled: Boolean,
        key: Any? = Unit,
        onEnter: () -> Unit = { },
        onMove: () -> Unit = { },
        onPress: () -> Unit = { },
        onRelease: () -> Unit = { },
        onExit: () -> Unit = { },
        ) = if (enabled) {
        pointerInput(key) {
            awaitPointerEventScope {
                while (true) {
                    val event = awaitPointerEvent()
                    when (event.type) {
                        PointerEventType.Enter -> {
                            onEnter()
                        }
                        PointerEventType.Press -> {
                            onPress()
                        }
                        PointerEventType.Move -> {
                            onMove()
                        }
                        PointerEventType.Release -> {
                            onRelease()
                        }
                        PointerEventType.Exit -> {
                            onExit()
                        }
                    }
                }
            }
        }
    } else this

    private fun Modifier.dynamicPointerInputModifierWithDetectTapGestures(
        enabled: Boolean,
        key: Any? = Unit,
        onTap: () -> Unit = { }
    ) = if (enabled) {
        pointerInput(key) {
            detectTapGestures {
                onTap()
            }
        }
    } else {
        this
    }

    private fun Modifier.dynamicClickableModifier(
        enabled: Boolean,
        onClick: () -> Unit
    ) = if (enabled) {
        clickable(
            interactionSource = null,
            indication = null
        ) { onClick() }
    } else this

    // !!!!! MOUSE & TOUCH EVENTS TESTS WITH DYNAMIC MODIFIER INPUT TESTS SECTION (START) !!!!!
    // The next ~20 tests test enabling/disabling dynamic input modifiers (both pointer input and
    // clickable) using various combinations (touch vs. mouse, Unit vs. unique keys, nested UI
    // elements vs. all modifiers on one UI element, etc.)

    /* Uses pointer input block (awaitPointerEventScope + awaitPointerEvent) for the non-dynamic
     * pointer input and clickable{} for the dynamic pointer input (both on same Box).
     * The Dynamic Pointer is disabled to start and then enabled.
     * Event sequences:
     * 1. Touch "click" (down/move/up)
     * 2. Assert
     */
    @Test
    fun dynamicClickableModifier_addsAbovePointerInputWithKeyTouchEvents_correctEvents() {
        // This is part of a dynamic modifier
        var clickableClickCounter by mutableStateOf(0)
        // Note: I'm tracking press instead of release because clickable{} consumes release
        var pointerInputPressCounter by mutableStateOf(0)
        var activateDynamicClickable by mutableStateOf(false)

        rule.setContent {
            Box(Modifier
                .size(200.dp)
                .testTag("myClickable")
                .dynamicClickableModifier(activateDynamicClickable) {
                    clickableClickCounter++
                }
                .pointerInput("unique_key_123") {
                    awaitPointerEventScope {
                        while (true) {
                            val event = awaitPointerEvent()
                            if (event.type == PointerEventType.Press) {
                                pointerInputPressCounter++
                            } else if (event.type == PointerEventType.Release) {
                                activateDynamicClickable = true
                            }
                        }
                    }
                }
            )
        }

        rule.onNodeWithTag("myClickable").performClick()

        rule.runOnIdle {
            assertEquals(1, pointerInputPressCounter)
            assertEquals(0, clickableClickCounter)
        }

        rule.onNodeWithTag("myClickable").performClick()

        rule.runOnIdle {
            assertEquals(2, pointerInputPressCounter)
            assertEquals(1, clickableClickCounter)
        }
    }

    /* Uses pointer input block (awaitPointerEventScope + awaitPointerEvent) for the non-dynamic
     * pointer input and clickable{} for the dynamic pointer input (both on same Box).
     * The Dynamic Pointer is disabled to start and then enabled.
     * Event sequences:
     * 1. Touch "click" (down/move/up)
     * 2. Assert
     */
    @Test
    fun dynamicClickableModifier_addsAbovePointerInputWithUnitKeyTouchEvents_correctEvents() {
        // This is part of a dynamic modifier
        var clickableClickCounter by mutableStateOf(0)
        // Note: I'm tracking press instead of release because clickable{} consumes release
        var pointerInputPressCounter by mutableStateOf(0)
        var activateDynamicClickable by mutableStateOf(false)

        rule.setContent {
            Box(Modifier
                .size(200.dp)
                .testTag("myClickable")
                .dynamicClickableModifier(activateDynamicClickable) {
                    clickableClickCounter++
                }
                .pointerInput(Unit) {
                    awaitPointerEventScope {
                        while (true) {
                            val event = awaitPointerEvent()
                            if (event.type == PointerEventType.Press) {
                                pointerInputPressCounter++
                            } else if (event.type == PointerEventType.Release) {
                                activateDynamicClickable = true
                            }
                        }
                    }
                }
            )
        }

        rule.onNodeWithTag("myClickable").performClick()

        rule.runOnIdle {
            assertEquals(1, pointerInputPressCounter)
            assertEquals(0, clickableClickCounter)
        }

        rule.onNodeWithTag("myClickable").performClick()

        rule.runOnIdle {
            assertEquals(2, pointerInputPressCounter)
            assertEquals(1, clickableClickCounter)
        }
    }

    /* Uses pointer input block (awaitPointerEventScope + awaitPointerEvent) for the non-dynamic
     * pointer input and clickable{} for the dynamic pointer input (both on same Box).
     * The Dynamic Pointer is disabled to start and then enabled.
     * Event sequences:
     * 1. Mouse enter
     * 2. Mouse "click()" (press/release)
     * 3. Mouse exit
     * 4. Assert
     */
    @OptIn(ExperimentalTestApi::class)
    @Test
    fun dynamicClickableModifier_addsAbovePointerInputWithKeyMouseEvents_correctEvents() {
        // This is part of a dynamic modifier
        var clickableClickCounter by mutableStateOf(0)
        // Note: I'm tracking press instead of release because clickable{} consumes release
        var pointerInputPressCounter by mutableStateOf(0)
        var activateDynamicClickable by mutableStateOf(false)

        rule.setContent {
            Box(Modifier
                .size(200.dp)
                .testTag("myClickable")
                .dynamicClickableModifier(activateDynamicClickable) {
                    clickableClickCounter++
                }
                .pointerInput("unique_key_123") {
                    awaitPointerEventScope {
                        while (true) {
                            val event = awaitPointerEvent()
                            if (event.type == PointerEventType.Press) {
                                pointerInputPressCounter++
                            } else if (event.type == PointerEventType.Release) {
                                activateDynamicClickable = true
                            }
                        }
                    }
                }
            )
        }

        rule.onNodeWithTag("myClickable").performMouseInput {
            enter()
            click()
            exit()
        }

        rule.runOnIdle {
            assertEquals(1, pointerInputPressCounter)
            assertEquals(0, clickableClickCounter)
        }

        rule.onNodeWithTag("myClickable").performMouseInput {
            enter()
            click()
            exit()
        }

        rule.runOnIdle {
            assertEquals(2, pointerInputPressCounter)
            assertEquals(1, clickableClickCounter)
        }
    }

    /* Uses pointer input block (awaitPointerEventScope + awaitPointerEvent) for the non-dynamic
     * pointer input and clickable{} for the dynamic pointer input (both on same Box).
     * The Dynamic Pointer is disabled to start and then enabled.
     * Event sequences:
     * 1. Mouse enter
     * 2. Mouse "click()" (press/release)
     * 3. Mouse exit
     * 4. Assert
     */
    @OptIn(ExperimentalTestApi::class)
    @Test
    fun dynamicClickableModifier_addsAbovePointerInputWithUnitKeyMouseEvents_correctEvents() {
        // This is part of a dynamic modifier
        var clickableClickCounter by mutableStateOf(0)
        // Note: I'm tracking press instead of release because clickable{} consumes release
        var pointerInputPressCounter by mutableStateOf(0)
        var activateDynamicClickable by mutableStateOf(false)

        rule.setContent {
            Box(Modifier
                .size(200.dp)
                .testTag("myClickable")
                .dynamicClickableModifier(activateDynamicClickable) {
                    clickableClickCounter++
                }
                .pointerInput(Unit) {
                    awaitPointerEventScope {
                        while (true) {
                            val event = awaitPointerEvent()
                            if (event.type == PointerEventType.Press) {
                                pointerInputPressCounter++
                            } else if (event.type == PointerEventType.Release) {
                                activateDynamicClickable = true
                            }
                        }
                    }
                }
            )
        }

        rule.onNodeWithTag("myClickable").performMouseInput {
            enter()
            click()
            exit()
        }

        rule.runOnIdle {
            assertEquals(1, pointerInputPressCounter)
            assertEquals(0, clickableClickCounter)
        }

        rule.onNodeWithTag("myClickable").performMouseInput {
            enter()
            click()
            exit()
        }

        rule.runOnIdle {
            assertEquals(2, pointerInputPressCounter)
            assertEquals(1, clickableClickCounter)
        }
    }

    /* Uses clickable{} for the non-dynamic pointer input and pointer input
     * block (awaitPointerEventScope + awaitPointerEvent) for the dynamic pointer input (both
     * on same Box).
     * The Dynamic Pointer is disabled to start and then enabled.
     * Event sequences:
     * 1. Touch "click" (down/move/up)
     * 2. Assert
     */
    @Test
    fun dynamicInputModifier_addsAboveClickableWithKeyTouchEvents_correctEvents() {
        var clickableClickCounter by mutableStateOf(0)
        // Note: I'm tracking press instead of release because clickable{} consumes release
        var dynamicPressCounter by mutableStateOf(0)
        var activateDynamicPointerInput by mutableStateOf(false)

        rule.setContent {
            Box(Modifier
                .size(200.dp)
                .testTag("myClickable")
                .dynamicPointerInputModifier(
                    enabled = activateDynamicPointerInput,
                    key = "unique_key_123",
                    onPress = {
                        dynamicPressCounter++
                    }
                )
                .clickable {
                    clickableClickCounter++
                    activateDynamicPointerInput = true
                }
            )
        }

        rule.onNodeWithTag("myClickable").performClick()

        rule.runOnIdle {
            assertEquals(1, clickableClickCounter)
            assertEquals(0, dynamicPressCounter)
        }

        rule.onNodeWithTag("myClickable").performClick()

        rule.runOnIdle {
            assertEquals(2, clickableClickCounter)
            assertEquals(1, dynamicPressCounter)
        }
    }

    /* Uses clickable{} for the non-dynamic pointer input and pointer input
     * block (awaitPointerEventScope + awaitPointerEvent) for the dynamic pointer input (both
     * on same Box).
     * The Dynamic Pointer is disabled to start and then enabled.
     * Event sequences:
     * 1. Touch "click" (down/move/up)
     * 2. Assert
     */
    @Test
    fun dynamicInputModifier_addsAboveClickableWithUnitKeyTouchEvents_correctEvents() {
        var clickableClickCounter by mutableStateOf(0)
        // Note: I'm tracking press instead of release because clickable{} consumes release
        var dynamicPressCounter by mutableStateOf(0)
        var activateDynamicPointerInput by mutableStateOf(false)

        rule.setContent {
            Box(Modifier
                .size(200.dp)
                .testTag("myClickable")
                .dynamicPointerInputModifier(
                    enabled = activateDynamicPointerInput,
                    onPress = {
                        dynamicPressCounter++
                    }
                )
                .clickable {
                    clickableClickCounter++
                    activateDynamicPointerInput = true
                }
            )
        }

        rule.onNodeWithTag("myClickable").performClick()

        rule.runOnIdle {
            assertEquals(1, clickableClickCounter)
            assertEquals(0, dynamicPressCounter)
        }

        rule.onNodeWithTag("myClickable").performClick()

        rule.runOnIdle {
            assertEquals(2, clickableClickCounter)
            assertEquals(1, dynamicPressCounter)
        }
    }

    /* Uses pointer input block for the non-dynamic pointer input and BOTH a clickable{} and
     * pointer input block (awaitPointerEventScope + awaitPointerEvent) for the dynamic pointer
     * inputs (both on same Box).
     * Both the dynamic Pointer and clickable{} are disabled to start and then enabled.
     * Event sequences:
     * 1. Touch "click" (down/move/up)
     * 2. Assert
     * 3. Touch down
     * 4. Assert
     * 5. Touch move
     * 6. Assert
     * 7. Touch up
     * 8. Assert
     */
    @Test
    fun dynamicInputAndClickableModifier_addsAbovePointerInputWithUnitKeyTouchEventsWithMove() {
        var activeDynamicClickable by mutableStateOf(false)
        var dynamicClickableCounter by mutableStateOf(0)

        var activeDynamicPointerInput by mutableStateOf(false)
        var dynamicPointerInputPressCounter by mutableStateOf(0)
        var dynamicPointerInputMoveCounter by mutableStateOf(0)
        var dynamicPointerInputReleaseCounter by mutableStateOf(0)

        var originalPointerInputLambdaExecutionCount by mutableStateOf(0)
        var originalPointerInputEventCounter by mutableStateOf(0)

        rule.setContent {
            Box(Modifier
                .size(200.dp)
                .testTag("myClickable")
                .dynamicPointerInputModifier(
                    enabled = activeDynamicPointerInput,
                    onPress = {
                        dynamicPointerInputPressCounter++
                    },
                    onMove = {
                        dynamicPointerInputMoveCounter++
                    },
                    onRelease = {
                        dynamicPointerInputReleaseCounter++
                        activeDynamicClickable = true
                    }
                )
                .dynamicClickableModifier(activeDynamicClickable) {
                    dynamicClickableCounter++
                }
                // Note the .background() above the static pointer input block
                // TODO (jjw): Remove once bug fixed for when a dynamic pointer input follows
                // directly after another pointer input (both using Unit key).
                // Workaround: add a modifier between them OR use unique keys (that is, not Unit)
                .background(Color.Green)
                .pointerInput(Unit) {
                    originalPointerInputLambdaExecutionCount++
                    awaitPointerEventScope {
                        while (true) {
                            awaitPointerEvent()
                            originalPointerInputEventCounter++
                            activeDynamicPointerInput = true
                        }
                    }
                }
            )
        }

        // Even though we are enabling the dynamic pointer input, it will NOT receive events until
        // the next event stream (after the click is over) which is why you see zeros below.
        // Only two events are triggered for click (down/up)
        rule.onNodeWithTag("myClickable").performClick()

        rule.runOnIdle {
            assertEquals(1, originalPointerInputLambdaExecutionCount)
            // With these events, we enable the dynamic pointer input
            assertEquals(2, originalPointerInputEventCounter)

            assertEquals(0, dynamicPointerInputPressCounter)
            assertEquals(0, dynamicPointerInputMoveCounter)
            assertEquals(0, dynamicPointerInputReleaseCounter)

            assertEquals(0, dynamicClickableCounter)
        }

        rule.onNodeWithTag("myClickable").performTouchInput {
            down(Offset(0f, 0f))
        }

        rule.runOnIdle {
            assertEquals(1, originalPointerInputLambdaExecutionCount)
            assertEquals(3, originalPointerInputEventCounter)

            assertEquals(1, dynamicPointerInputPressCounter)
            assertEquals(0, dynamicPointerInputMoveCounter)
            assertEquals(0, dynamicPointerInputReleaseCounter)

            assertEquals(0, dynamicClickableCounter)
        }

        rule.onNodeWithTag("myClickable").performTouchInput {
            moveTo(Offset(1f, 1f))
        }

        rule.runOnIdle {
            assertEquals(1, originalPointerInputLambdaExecutionCount)
            assertEquals(4, originalPointerInputEventCounter)

            assertEquals(1, dynamicPointerInputPressCounter)
            assertEquals(1, dynamicPointerInputMoveCounter)
            assertEquals(0, dynamicPointerInputReleaseCounter)

            assertEquals(0, dynamicClickableCounter)
        }

        rule.onNodeWithTag("myClickable").performTouchInput {
            up()
        }

        rule.runOnIdle {
            assertEquals(1, originalPointerInputLambdaExecutionCount)
            assertEquals(5, originalPointerInputEventCounter)

            assertEquals(1, dynamicPointerInputPressCounter)
            assertEquals(1, dynamicPointerInputMoveCounter)
            // With this release counter, we enable the dynamic clickable{}
            assertEquals(1, dynamicPointerInputReleaseCounter)

            assertEquals(0, dynamicClickableCounter)
        }

        // Only two events are triggered for click (down/up)
        rule.onNodeWithTag("myClickable").performClick()

        rule.runOnIdle {
            assertEquals(1, originalPointerInputLambdaExecutionCount)
            assertEquals(7, originalPointerInputEventCounter)

            assertEquals(2, dynamicPointerInputPressCounter)
            assertEquals(1, dynamicPointerInputMoveCounter)
            assertEquals(2, dynamicPointerInputReleaseCounter)

            assertEquals(1, dynamicClickableCounter)
        }
    }

    /* Uses clickable{} for the non-dynamic pointer input and pointer input
     * block (awaitPointerEventScope + awaitPointerEvent) for the dynamic pointer input (both
     * on same Box).
     * The Dynamic Pointer is disabled to start and then enabled.
     * Event sequences:
     * 1. Mouse enter
     * 2. Mouse "click()" (press/release)
     * 3. Mouse exit
     * 4. Assert
     */
    @OptIn(ExperimentalTestApi::class)
    @Test
    fun dynamicInputModifier_addsAboveClickableWithKeyMouseEvents_correctEvents() {
        var clickableClickCounter by mutableStateOf(0)
        // Note: I'm tracking press instead of release because clickable{} consumes release
        var dynamicPressCounter by mutableStateOf(0)
        var activateDynamicPointerInput by mutableStateOf(false)

        rule.setContent {
            Box(Modifier
                .size(200.dp)
                .testTag("myClickable")
                .dynamicPointerInputModifier(
                    enabled = activateDynamicPointerInput,
                    key = "unique_key_123",
                    onPress = {
                        dynamicPressCounter++
                    }
                )
                .clickable {
                    clickableClickCounter++
                    activateDynamicPointerInput = true
                }
            )
        }

        rule.onNodeWithTag("myClickable").performMouseInput {
            enter()
            click()
            exit()
        }

        rule.runOnIdle {
            assertEquals(1, clickableClickCounter)
            assertEquals(0, dynamicPressCounter)
        }

        rule.onNodeWithTag("myClickable").performMouseInput {
            enter()
            click()
            exit()
        }
        rule.runOnIdle {
            assertEquals(2, clickableClickCounter)
            assertEquals(1, dynamicPressCounter)
        }
    }

    /* Uses clickable{} for the non-dynamic pointer input and pointer input
     * block (awaitPointerEventScope + awaitPointerEvent) for the dynamic pointer input (both
     * on same Box).
     * The Dynamic Pointer is disabled to start and then enabled.
     * Event sequences:
     * 1. Mouse enter
     * 2. Mouse "click()" (press/release)
     * 3. Mouse exit
     * 4. Assert
     */
    @OptIn(ExperimentalTestApi::class)
    @Test
    fun dynamicInputModifier_addsAboveClickableWithUnitKeyMouseEvents_correctEvents() {
        var clickableClickCounter by mutableStateOf(0)
        // Note: I'm tracking press instead of release because clickable{} consumes release
        var dynamicPressCounter by mutableStateOf(0)
        var activateDynamicPointerInput by mutableStateOf(false)

        rule.setContent {
            Box(Modifier
                .size(200.dp)
                .testTag("myClickable")
                .dynamicPointerInputModifier(
                    enabled = activateDynamicPointerInput,
                    onPress = {
                        dynamicPressCounter++
                    }
                )
                .clickable {
                    clickableClickCounter++
                    activateDynamicPointerInput = true
                }
            )
        }

        rule.onNodeWithTag("myClickable").performMouseInput {
            enter()
            click()
            exit()
        }

        rule.runOnIdle {
            assertEquals(1, clickableClickCounter)
            assertEquals(0, dynamicPressCounter)
        }

        rule.onNodeWithTag("myClickable").performMouseInput {
            enter()
            click()
            exit()
        }
        rule.runOnIdle {
            assertEquals(2, clickableClickCounter)
            assertEquals(1, dynamicPressCounter)
        }
    }

    /* Uses pointer input block (awaitPointerEventScope + awaitPointerEvent) for both the
     * non-dynamic pointer input and the dynamic pointer input (both on same Box).
     *
     * Tests dynamically adding a pointer input ABOVE an existing pointer input DURING an
     * event stream (specifically, Hover).
     *
     * The Dynamic Pointer is disabled to start and then enabled.
     * Event sequences:
     * 1. Mouse enter
     * 2. Assert
     * 3. Mouse press
     * 4. Assert
     * 5. Mouse release
     * 6. Assert
     * 7. Mouse exit
     * 8. Assert
     */
    @OptIn(ExperimentalTestApi::class)
    @Test
    fun dynamicInputModifier_addsAbovePointerInputWithUnitKeyMouseEvents_correctEvents() {
        var originalPointerInputLambdaExecutionCount by mutableStateOf(0)
        var originalPointerInputEventCounter by mutableStateOf(0)

        var dynamicPressCounter by mutableStateOf(0)
        var dynamicReleaseCounter by mutableStateOf(0)
        var activateDynamicPointerInput by mutableStateOf(false)

        rule.setContent {
            Box(Modifier
                .size(200.dp)
                .testTag("myClickable")
                .dynamicPointerInputModifier(
                    enabled = activateDynamicPointerInput,
                    onPress = {
                        dynamicPressCounter++
                    },
                    onRelease = {
                        dynamicReleaseCounter++
                    }
                )
                .background(Color.Green)
                .pointerInput(Unit) {
                    originalPointerInputLambdaExecutionCount++
                    awaitPointerEventScope {
                        while (true) {
                            awaitPointerEvent()
                            originalPointerInputEventCounter++
                            activateDynamicPointerInput = true
                        }
                    }
                }
            )
        }

        rule.onNodeWithTag("myClickable").performMouseInput {
            enter()
        }

        rule.runOnIdle {
            assertEquals(1, originalPointerInputLambdaExecutionCount)
            assertEquals(1, originalPointerInputEventCounter)
            assertEquals(0, dynamicPressCounter)
            assertEquals(0, dynamicReleaseCounter)
        }

        rule.onNodeWithTag("myClickable").performMouseInput {
            press()
        }

        rule.runOnIdle {
            assertEquals(1, originalPointerInputLambdaExecutionCount)
            assertEquals(2, originalPointerInputEventCounter)
            assertEquals(1, dynamicPressCounter)
            assertEquals(0, dynamicReleaseCounter)
        }

        rule.onNodeWithTag("myClickable").performMouseInput {
            release()
        }

        rule.runOnIdle {
            assertEquals(1, originalPointerInputLambdaExecutionCount)
            assertEquals(3, originalPointerInputEventCounter)
            assertEquals(1, dynamicPressCounter)
            assertEquals(1, dynamicReleaseCounter)
        }

        rule.onNodeWithTag("myClickable").performMouseInput {
            exit()
        }

        rule.runOnIdle {
            assertEquals(1, originalPointerInputLambdaExecutionCount)
            assertEquals(4, originalPointerInputEventCounter)
            assertEquals(1, dynamicPressCounter)
            assertEquals(1, dynamicReleaseCounter)
        }
    }

    /* Uses clickable{} for the non-dynamic pointer input and pointer input
     * block (awaitPointerEventScope + awaitPointerEvent) for the dynamic pointer input (both
     * on same Box).
     * The Dynamic Pointer is disabled to start and then enabled.
     * Event sequences:
     * 1. Mouse "click" (incomplete [down/up only], does not include expected hover in/out)
     * 2. Assert
     */
    @OptIn(ExperimentalTestApi::class)
    @Test
    fun dynamicInputModifier_addsAboveClickableIncompleteMouseEvents_correctEvents() {
        var clickableClickCounter by mutableStateOf(0)
        // Note: I'm tracking press instead of release because clickable{} consumes release
        var dynamicPressCounter by mutableStateOf(0)
        var activateDynamicPointerInput by mutableStateOf(false)

        rule.setContent {
            Box(Modifier
                .size(200.dp)
                .testTag("myClickable")
                .dynamicPointerInputModifier(
                    enabled = activateDynamicPointerInput,
                    onPress = {
                        dynamicPressCounter++
                    }
                )
                .clickable {
                    clickableClickCounter++
                    activateDynamicPointerInput = true
                }
            )
        }

        rule.onNodeWithTag("myClickable").performMouseInput {
            click()
        }

        rule.runOnIdle {
            assertEquals(1, clickableClickCounter)
            assertEquals(0, dynamicPressCounter)
        }

        rule.onNodeWithTag("myClickable").performMouseInput {
            click()
        }

        rule.runOnIdle {
            assertEquals(2, clickableClickCounter)
            assertEquals(1, dynamicPressCounter)
        }
    }

    /* Uses pointer input block (awaitPointerEventScope + awaitPointerEvent) for both the
     * non-dynamic pointer input and the dynamic pointer input (both on same Box).
     *
     * Tests dynamically adding a pointer input AFTER an existing pointer input DURING an
     * event stream (specifically, Hover).
     * Hover is the only scenario where you can add a new pointer input modifier during the event
     * stream AND receive events in the same active stream from that new pointer input modifier.
     * It isn't possible in the down/up scenario because you add the new modifier during the down
     * but you don't get another down until the next event stream.
     *
     * The Dynamic Pointer is disabled to start and then enabled.
     * Event sequences:
     * 1. Mouse enter
     * 2. Assert
     * 3. Mouse press
     * 4. Assert
     * 5. Mouse release
     * 6. Assert
     * 7. Mouse exit
     * 8. Assert
     */
    @OptIn(ExperimentalTestApi::class)
    @Test
    fun dynamicInputModifier_addsBelowPointerInputWithUnitKeyMouseEvents_correctEvents() {
        var originalPointerInputLambdaExecutionCount by mutableStateOf(0)
        var originalPointerInputEventCounter by mutableStateOf(0)

        var dynamicPressCounter by mutableStateOf(0)
        var dynamicReleaseCounter by mutableStateOf(0)
        var activateDynamicPointerInput by mutableStateOf(false)

        rule.setContent {
            Box(Modifier
                .size(200.dp)
                .testTag("myClickable")
                .background(Color.Green)
                .pointerInput(Unit) {
                    originalPointerInputLambdaExecutionCount++
                    awaitPointerEventScope {
                        while (true) {
                            awaitPointerEvent()
                            originalPointerInputEventCounter++
                            activateDynamicPointerInput = true
                        }
                    }
                }
                .dynamicPointerInputModifier(
                    enabled = activateDynamicPointerInput,
                    onPress = {
                        dynamicPressCounter++
                    },
                    onRelease = {
                        dynamicReleaseCounter++
                    }
                )
            )
        }

        rule.runOnIdle {
            assertFalse(activateDynamicPointerInput)
        }

        rule.onNodeWithTag("myClickable").performMouseInput {
            enter()
        }

        rule.runOnIdle {
            assertTrue(activateDynamicPointerInput)
            assertEquals(1, originalPointerInputLambdaExecutionCount)
            assertEquals(1, originalPointerInputEventCounter)
            assertEquals(0, dynamicPressCounter)
            assertEquals(0, dynamicReleaseCounter)
        }

        rule.onNodeWithTag("myClickable").performMouseInput {
            press()
        }

        rule.runOnIdle {
            assertTrue(activateDynamicPointerInput)
            assertEquals(1, originalPointerInputLambdaExecutionCount)
            // Both the original and enabled dynamic pointer input modifiers will get the event
            // since they are on the same Box.
            assertEquals(2, originalPointerInputEventCounter)
            assertEquals(1, dynamicPressCounter)
            assertEquals(0, dynamicReleaseCounter)
        }

        rule.onNodeWithTag("myClickable").performMouseInput {
            assertTrue(activateDynamicPointerInput)
            release()
        }

        rule.runOnIdle {
            assertTrue(activateDynamicPointerInput)
            assertEquals(1, originalPointerInputLambdaExecutionCount)
            assertEquals(3, originalPointerInputEventCounter)
            assertEquals(1, dynamicPressCounter)
            assertEquals(1, dynamicReleaseCounter)
        }

        rule.onNodeWithTag("myClickable").performMouseInput {
            exit()
        }

        rule.runOnIdle {
            assertTrue(activateDynamicPointerInput)
            assertEquals(1, originalPointerInputLambdaExecutionCount)
            assertEquals(4, originalPointerInputEventCounter)
            assertEquals(1, dynamicPressCounter)
            assertEquals(1, dynamicReleaseCounter)
        }
    }

    /* Uses pointer input block (awaitPointerEventScope + awaitPointerEvent) for both the
     * non-dynamic pointer input and the dynamic pointer input (both on same Box).
     * The Dynamic Pointer is disabled to start and then enabled.
     * Event sequences:
     * 1. Mouse "click" (incomplete [down/up only], does not include expected hover in/out)
     * 2. Assert
     */
    @OptIn(ExperimentalTestApi::class)
    @Test
    fun dynamicInputModifier_addsBelowPointerInputUnitKeyIncompleteMouseEvents_correctEvents() {
        var originalPointerInputLambdaExecutionCount by mutableStateOf(0)
        var originalPointerInputEventCounter by mutableStateOf(0)

        var dynamicPressCounter by mutableStateOf(0)
        var dynamicReleaseCounter by mutableStateOf(0)
        var activateDynamicPointerInput by mutableStateOf(false)

        rule.setContent {
            Box(Modifier
                .size(200.dp)
                .testTag("myClickable")
                .background(Color.Green)
                .pointerInput(Unit) {
                    originalPointerInputLambdaExecutionCount++
                    awaitPointerEventScope {
                        while (true) {
                            awaitPointerEvent()
                            originalPointerInputEventCounter++
                            activateDynamicPointerInput = true
                        }
                    }
                }
                .dynamicPointerInputModifier(
                    enabled = activateDynamicPointerInput,
                    onPress = {
                        dynamicPressCounter++
                    },
                    onRelease = {
                        dynamicReleaseCounter++
                    }
                )
            )
        }

        rule.runOnIdle {
            assertFalse(activateDynamicPointerInput)
        }

        rule.onNodeWithTag("myClickable").performMouseInput {
            click()
        }

        rule.runOnIdle {
            assertTrue(activateDynamicPointerInput)
            assertEquals(1, originalPointerInputLambdaExecutionCount)
            assertEquals(3, originalPointerInputEventCounter) // Enter, Press, Release
            assertEquals(0, dynamicPressCounter)
            assertEquals(0, dynamicReleaseCounter)
        }

        rule.onNodeWithTag("myClickable").performMouseInput {
            click()
        }

        rule.runOnIdle {
            assertTrue(activateDynamicPointerInput)
            assertEquals(1, originalPointerInputLambdaExecutionCount)
            // Because the mouse is still within the box area, Compose doesn't need to trigger an
            // Exit. Instead, it just triggers two events (Press and Release) which is why the
            // total is only 5.
            assertEquals(5, originalPointerInputEventCounter) // Press, Release
            assertEquals(1, dynamicPressCounter)
            assertEquals(1, dynamicReleaseCounter)
        }
    }

    /* The next set of tests uses two nested boxes inside a box. The two nested boxes each contain
     * their own pointer input modifier (vs. the tests above that apply two pointer input modifiers
     * to the same box).
     */

    /* Uses pointer input block (awaitPointerEventScope + awaitPointerEvent) for both the
     * non-dynamic pointer input and the dynamic pointer input.
     * The Dynamic Pointer is disabled to start and then enabled.
     * Event sequences:
     * 1. Mouse "click" (incomplete [down/up only], does not include expected hover in/out)
     * 2. Assert
     */
    @OptIn(ExperimentalTestApi::class)
    @Test
    fun dynamicInputNestedBox_addsBelowPointerInputUnitKeyIncompleteMouseEvents_correctEvents() {
        var originalPointerInputLambdaExecutionCount by mutableStateOf(0)
        var originalPointerInputEventCounter by mutableStateOf(0)

        var dynamicPressCounter by mutableStateOf(0)
        var dynamicReleaseCounter by mutableStateOf(0)
        var activateDynamicPointerInput by mutableStateOf(false)

        rule.setContent {
            Box(Modifier.size(100.dp).testTag("myClickable")) {
                Box(Modifier
                    .fillMaxSize()
                    .background(Color.Green)
                    .pointerInput(Unit) {
                        originalPointerInputLambdaExecutionCount++
                        awaitPointerEventScope {
                            while (true) {
                                awaitPointerEvent()
                                originalPointerInputEventCounter++
                                activateDynamicPointerInput = true
                            }
                        }
                    }
                )
                Box(Modifier
                    .fillMaxSize()
                    .dynamicPointerInputModifier(
                        enabled = activateDynamicPointerInput,
                        onPress = {
                            dynamicPressCounter++
                        },
                        onRelease = {
                            dynamicReleaseCounter++
                        }
                    )
                )
            }
        }

        rule.runOnIdle {
            assertFalse(activateDynamicPointerInput)
        }

        rule.onNodeWithTag("myClickable").performMouseInput {
            click()
        }

        rule.runOnIdle {
            assertTrue(activateDynamicPointerInput)
            assertEquals(1, originalPointerInputLambdaExecutionCount)
            assertEquals(3, originalPointerInputEventCounter)
            assertEquals(0, dynamicPressCounter)
            assertEquals(0, dynamicReleaseCounter)
        }

        rule.onNodeWithTag("myClickable").performMouseInput {
            click()
        }

        rule.runOnIdle {
            assertTrue(activateDynamicPointerInput)
            assertEquals(1, originalPointerInputLambdaExecutionCount)
            assertEquals(3, originalPointerInputEventCounter)
            assertEquals(1, dynamicPressCounter)
            assertEquals(1, dynamicReleaseCounter)
        }
    }

    /* Uses pointer input block (awaitPointerEventScope + awaitPointerEvent) for both the
     * non-dynamic pointer input and the dynamic pointer input.
     * The Dynamic Pointer is disabled to start, then enabled, and finally disabled.
     * Event sequences:
     * 1. Mouse "click" (incomplete [down/up only], does not include expected hover in/out)
     * 2. Assert
     */
    @OptIn(ExperimentalTestApi::class)
    @Test
    fun dynamicInputNestedBox_togglesBelowPointerInputUnitKeyIncompleteMouseEvents_correctEvents() {
        var originalPointerInputLambdaExecutionCount by mutableStateOf(0)
        var originalPointerInputEventCounter by mutableStateOf(0)

        var dynamicPressCounter by mutableStateOf(0)
        var dynamicReleaseCounter by mutableStateOf(0)
        var activateDynamicPointerInput by mutableStateOf(false)

        rule.setContent {
            Box(Modifier.size(100.dp).testTag("myClickable")) {
                Box(Modifier
                    .fillMaxSize()
                    .background(Color.Green)
                    .pointerInput(Unit) {
                        originalPointerInputLambdaExecutionCount++
                        awaitPointerEventScope {
                            while (true) {
                                val event = awaitPointerEvent()
                                originalPointerInputEventCounter++

                                // Note: We only set the activateDynamicPointerInput to true on
                                // Release because we do not want it set on just any event.
                                // Specifically, we do not want it set on Exit, because, in the
                                // case of this event, the exit will be triggered around the same
                                // time as the other dynamic pointer input receives a press (when
                                // it is enabled) because, as soon as that gets that event, Compose
                                // sees this box no longer the hit target (the box with the dynamic
                                // pointer input is now), so it triggers an exit on this original
                                // non-dynamic pointer input. If we allowed
                                // activateDynamicPointerInput to be set during any event, it would
                                // undo us setting activateDynamicPointerInput to false in the other
                                // pointer input handler.
                                if (event.type == PointerEventType.Release) {
                                    activateDynamicPointerInput = true
                                }
                            }
                        }
                    }
                )
                Box(Modifier
                    .fillMaxSize()
                    .background(Color.Cyan)
                    .dynamicPointerInputModifier(
                        enabled = activateDynamicPointerInput,
                        onPress = {
                            dynamicPressCounter++
                        },
                        onRelease = {
                            dynamicReleaseCounter++
                            activateDynamicPointerInput = false
                        }
                    )
                )
            }
        }

        rule.runOnIdle {
            assertFalse(activateDynamicPointerInput)
        }

        rule.onNodeWithTag("myClickable").performMouseInput {
            click()
        }

        rule.runOnIdle {
            assertTrue(activateDynamicPointerInput)
            assertEquals(1, originalPointerInputLambdaExecutionCount)
            assertEquals(3, originalPointerInputEventCounter)
            assertEquals(0, dynamicPressCounter)
            assertEquals(0, dynamicReleaseCounter)
        }

        rule.onNodeWithTag("myClickable").performMouseInput {
            click()
        }

        rule.runOnIdle {
            assertFalse(activateDynamicPointerInput)
            assertEquals(1, originalPointerInputLambdaExecutionCount)
            assertEquals(3, originalPointerInputEventCounter)
            assertEquals(1, dynamicPressCounter)
            assertEquals(1, dynamicReleaseCounter)
        }
    }

    /* Uses Foundation's detectTapGestures{} for the non-dynamic pointer input. The dynamic pointer
     * input uses the lower level pointer input commands.
     * The Dynamic Pointer is disabled to start, then enabled, and finally disabled.
     * Event sequences:
     * 1. Mouse "click" (incomplete [down/up only], does not include expected hover in/out)
     * 2. Assert
     */
    @OptIn(ExperimentalTestApi::class)
    @Test
    fun dynamicInputNestedBoxGesture_togglesBelowWithUnitKeyIncompleteMouseEvents_correctEvents() {
        var originalPointerInputLambdaExecutionCount by mutableStateOf(0)
        var originalPointerInputEventCounter by mutableStateOf(0)

        var dynamicPressCounter by mutableStateOf(0)
        var dynamicReleaseCounter by mutableStateOf(0)
        var activateDynamicPointerInput by mutableStateOf(false)

        rule.setContent {
            Box(Modifier.size(100.dp).testTag("myClickable")) {
                Box(Modifier
                    .fillMaxSize()
                    .background(Color.Green)
                    .pointerInput(Unit) {
                        originalPointerInputLambdaExecutionCount++
                        detectTapGestures {
                            originalPointerInputEventCounter++
                            activateDynamicPointerInput = true
                        }
                    }
                )
                Box(Modifier
                    .fillMaxSize()
                    .dynamicPointerInputModifier(
                        enabled = activateDynamicPointerInput,
                        onPress = {
                            dynamicPressCounter++
                        },
                        onRelease = {
                            dynamicReleaseCounter++
                            activateDynamicPointerInput = false
                        }
                    )
                )
            }
        }

        rule.runOnIdle {
            assertFalse(activateDynamicPointerInput)
        }

        rule.onNodeWithTag("myClickable").performMouseInput {
            click()
        }

        rule.runOnIdle {
            assertTrue(activateDynamicPointerInput)
            assertEquals(1, originalPointerInputLambdaExecutionCount)
            assertEquals(1, originalPointerInputEventCounter)
            assertEquals(0, dynamicPressCounter)
            assertEquals(0, dynamicReleaseCounter)
        }

        rule.onNodeWithTag("myClickable").performMouseInput {
            click()
        }

        rule.runOnIdle {
            assertFalse(activateDynamicPointerInput)
            assertEquals(1, originalPointerInputLambdaExecutionCount)
            assertEquals(1, originalPointerInputEventCounter)
            assertEquals(1, dynamicPressCounter)
            assertEquals(1, dynamicReleaseCounter)
        }
    }

    /* Uses Foundation's detectTapGestures{} for both the non-dynamic pointer input and the
     * dynamic pointer input (vs. the lower level pointer input commands).
     * The Dynamic Pointer is disabled to start, then enabled, and finally disabled.
     * Event sequences:
     * 1. Touch "click" (down/move/up)
     * 2. Assert
     */
    @Test
    fun dynamicInputNestedBoxGesture_togglesBelowWithKeyTouchEvents_correctEvents() {
        var originalPointerInputLambdaExecutionCount by mutableStateOf(0)
        var originalPointerInputTapGestureCounter by mutableStateOf(0)

        var dynamicTapGestureCounter by mutableStateOf(0)
        var activateDynamicPointerInput by mutableStateOf(false)

        rule.setContent {
            Box(Modifier.size(100.dp).testTag("myClickable")) {
                Box(Modifier
                    .fillMaxSize()
                    .background(Color.Green)
                    .pointerInput("myUniqueKey1") {
                        originalPointerInputLambdaExecutionCount++

                        detectTapGestures {
                            originalPointerInputTapGestureCounter++
                            activateDynamicPointerInput = true
                        }
                    }
                )
                Box(Modifier
                    .fillMaxSize()
                    .dynamicPointerInputModifierWithDetectTapGestures(
                        enabled = activateDynamicPointerInput,
                        key = "myUniqueKey2",
                        onTap = {
                            dynamicTapGestureCounter++
                            activateDynamicPointerInput = false
                        }
                    )
                )
            }
        }

        rule.runOnIdle {
            assertFalse(activateDynamicPointerInput)
        }

        // This command is the same as
        // rule.onNodeWithTag("myClickable").performTouchInput { click() }
        rule.onNodeWithTag("myClickable").performClick()

        rule.runOnIdle {
            assertTrue(activateDynamicPointerInput)
            assertEquals(1, originalPointerInputLambdaExecutionCount)
            assertEquals(1, originalPointerInputTapGestureCounter)
            assertEquals(0, dynamicTapGestureCounter)
        }

        rule.onNodeWithTag("myClickable").performClick()

        rule.runOnIdle {
            assertEquals(1, originalPointerInputLambdaExecutionCount)
            assertEquals(1, originalPointerInputTapGestureCounter)
            assertFalse(activateDynamicPointerInput)
            assertEquals(1, dynamicTapGestureCounter)
        }
    }

    /*
     * The next four tests are based on the test above (nested boxes using a pointer input
     * modifier blocks with the Foundation Gesture detectTapGestures{}).
     *
     * The difference is the dynamic pointer input modifier is enabled to start (while in the
     * other tests it is disabled to start).
     *
     * The tests below tests out variations (mouse vs. touch and Unit keys vs. unique keys).
     */

    /* Dynamic Pointer enabled to start, disabled, then re-enabled (uses UNIQUE key)
     * Event sequences:
     * 1. Touch "click" (down/move/up)
     * 2. Assert
     */
    @Test
    fun dynamicInputNestedBoxGesture_togglesBelowOffWithKeyTouchEvents_correctEvents() {
        var originalPointerInputLambdaExecutionCount by mutableStateOf(0)
        var originalPointerInputTapGestureCounter by mutableStateOf(0)

        var dynamicTapGestureCounter by mutableStateOf(0)
        var activateDynamicPointerInput by mutableStateOf(true)

        rule.setContent {
            Box(Modifier.size(100.dp).testTag("myClickable")) {
                Box(Modifier
                    .fillMaxSize()
                    .background(Color.Green)
                    .pointerInput("myUniqueKey1") {
                        originalPointerInputLambdaExecutionCount++

                        detectTapGestures {
                            originalPointerInputTapGestureCounter++
                            activateDynamicPointerInput = true
                        }
                    }
                )
                Box(Modifier
                    .fillMaxSize()
                    .dynamicPointerInputModifierWithDetectTapGestures(
                        enabled = activateDynamicPointerInput,
                        key = "myUniqueKey2",
                        onTap = {
                            dynamicTapGestureCounter++
                            activateDynamicPointerInput = false
                        }
                    )
                )
            }
        }

        rule.runOnIdle {
            assertTrue(activateDynamicPointerInput)
        }

        rule.onNodeWithTag("myClickable").performClick()

        rule.runOnIdle {
            assertFalse(activateDynamicPointerInput)
            assertEquals(0, originalPointerInputLambdaExecutionCount)
            assertEquals(0, originalPointerInputTapGestureCounter)
            // Since second box is created following first box, it will get the event
            assertEquals(1, dynamicTapGestureCounter)
        }

        rule.onNodeWithTag("myClickable").performClick()

        rule.runOnIdle {
            assertEquals(1, originalPointerInputLambdaExecutionCount)
            assertEquals(1, originalPointerInputTapGestureCounter)
            assertTrue(activateDynamicPointerInput)
            assertEquals(1, dynamicTapGestureCounter)
        }
    }

    /* Dynamic Pointer enabled to start, disabled, then re-enabled (uses UNIT for key)
     * Event sequences:
     * 1. Touch "click" (down/move/up)
     * 2. Assert
     */
    @Test
    fun dynamicInputNestedBoxGesture_togglesBelowOffWithUnitKeyTouchEvents_correctEvents() {
        var originalPointerInputLambdaExecutionCount by mutableStateOf(0)
        var originalPointerInputTapGestureCounter by mutableStateOf(0)

        var dynamicTapGestureCounter by mutableStateOf(0)
        var activateDynamicPointerInput by mutableStateOf(true)

        rule.setContent {
            Box(Modifier.size(100.dp).testTag("myClickable")) {
                Box(Modifier
                    .fillMaxSize()
                    .background(Color.Green)
                    .pointerInput(Unit) {
                        originalPointerInputLambdaExecutionCount++

                        detectTapGestures {
                            originalPointerInputTapGestureCounter++
                            activateDynamicPointerInput = true
                        }
                    }
                )
                Box(Modifier
                    .fillMaxSize()
                    .dynamicPointerInputModifierWithDetectTapGestures(
                        enabled = activateDynamicPointerInput,
                        key = Unit,
                        onTap = {
                            dynamicTapGestureCounter++
                            activateDynamicPointerInput = false
                        }
                    )
                )
            }
        }

        rule.runOnIdle {
            assertTrue(activateDynamicPointerInput)
        }

        rule.onNodeWithTag("myClickable").performClick()

        rule.runOnIdle {
            assertFalse(activateDynamicPointerInput)
            assertEquals(0, originalPointerInputLambdaExecutionCount)
            assertEquals(0, originalPointerInputTapGestureCounter)
            // Since second box is created following first box, it will get the event
            assertEquals(1, dynamicTapGestureCounter)
        }

        rule.onNodeWithTag("myClickable").performClick()

        rule.runOnIdle {
            assertEquals(1, originalPointerInputLambdaExecutionCount)
            assertEquals(1, originalPointerInputTapGestureCounter)
            assertTrue(activateDynamicPointerInput)
            assertEquals(1, dynamicTapGestureCounter)
        }
    }

    /* Dynamic Pointer enabled to start, disabled, then re-enabled (uses UNIQUE key)
     * Event sequences:
     * 1. Mouse "click" (incomplete [down/up only], does not include expected hover in/out)
     * 2. Assert
     */
    @OptIn(ExperimentalTestApi::class)
    @Test
    fun dynamicInputNestedBoxGesture_togglesBelowOffWithKeyIncompleteMouseEvents_correctEvents() {
        var originalPointerInputLambdaExecutionCount by mutableStateOf(0)
        var originalPointerInputTapGestureCounter by mutableStateOf(0)

        var dynamicTapGestureCounter by mutableStateOf(0)
        var activateDynamicPointerInput by mutableStateOf(true)

        rule.setContent {
            Box(Modifier.size(100.dp).testTag("myClickable")) {
                Box(Modifier
                    .fillMaxSize()
                    .background(Color.Green)
                    .pointerInput("myUniqueKey1") {
                        originalPointerInputLambdaExecutionCount++

                        detectTapGestures {
                            originalPointerInputTapGestureCounter++
                            activateDynamicPointerInput = true
                        }
                    }
                )
                Box(Modifier
                    .fillMaxSize()
                    .dynamicPointerInputModifierWithDetectTapGestures(
                        enabled = activateDynamicPointerInput,
                        key = "myUniqueKey2",
                        onTap = {
                            dynamicTapGestureCounter++
                            activateDynamicPointerInput = false
                        }
                    )
                )
            }
        }

        rule.runOnIdle {
            assertTrue(activateDynamicPointerInput)
        }

        rule.onNodeWithTag("myClickable").performMouseInput { click() }

        rule.runOnIdle {
            assertFalse(activateDynamicPointerInput)
            assertEquals(0, originalPointerInputLambdaExecutionCount)
            assertEquals(0, originalPointerInputTapGestureCounter)
            // Since second box is created following first box, it will get the event
            assertEquals(1, dynamicTapGestureCounter)
        }

        rule.onNodeWithTag("myClickable").performMouseInput { click() }

        rule.runOnIdle {
            assertEquals(1, originalPointerInputLambdaExecutionCount)
            assertEquals(1, originalPointerInputTapGestureCounter)
            assertTrue(activateDynamicPointerInput)
            assertEquals(1, dynamicTapGestureCounter)
        }
    }

    /* Dynamic Pointer enabled to start, disabled, then re-enabled (uses Unit for key)
     * Event sequences:
     * 1. Mouse "click" (incomplete [down/up only], does not include expected hover in/out)
     * 2. Assert
     */
    @OptIn(ExperimentalTestApi::class)
    @Test
    fun dynamicInputNestedBoxGesture_togglesBelowOffUnitKeyIncompleteMouseEvents_correctEvents() {
        var originalPointerInputLambdaExecutionCount by mutableStateOf(0)
        var originalPointerInputTapGestureCounter by mutableStateOf(0)

        var dynamicTapGestureCounter by mutableStateOf(0)
        var activateDynamicPointerInput by mutableStateOf(true)

        rule.setContent {
            Box(Modifier.size(100.dp).testTag("myClickable")) {
                Box(Modifier
                    .fillMaxSize()
                    .background(Color.Green)
                    .pointerInput(Unit) {
                        originalPointerInputLambdaExecutionCount++

                        detectTapGestures {
                            originalPointerInputTapGestureCounter++
                            activateDynamicPointerInput = true
                        }
                    }
                )
                Box(Modifier
                    .fillMaxSize()
                    .dynamicPointerInputModifierWithDetectTapGestures(
                        enabled = activateDynamicPointerInput,
                        key = Unit,
                        onTap = {
                            dynamicTapGestureCounter++
                            activateDynamicPointerInput = false
                        }
                    )
                )
            }
        }

        rule.runOnIdle {
            assertTrue(activateDynamicPointerInput)
        }

        rule.onNodeWithTag("myClickable").performMouseInput { click() }

        rule.runOnIdle {
            assertFalse(activateDynamicPointerInput)
            assertEquals(0, originalPointerInputLambdaExecutionCount)
            assertEquals(0, originalPointerInputTapGestureCounter)
            // Since second box is created following first box, it will get the event
            assertEquals(1, dynamicTapGestureCounter)
        }

        rule.onNodeWithTag("myClickable").performMouseInput { click() }

        rule.runOnIdle {
            assertEquals(1, originalPointerInputLambdaExecutionCount)
            assertEquals(1, originalPointerInputTapGestureCounter)
            assertTrue(activateDynamicPointerInput)
            assertEquals(1, dynamicTapGestureCounter)
        }
    }
    // !!!!! MOUSE & TOUCH EVENTS TESTS WITH DYNAMIC MODIFIER INPUT TESTS SECTION (END) !!!!!

    // !!!!! HOVER EVENTS ONLY WITH DYNAMIC MODIFIER INPUT TESTS SECTION (START) !!!!!
    /* These tests dynamically add a pointer input BEFORE or AFTER an existing pointer input DURING
     * an event stream (specifically, Hover). Some tests use unique keys while others use UNIT as
     * the key. Finally, some of the tests apply the modifiers to the same Box while others use
     * sibling blocks (read the test name for details).
     *
     * Test name explains the test.
     * All tests start with the dynamic pointer disabled and enable it on the first hover enter
     *
     * Event sequences:
     * 1. Hover enter
     * 2. Assert
     * 3. Move
     * 4. Assert
     * 5. Move
     * 6. Assert
     * 7. Hover exit
     * 8. Assert
     */

    @OptIn(ExperimentalTestApi::class)
    @Test
    fun dynamicInputModifier_addsAbovePointerInputWithUnitKeyHoverEvents_correctEvents() {
        var originalPointerInputLambdaExecutionCount by mutableStateOf(0)
        var originalPointerInputEnterEventCounter by mutableStateOf(0)
        var originalPointerInputMoveEventCounter by mutableStateOf(0)
        var originalPointerInputExitEventCounter by mutableStateOf(0)

        var dynamicEnterCounter by mutableStateOf(0)
        var dynamicMoveCounter by mutableStateOf(0)
        var dynamicExitCounter by mutableStateOf(0)
        var activateDynamicPointerInput by mutableStateOf(false)

        rule.setContent {
            Box(Modifier
                .size(200.dp)
                .testTag("myClickable")
                .dynamicPointerInputModifier(
                    enabled = activateDynamicPointerInput,
                    onEnter = {
                        dynamicEnterCounter++
                    },
                    onMove = {
                        dynamicMoveCounter++
                    },
                    onExit = {
                        dynamicExitCounter++
                    }
                )
                .background(Color.Green)
                .pointerInput(Unit) {
                    originalPointerInputLambdaExecutionCount++
                    awaitPointerEventScope {
                        while (true) {
                            val event = awaitPointerEvent()
                            when (event.type) {
                                PointerEventType.Enter -> {
                                    originalPointerInputEnterEventCounter++
                                    activateDynamicPointerInput = true
                                }
                                PointerEventType.Move -> {
                                    originalPointerInputMoveEventCounter++
                                }
                                PointerEventType.Exit -> {
                                    originalPointerInputExitEventCounter++
                                }
                            }
                        }
                    }
                }
            )
        }

        rule.onNodeWithTag("myClickable").performMouseInput {
            enter()
        }

        rule.runOnIdle {
            assertEquals(1, originalPointerInputLambdaExecutionCount)
            assertEquals(1, originalPointerInputEnterEventCounter)
            assertEquals(0, originalPointerInputMoveEventCounter)
            assertEquals(0, originalPointerInputExitEventCounter)
            assertEquals(0, dynamicEnterCounter)
            assertEquals(0, dynamicMoveCounter)
            assertEquals(0, dynamicExitCounter)
        }

        // Because the dynamic pointer input is added after the "enter" event (and it is part of the
        // same modifier chain), it will receive events as well now.
        // (Because the dynamic modifier is added BEFORE the original modifier, it WILL reset the
        // event stream for the original modifier.)
        // Original pointer input:  Hover Exit event then a Hover Enter event
        // Dynamic pointer input:   Hover enter event
        rule.onNodeWithTag("myClickable").performMouseInput {
            moveBy(Offset(1.0f, 1.0f))
        }

        rule.runOnIdle {
            assertEquals(1, originalPointerInputLambdaExecutionCount)
            assertEquals(2, originalPointerInputEnterEventCounter)
            assertEquals(0, originalPointerInputMoveEventCounter)
            assertEquals(1, originalPointerInputExitEventCounter)
            assertEquals(1, dynamicEnterCounter)
            assertEquals(0, dynamicMoveCounter)
            assertEquals(0, dynamicExitCounter)
        }

        rule.onNodeWithTag("myClickable").performMouseInput {
            moveBy(Offset(1.0f, 1.0f))
        }

        rule.runOnIdle {
            assertEquals(1, originalPointerInputLambdaExecutionCount)
            assertEquals(2, originalPointerInputEnterEventCounter)
            assertEquals(1, originalPointerInputMoveEventCounter)
            assertEquals(1, originalPointerInputExitEventCounter)
            assertEquals(1, dynamicEnterCounter)
            assertEquals(1, dynamicMoveCounter)
            assertEquals(0, dynamicExitCounter)
        }

        rule.onNodeWithTag("myClickable").performMouseInput {
            exit()
        }

        rule.runOnIdle {
            assertEquals(1, originalPointerInputLambdaExecutionCount)
            assertEquals(2, originalPointerInputEnterEventCounter)
            assertEquals(1, originalPointerInputMoveEventCounter)
            assertEquals(2, originalPointerInputExitEventCounter)
            assertEquals(1, dynamicEnterCounter)
            assertEquals(1, dynamicMoveCounter)
            assertEquals(1, dynamicExitCounter)
        }
    }

    @OptIn(ExperimentalTestApi::class)
    @Test
    fun dynamicInputModifier_addsAbovePointerInputWithKeyHoverEvents_correctEvents() {
        var originalPointerInputLambdaExecutionCount by mutableStateOf(0)
        var originalPointerInputEnterEventCounter by mutableStateOf(0)
        var originalPointerInputMoveEventCounter by mutableStateOf(0)
        var originalPointerInputExitEventCounter by mutableStateOf(0)

        var dynamicEnterCounter by mutableStateOf(0)
        var dynamicMoveCounter by mutableStateOf(0)
        var dynamicExitCounter by mutableStateOf(0)
        var activateDynamicPointerInput by mutableStateOf(false)

        rule.setContent {
            Box(Modifier
                .size(200.dp)
                .testTag("myClickable")
                .dynamicPointerInputModifier(
                    key = "unique_key_1234",
                    enabled = activateDynamicPointerInput,
                    onEnter = {
                        dynamicEnterCounter++
                    },
                    onMove = {
                        dynamicMoveCounter++
                    },
                    onExit = {
                        dynamicExitCounter++
                    }
                )
                .background(Color.Green)
                .pointerInput("unique_key_5678") {
                    originalPointerInputLambdaExecutionCount++
                    awaitPointerEventScope {
                        while (true) {
                            val event = awaitPointerEvent()
                            when (event.type) {
                                PointerEventType.Enter -> {
                                    originalPointerInputEnterEventCounter++
                                    activateDynamicPointerInput = true
                                }
                                PointerEventType.Move -> {
                                    originalPointerInputMoveEventCounter++
                                }
                                PointerEventType.Exit -> {
                                    originalPointerInputExitEventCounter++
                                }
                            }
                        }
                    }
                }
            )
        }

        rule.onNodeWithTag("myClickable").performMouseInput {
            enter()
        }

        rule.runOnIdle {
            assertEquals(1, originalPointerInputLambdaExecutionCount)
            assertEquals(1, originalPointerInputEnterEventCounter)
            assertEquals(0, originalPointerInputMoveEventCounter)
            assertEquals(0, originalPointerInputExitEventCounter)
            assertEquals(0, dynamicEnterCounter)
            assertEquals(0, dynamicMoveCounter)
            assertEquals(0, dynamicExitCounter)
        }

        // Because the dynamic pointer input is added after the "enter" event (and it is part of the
        // same modifier chain), it will receive events as well now.
        // (Because the dynamic modifier is added BEFORE the original modifier, it WILL reset the
        // event stream for the original modifier.)
        // Original pointer input:  Hover Exit event then a Hover Enter event
        // Dynamic pointer input:   Hover enter event
        rule.onNodeWithTag("myClickable").performMouseInput {
            moveBy(Offset(1.0f, 1.0f))
        }

        rule.runOnIdle {
            assertEquals(1, originalPointerInputLambdaExecutionCount)
            assertEquals(2, originalPointerInputEnterEventCounter)
            assertEquals(0, originalPointerInputMoveEventCounter)
            assertEquals(1, originalPointerInputExitEventCounter)
            assertEquals(1, dynamicEnterCounter)
            assertEquals(0, dynamicMoveCounter)
            assertEquals(0, dynamicExitCounter)
        }

        rule.onNodeWithTag("myClickable").performMouseInput {
            moveBy(Offset(1.0f, 1.0f))
        }

        rule.runOnIdle {
            assertEquals(1, originalPointerInputLambdaExecutionCount)
            assertEquals(2, originalPointerInputEnterEventCounter)
            assertEquals(1, originalPointerInputMoveEventCounter)
            assertEquals(1, originalPointerInputExitEventCounter)
            assertEquals(1, dynamicEnterCounter)
            assertEquals(1, dynamicMoveCounter)
            assertEquals(0, dynamicExitCounter)
        }

        rule.onNodeWithTag("myClickable").performMouseInput {
            exit()
        }

        rule.runOnIdle {
            assertEquals(1, originalPointerInputLambdaExecutionCount)
            assertEquals(2, originalPointerInputEnterEventCounter)
            assertEquals(1, originalPointerInputMoveEventCounter)
            assertEquals(2, originalPointerInputExitEventCounter)
            assertEquals(1, dynamicEnterCounter)
            assertEquals(1, dynamicMoveCounter)
            assertEquals(1, dynamicExitCounter)
        }
    }

    @OptIn(ExperimentalTestApi::class)
    @Test
    fun dynamicInputModifier_addsBelowPointerInputWithUnitKeyHoverEvents_correctEvents() {
        var originalPointerInputLambdaExecutionCount by mutableStateOf(0)
        var originalPointerInputEnterEventCounter by mutableStateOf(0)
        var originalPointerInputMoveEventCounter by mutableStateOf(0)
        var originalPointerInputExitEventCounter by mutableStateOf(0)

        var dynamicEnterCounter by mutableStateOf(0)
        var dynamicMoveCounter by mutableStateOf(0)
        var dynamicExitCounter by mutableStateOf(0)
        var activateDynamicPointerInput by mutableStateOf(false)

        rule.setContent {
            Box(Modifier
                .size(200.dp)
                .testTag("myClickable")
                .pointerInput(Unit) {
                    originalPointerInputLambdaExecutionCount++
                    awaitPointerEventScope {
                        while (true) {
                            val event = awaitPointerEvent()
                            when (event.type) {
                                PointerEventType.Enter -> {
                                    originalPointerInputEnterEventCounter++
                                    activateDynamicPointerInput = true
                                }
                                PointerEventType.Move -> {
                                    originalPointerInputMoveEventCounter++
                                }
                                PointerEventType.Exit -> {
                                    originalPointerInputExitEventCounter++
                                }
                            }
                        }
                    }
                }
                .background(Color.Green)
                .dynamicPointerInputModifier(
                    enabled = activateDynamicPointerInput,
                    onEnter = {
                        dynamicEnterCounter++
                    },
                    onMove = {
                        dynamicMoveCounter++
                    },
                    onExit = {
                        dynamicExitCounter++
                    }
                )
            )
        }

        rule.onNodeWithTag("myClickable").performMouseInput {
            enter()
        }

        rule.runOnIdle {
            assertEquals(1, originalPointerInputLambdaExecutionCount)
            assertEquals(1, originalPointerInputEnterEventCounter)
            assertEquals(0, originalPointerInputMoveEventCounter)
            assertEquals(0, originalPointerInputExitEventCounter)
            assertEquals(0, dynamicEnterCounter)
            assertEquals(0, dynamicMoveCounter)
            assertEquals(0, dynamicExitCounter)
        }

        // Because the dynamic pointer input is added after the "enter" event (and it is part of the
        // same modifier chain), it will receive events as well now.
        // (Because the dynamic modifier is added BELOW the original modifier, it will not reset the
        // event stream for the original modifier.)
        // Original pointer input:  Move event
        // Dynamic pointer input:   Hover enter event
        rule.onNodeWithTag("myClickable").performMouseInput {
            moveBy(Offset(1.0f, 1.0f))
        }

        rule.runOnIdle {
            assertEquals(1, originalPointerInputLambdaExecutionCount)
            assertEquals(1, originalPointerInputEnterEventCounter)
            assertEquals(1, originalPointerInputMoveEventCounter)
            assertEquals(0, originalPointerInputExitEventCounter)
            assertEquals(1, dynamicEnterCounter)
            assertEquals(0, dynamicMoveCounter)
            assertEquals(0, dynamicExitCounter)
        }

        rule.onNodeWithTag("myClickable").performMouseInput {
            moveBy(Offset(1.0f, 1.0f))
        }

        rule.runOnIdle {
            assertEquals(1, originalPointerInputLambdaExecutionCount)
            assertEquals(1, originalPointerInputEnterEventCounter)
            assertEquals(2, originalPointerInputMoveEventCounter)
            assertEquals(0, originalPointerInputExitEventCounter)
            assertEquals(1, dynamicEnterCounter)
            assertEquals(1, dynamicMoveCounter)
            assertEquals(0, dynamicExitCounter)
        }

        rule.onNodeWithTag("myClickable").performMouseInput {
            exit()
        }

        rule.runOnIdle {
            assertEquals(1, originalPointerInputLambdaExecutionCount)
            assertEquals(1, originalPointerInputEnterEventCounter)
            assertEquals(2, originalPointerInputMoveEventCounter)
            assertEquals(1, originalPointerInputExitEventCounter)
            assertEquals(1, dynamicEnterCounter)
            assertEquals(1, dynamicMoveCounter)
            assertEquals(1, dynamicExitCounter)
        }
    }

    @OptIn(ExperimentalTestApi::class)
    @Test
    fun dynamicInputModifier_addsBelowPointerInputWithKeyHoverEvents_correctEvents() {
        var originalPointerInputLambdaExecutionCount by mutableStateOf(0)
        var originalPointerInputEnterEventCounter by mutableStateOf(0)
        var originalPointerInputMoveEventCounter by mutableStateOf(0)
        var originalPointerInputExitEventCounter by mutableStateOf(0)

        var dynamicEnterCounter by mutableStateOf(0)
        var dynamicMoveCounter by mutableStateOf(0)
        var dynamicExitCounter by mutableStateOf(0)
        var activateDynamicPointerInput by mutableStateOf(false)

        rule.setContent {
            Box(Modifier
                .size(200.dp)
                .testTag("myClickable")
                .pointerInput("unique_key_5678") {
                    originalPointerInputLambdaExecutionCount++
                    awaitPointerEventScope {
                        while (true) {
                            val event = awaitPointerEvent()
                            when (event.type) {
                                PointerEventType.Enter -> {
                                    originalPointerInputEnterEventCounter++
                                    activateDynamicPointerInput = true
                                }
                                PointerEventType.Move -> {
                                    originalPointerInputMoveEventCounter++
                                }
                                PointerEventType.Exit -> {
                                    originalPointerInputExitEventCounter++
                                }
                            }
                        }
                    }
                }
                .background(Color.Green)
                .dynamicPointerInputModifier(
                    key = "unique_key_1234",
                    enabled = activateDynamicPointerInput,
                    onEnter = {
                        dynamicEnterCounter++
                    },
                    onMove = {
                        dynamicMoveCounter++
                    },
                    onExit = {
                        dynamicExitCounter++
                    }
                )
            )
        }

        rule.onNodeWithTag("myClickable").performMouseInput {
            enter()
        }

        rule.runOnIdle {
            assertEquals(1, originalPointerInputLambdaExecutionCount)
            assertEquals(1, originalPointerInputEnterEventCounter)
            assertEquals(0, originalPointerInputMoveEventCounter)
            assertEquals(0, originalPointerInputExitEventCounter)
            assertEquals(0, dynamicEnterCounter)
            assertEquals(0, dynamicMoveCounter)
            assertEquals(0, dynamicExitCounter)
        }

        // Because the dynamic pointer input is added after the "enter" event (and it is part of the
        // same modifier chain), it will receive events as well now.
        // (Because the dynamic modifier is added BELOW the original modifier, it will not reset the
        // event stream for the original modifier.)
        // Original pointer input:  Move event
        // Dynamic pointer input:   Hover enter event
        rule.onNodeWithTag("myClickable").performMouseInput {
            moveBy(Offset(1.0f, 1.0f))
        }

        rule.runOnIdle {
            assertEquals(1, originalPointerInputLambdaExecutionCount)
            assertEquals(1, originalPointerInputEnterEventCounter)
            assertEquals(1, originalPointerInputMoveEventCounter)
            assertEquals(0, originalPointerInputExitEventCounter)
            assertEquals(1, dynamicEnterCounter)
            assertEquals(0, dynamicMoveCounter)
            assertEquals(0, dynamicExitCounter)
        }

        rule.onNodeWithTag("myClickable").performMouseInput {
            moveBy(Offset(1.0f, 1.0f))
        }

        rule.runOnIdle {
            assertEquals(1, originalPointerInputLambdaExecutionCount)
            assertEquals(1, originalPointerInputEnterEventCounter)
            assertEquals(2, originalPointerInputMoveEventCounter)
            assertEquals(0, originalPointerInputExitEventCounter)
            assertEquals(1, dynamicEnterCounter)
            assertEquals(1, dynamicMoveCounter)
            assertEquals(0, dynamicExitCounter)
        }

        rule.onNodeWithTag("myClickable").performMouseInput {
            exit()
        }

        rule.runOnIdle {
            assertEquals(1, originalPointerInputLambdaExecutionCount)
            assertEquals(1, originalPointerInputEnterEventCounter)
            assertEquals(2, originalPointerInputMoveEventCounter)
            assertEquals(1, originalPointerInputExitEventCounter)
            assertEquals(1, dynamicEnterCounter)
            assertEquals(1, dynamicMoveCounter)
            assertEquals(1, dynamicExitCounter)
        }
    }

    @OptIn(ExperimentalTestApi::class)
    @Test
    fun dynamicInputNestedBox_addsBelowPointerInputUnitKeyHoverEvents_correctEvents() {
        var originalPointerInputLambdaExecutionCount by mutableStateOf(0)
        var originalPointerInputEnterEventCounter by mutableStateOf(0)
        var originalPointerInputMoveEventCounter by mutableStateOf(0)
        var originalPointerInputExitEventCounter by mutableStateOf(0)

        var dynamicEnterCounter by mutableStateOf(0)
        var dynamicMoveCounter by mutableStateOf(0)
        var dynamicExitCounter by mutableStateOf(0)
        var activateDynamicPointerInput by mutableStateOf(false)

        rule.setContent {
            Box(Modifier.size(100.dp).testTag("myClickable")) {
                Box(Modifier
                    .fillMaxSize()
                    .background(Color.Green)
                    .pointerInput(Unit) {
                        originalPointerInputLambdaExecutionCount++
                        awaitPointerEventScope {
                            while (true) {
                                val event = awaitPointerEvent()
                                when (event.type) {
                                    PointerEventType.Enter -> {
                                        originalPointerInputEnterEventCounter++
                                        activateDynamicPointerInput = true
                                    }
                                    PointerEventType.Move -> {
                                        originalPointerInputMoveEventCounter++
                                    }
                                    PointerEventType.Exit -> {
                                        originalPointerInputExitEventCounter++
                                    }
                                }
                            }
                        }
                    }
                )
                Box(Modifier
                    .fillMaxSize()
                    .dynamicPointerInputModifier(
                        enabled = activateDynamicPointerInput,
                        onEnter = {
                            dynamicEnterCounter++
                        },
                        onMove = {
                            dynamicMoveCounter++
                        },
                        onExit = {
                            dynamicExitCounter++
                        }
                    )
                )
            }
        }

        rule.runOnIdle {
            assertFalse(activateDynamicPointerInput)
        }

        rule.onNodeWithTag("myClickable").performMouseInput {
            enter()
        }

        rule.runOnIdle {
            assertEquals(1, originalPointerInputLambdaExecutionCount)
            assertEquals(1, originalPointerInputEnterEventCounter)
            assertEquals(0, originalPointerInputMoveEventCounter)
            assertEquals(0, originalPointerInputExitEventCounter)
            assertEquals(0, dynamicEnterCounter)
            assertEquals(0, dynamicMoveCounter)
            assertEquals(0, dynamicExitCounter)
        }

        rule.onNodeWithTag("myClickable").performMouseInput {
            moveBy(Offset(1.0f, 1.0f))
        }

        rule.runOnIdle {
            assertEquals(1, originalPointerInputLambdaExecutionCount)
            assertEquals(1, originalPointerInputEnterEventCounter)
            assertEquals(0, originalPointerInputMoveEventCounter)
            assertEquals(1, originalPointerInputExitEventCounter)
            assertEquals(1, dynamicEnterCounter)
            assertEquals(0, dynamicMoveCounter)
            assertEquals(0, dynamicExitCounter)
        }

        rule.onNodeWithTag("myClickable").performMouseInput {
            moveBy(Offset(1.0f, 1.0f))
        }

        rule.runOnIdle {
            assertEquals(1, originalPointerInputLambdaExecutionCount)
            assertEquals(1, originalPointerInputEnterEventCounter)
            assertEquals(0, originalPointerInputMoveEventCounter)
            assertEquals(1, originalPointerInputExitEventCounter)
            assertEquals(1, dynamicEnterCounter)
            assertEquals(1, dynamicMoveCounter)
            assertEquals(0, dynamicExitCounter)
        }

        rule.onNodeWithTag("myClickable").performMouseInput {
            exit()
        }

        rule.runOnIdle {
            assertEquals(1, originalPointerInputLambdaExecutionCount)
            assertEquals(1, originalPointerInputEnterEventCounter)
            assertEquals(0, originalPointerInputMoveEventCounter)
            assertEquals(1, originalPointerInputExitEventCounter)
            assertEquals(1, dynamicEnterCounter)
            assertEquals(1, dynamicMoveCounter)
            assertEquals(1, dynamicExitCounter)
        }
    }

    @OptIn(ExperimentalTestApi::class)
    @Test
    fun dynamicInputNestedBox_addsBelowPointerInputKeyHoverEvents_correctEvents() {
        var originalPointerInputLambdaExecutionCount by mutableStateOf(0)
        var originalPointerInputEnterEventCounter by mutableStateOf(0)
        var originalPointerInputMoveEventCounter by mutableStateOf(0)
        var originalPointerInputExitEventCounter by mutableStateOf(0)

        var dynamicEnterCounter by mutableStateOf(0)
        var dynamicMoveCounter by mutableStateOf(0)
        var dynamicExitCounter by mutableStateOf(0)
        var activateDynamicPointerInput by mutableStateOf(false)

        rule.setContent {
            Box(Modifier.size(100.dp).testTag("myClickable")) {
                Box(Modifier
                    .fillMaxSize()
                    .background(Color.Green)
                    .pointerInput("unique_key_1234") {
                        originalPointerInputLambdaExecutionCount++
                        awaitPointerEventScope {
                            while (true) {
                                val event = awaitPointerEvent()
                                when (event.type) {
                                    PointerEventType.Enter -> {
                                        originalPointerInputEnterEventCounter++
                                        activateDynamicPointerInput = true
                                    }
                                    PointerEventType.Move -> {
                                        originalPointerInputMoveEventCounter++
                                    }
                                    PointerEventType.Exit -> {
                                        originalPointerInputExitEventCounter++
                                    }
                                }
                            }
                        }
                    }
                )
                Box(Modifier
                    .fillMaxSize()
                    .dynamicPointerInputModifier(
                        key = "unique_key_5678",
                        enabled = activateDynamicPointerInput,
                        onEnter = {
                            dynamicEnterCounter++
                        },
                        onMove = {
                            dynamicMoveCounter++
                        },
                        onExit = {
                            dynamicExitCounter++
                        }
                    )
                )
            }
        }

        rule.runOnIdle {
            assertFalse(activateDynamicPointerInput)
        }

        rule.onNodeWithTag("myClickable").performMouseInput {
            enter()
        }

        rule.runOnIdle {
            assertEquals(1, originalPointerInputLambdaExecutionCount)
            assertEquals(1, originalPointerInputEnterEventCounter)
            assertEquals(0, originalPointerInputMoveEventCounter)
            assertEquals(0, originalPointerInputExitEventCounter)
            assertEquals(0, dynamicEnterCounter)
            assertEquals(0, dynamicMoveCounter)
            assertEquals(0, dynamicExitCounter)
        }

        rule.onNodeWithTag("myClickable").performMouseInput {
            moveBy(Offset(1.0f, 1.0f))
        }

        rule.runOnIdle {
            assertEquals(1, originalPointerInputLambdaExecutionCount)
            assertEquals(1, originalPointerInputEnterEventCounter)
            assertEquals(0, originalPointerInputMoveEventCounter)
            assertEquals(1, originalPointerInputExitEventCounter)
            assertEquals(1, dynamicEnterCounter)
            assertEquals(0, dynamicMoveCounter)
            assertEquals(0, dynamicExitCounter)
        }

        rule.onNodeWithTag("myClickable").performMouseInput {
            moveBy(Offset(1.0f, 1.0f))
        }

        rule.runOnIdle {
            assertEquals(1, originalPointerInputLambdaExecutionCount)
            assertEquals(1, originalPointerInputEnterEventCounter)
            assertEquals(0, originalPointerInputMoveEventCounter)
            assertEquals(1, originalPointerInputExitEventCounter)
            assertEquals(1, dynamicEnterCounter)
            assertEquals(1, dynamicMoveCounter)
            assertEquals(0, dynamicExitCounter)
        }

        rule.onNodeWithTag("myClickable").performMouseInput {
            exit()
        }

        rule.runOnIdle {
            assertEquals(1, originalPointerInputLambdaExecutionCount)
            assertEquals(1, originalPointerInputEnterEventCounter)
            assertEquals(0, originalPointerInputMoveEventCounter)
            assertEquals(1, originalPointerInputExitEventCounter)
            assertEquals(1, dynamicEnterCounter)
            assertEquals(1, dynamicMoveCounter)
            assertEquals(1, dynamicExitCounter)
        }
    }

    @OptIn(ExperimentalTestApi::class)
    @Test
    fun dynamicInputNestedBox_addsAbovePointerInputUnitKeyHoverEvents_correctEvents() {
        var originalPointerInputLambdaExecutionCount by mutableStateOf(0)
        var originalPointerInputEnterEventCounter by mutableStateOf(0)
        var originalPointerInputMoveEventCounter by mutableStateOf(0)
        var originalPointerInputExitEventCounter by mutableStateOf(0)

        var dynamicEnterCounter by mutableStateOf(0)
        var dynamicMoveCounter by mutableStateOf(0)
        var dynamicExitCounter by mutableStateOf(0)
        var activateDynamicPointerInput by mutableStateOf(false)

        rule.setContent {
            Box(Modifier.size(100.dp).testTag("myClickable")) {
                Box(Modifier
                    .fillMaxSize()
                    .dynamicPointerInputModifier(
                        enabled = activateDynamicPointerInput,
                        onEnter = {
                            dynamicEnterCounter++
                        },
                        onMove = {
                            dynamicMoveCounter++
                        },
                        onExit = {
                            dynamicExitCounter++
                        }
                    )
                )
                Box(Modifier
                    .fillMaxSize()
                    .background(Color.Green)
                    .pointerInput(Unit) {
                        originalPointerInputLambdaExecutionCount++
                        awaitPointerEventScope {
                            while (true) {
                                val event = awaitPointerEvent()
                                when (event.type) {
                                    PointerEventType.Enter -> {
                                        originalPointerInputEnterEventCounter++
                                        activateDynamicPointerInput = true
                                    }
                                    PointerEventType.Move -> {
                                        originalPointerInputMoveEventCounter++
                                    }
                                    PointerEventType.Exit -> {
                                        originalPointerInputExitEventCounter++
                                    }
                                }
                            }
                        }
                    }
                )
            }
        }

        rule.runOnIdle {
            assertFalse(activateDynamicPointerInput)
        }

        rule.onNodeWithTag("myClickable").performMouseInput {
            enter()
        }

        rule.runOnIdle {
            assertEquals(1, originalPointerInputLambdaExecutionCount)
            assertEquals(1, originalPointerInputEnterEventCounter)
            assertEquals(0, originalPointerInputMoveEventCounter)
            assertEquals(0, originalPointerInputExitEventCounter)
            assertEquals(0, dynamicEnterCounter)
            assertEquals(0, dynamicMoveCounter)
            assertEquals(0, dynamicExitCounter)
        }

        rule.onNodeWithTag("myClickable").performMouseInput {
            moveBy(Offset(1.0f, 1.0f))
        }

        rule.runOnIdle {
            assertEquals(1, originalPointerInputLambdaExecutionCount)
            assertEquals(1, originalPointerInputEnterEventCounter)
            assertEquals(1, originalPointerInputMoveEventCounter)
            assertEquals(0, originalPointerInputExitEventCounter)
            assertEquals(0, dynamicEnterCounter)
            assertEquals(0, dynamicMoveCounter)
            assertEquals(0, dynamicExitCounter)
        }

        rule.onNodeWithTag("myClickable").performMouseInput {
            moveBy(Offset(1.0f, 1.0f))
        }

        rule.runOnIdle {
            assertEquals(1, originalPointerInputLambdaExecutionCount)
            assertEquals(1, originalPointerInputEnterEventCounter)
            assertEquals(2, originalPointerInputMoveEventCounter)
            assertEquals(0, originalPointerInputExitEventCounter)
            assertEquals(0, dynamicEnterCounter)
            assertEquals(0, dynamicMoveCounter)
            assertEquals(0, dynamicExitCounter)
        }

        rule.onNodeWithTag("myClickable").performMouseInput {
            exit()
        }

        rule.runOnIdle {
            assertEquals(1, originalPointerInputLambdaExecutionCount)
            assertEquals(1, originalPointerInputEnterEventCounter)
            assertEquals(2, originalPointerInputMoveEventCounter)
            assertEquals(1, originalPointerInputExitEventCounter)
            assertEquals(0, dynamicEnterCounter)
            assertEquals(0, dynamicMoveCounter)
            assertEquals(0, dynamicExitCounter)
        }
    }

    @OptIn(ExperimentalTestApi::class)
    @Test
    fun dynamicInputNestedBox_addsAbovePointerInputKeyHoverEvents_correctEvents() {
        var originalPointerInputLambdaExecutionCount by mutableStateOf(0)
        var originalPointerInputEnterEventCounter by mutableStateOf(0)
        var originalPointerInputMoveEventCounter by mutableStateOf(0)
        var originalPointerInputExitEventCounter by mutableStateOf(0)

        var dynamicEnterCounter by mutableStateOf(0)
        var dynamicMoveCounter by mutableStateOf(0)
        var dynamicExitCounter by mutableStateOf(0)
        var activateDynamicPointerInput by mutableStateOf(false)

        rule.setContent {
            Box(Modifier.size(100.dp).testTag("myClickable")) {
                Box(Modifier
                    .fillMaxSize()
                    .dynamicPointerInputModifier(
                        key = "unique_key_5678",
                        enabled = activateDynamicPointerInput,
                        onEnter = {
                            dynamicEnterCounter++
                        },
                        onMove = {
                            dynamicMoveCounter++
                        },
                        onExit = {
                            dynamicExitCounter++
                        }
                    )
                )
                Box(Modifier
                    .fillMaxSize()
                    .background(Color.Green)
                    .pointerInput("unique_key_1234") {
                        originalPointerInputLambdaExecutionCount++
                        awaitPointerEventScope {
                            while (true) {
                                val event = awaitPointerEvent()
                                when (event.type) {
                                    PointerEventType.Enter -> {
                                        originalPointerInputEnterEventCounter++
                                        activateDynamicPointerInput = true
                                    }
                                    PointerEventType.Move -> {
                                        originalPointerInputMoveEventCounter++
                                    }
                                    PointerEventType.Exit -> {
                                        originalPointerInputExitEventCounter++
                                    }
                                }
                            }
                        }
                    }
                )
            }
        }

        rule.runOnIdle {
            assertFalse(activateDynamicPointerInput)
        }

        rule.onNodeWithTag("myClickable").performMouseInput {
            enter()
        }

        rule.runOnIdle {
            assertEquals(1, originalPointerInputLambdaExecutionCount)
            assertEquals(1, originalPointerInputEnterEventCounter)
            assertEquals(0, originalPointerInputMoveEventCounter)
            assertEquals(0, originalPointerInputExitEventCounter)
            assertEquals(0, dynamicEnterCounter)
            assertEquals(0, dynamicMoveCounter)
            assertEquals(0, dynamicExitCounter)
        }

        rule.onNodeWithTag("myClickable").performMouseInput {
            moveBy(Offset(1.0f, 1.0f))
        }

        rule.runOnIdle {
            assertEquals(1, originalPointerInputLambdaExecutionCount)
            assertEquals(1, originalPointerInputEnterEventCounter)
            assertEquals(1, originalPointerInputMoveEventCounter)
            assertEquals(0, originalPointerInputExitEventCounter)
            assertEquals(0, dynamicEnterCounter)
            assertEquals(0, dynamicMoveCounter)
            assertEquals(0, dynamicExitCounter)
        }

        rule.onNodeWithTag("myClickable").performMouseInput {
            moveBy(Offset(1.0f, 1.0f))
        }

        rule.runOnIdle {
            assertEquals(1, originalPointerInputLambdaExecutionCount)
            assertEquals(1, originalPointerInputEnterEventCounter)
            assertEquals(2, originalPointerInputMoveEventCounter)
            assertEquals(0, originalPointerInputExitEventCounter)
            assertEquals(0, dynamicEnterCounter)
            assertEquals(0, dynamicMoveCounter)
            assertEquals(0, dynamicExitCounter)
        }

        rule.onNodeWithTag("myClickable").performMouseInput {
            exit()
        }

        rule.runOnIdle {
            assertEquals(1, originalPointerInputLambdaExecutionCount)
            assertEquals(1, originalPointerInputEnterEventCounter)
            assertEquals(2, originalPointerInputMoveEventCounter)
            assertEquals(1, originalPointerInputExitEventCounter)
            assertEquals(0, dynamicEnterCounter)
            assertEquals(0, dynamicMoveCounter)
            assertEquals(0, dynamicExitCounter)
        }
    }
    // !!!!! HOVER EVENTS ONLY WITH DYNAMIC MODIFIER INPUT TESTS SECTION (END) !!!!!

    @OptIn(ExperimentalTestApi::class)
    @Test
    @LargeTest
    fun noHover_whenDisabled() {
        val interactionSource = MutableInteractionSource()

        lateinit var scope: CoroutineScope
        val enabled = mutableStateOf(true)

        rule.setContent {
            scope = rememberCoroutineScope()
            BasicText(
            "ClickableText",
                modifier = Modifier
                    .testTag("myClickable")
                    .clickable(
                        enabled = enabled.value,
                        onClick = {},
                        interactionSource = interactionSource,
                        indication = null
                    )
            )
        }

        val interactions = mutableListOf<Interaction>()

        scope.launch {
            interactionSource.interactions.collect { interactions.add(it) }
        }

        rule.runOnIdle {
            assertThat(interactions).isEmpty()
        }

        rule.onNodeWithTag("myClickable")
            .performMouseInput { enter(center) }

        rule.runOnIdle {
            assertThat(interactions).hasSize(1)
            assertThat(interactions.first()).isInstanceOf(HoverInteraction.Enter::class.java)
        }

        rule.onNodeWithTag("myClickable")
            .performMouseInput { exit(Offset(-1f, -1f)) }

        rule.runOnIdle {
            interactions.clear()
            enabled.value = false
        }

        rule.onNodeWithTag("myClickable")
            .performMouseInput { enter(center) }

        rule.runOnIdle {
            assertThat(interactions).isEmpty()
        }

        rule.onNodeWithTag("myClickable")
            .performMouseInput { exit(Offset(-1f, -1f)) }

        rule.runOnIdle {
            enabled.value = true
        }

        rule.onNodeWithTag("myClickable")
            .performMouseInput { enter(center) }

        rule.runOnIdle {
            assertThat(interactions).hasSize(1)
            assertThat(interactions.first()).isInstanceOf(HoverInteraction.Enter::class.java)
        }

        rule.onNodeWithTag("myClickable")
            .performMouseInput { exit(Offset(-1f, -1f)) }
    }

    @OptIn(ExperimentalComposeUiApi::class)
    @Test
    fun noFocus_whenDisabled() {
        val requester = FocusRequester()
        // Force clickable to always be in non-touch mode, so it should be focusable
        val keyboardMockManager = object : InputModeManager {
            override val inputMode = Keyboard
            override fun requestInputMode(inputMode: InputMode) = true
        }

        val enabled = mutableStateOf(true)
        lateinit var focusState: FocusState

        rule.setContent {
            CompositionLocalProvider(LocalInputModeManager provides keyboardMockManager) {
                Box {
                    BasicText(
                        "ClickableText",
                        modifier = Modifier
                            .testTag("myClickable")
                            .focusRequester(requester)
                            .onFocusEvent { focusState = it }
                            .clickable(enabled = enabled.value) {}
                    )
                }
            }
        }

        rule.runOnIdle {
            requester.requestFocus()
            assertThat(focusState.isFocused).isTrue()
        }

        rule.runOnIdle {
            enabled.value = false
        }

        rule.runOnIdle {
            assertThat(focusState.isFocused).isFalse()
            requester.requestFocus()
            assertThat(focusState.isFocused).isFalse()
        }
    }

    /**
     * Test for b/269319898
     */
    @OptIn(ExperimentalComposeUiApi::class)
    @Test
    fun noFocusPropertiesSet_whenDisabled() {
        val requester = FocusRequester()
        // Force clickable to always be in non-touch mode, so it should be focusable
        val keyboardMockManager = object : InputModeManager {
            override val inputMode = Keyboard
            override fun requestInputMode(inputMode: InputMode) = true
        }

        val enabled = mutableStateOf(true)
        lateinit var focusState: FocusState

        rule.setContent {
            CompositionLocalProvider(LocalInputModeManager provides keyboardMockManager) {
                Box(Modifier.clickable(enabled = enabled.value, onClick = {})) {
                    Box(
                        Modifier
                            .size(10.dp)
                            // If clickable is setting canFocus to true without a focus target, then
                            // that would override this property
                            .focusProperties { canFocus = false }
                            .focusRequester(requester)
                            .onFocusEvent { focusState = it }
                            .focusable()
                    )
                }
            }
        }

        // b/314129026 we can't read canFocus, so instead try and request focus and make sure
        // that we are not focused
        rule.runOnIdle {
            // Clickable is enabled, it should correctly apply properties to its focus node
            requester.requestFocus()
            assertThat(focusState.isFocused).isFalse()
        }

        rule.runOnIdle {
            enabled.value = false
        }

        rule.runOnIdle {
            // Clickable is disabled, it should not apply properties down the tree
            requester.requestFocus()
            assertThat(focusState.isFocused).isFalse()
        }
    }

    @Test
    fun testInspectorValue_noIndicationOverload() {
        val onClick: () -> Unit = { }
        rule.setContent {
            val modifier = Modifier.clickable(onClick = onClick) as InspectableValue
            assertThat(modifier.nameFallback).isEqualTo("clickable")
            assertThat(modifier.valueOverride).isNull()
            assertThat(modifier.inspectableElements.map { it.name }.asIterable()).containsExactly(
                "enabled",
                "onClickLabel",
                "role",
                "onClick"
            )
        }
    }

    @Test
    fun testInspectorValue_fullParamsOverload() {
        val onClick: () -> Unit = { }
        rule.setContent {
            val modifier = Modifier.clickable(
                onClick = onClick,
                interactionSource = remember { MutableInteractionSource() },
                indication = null
            ).first() as InspectableValue
            assertThat(modifier.nameFallback).isEqualTo("clickable")
            assertThat(modifier.valueOverride).isNull()
            assertThat(modifier.inspectableElements.map { it.name }.asIterable()).containsExactly(
                "enabled",
                "onClickLabel",
                "onClick",
                "role",
                "indicationNodeFactory",
                "interactionSource"
            )
        }
    }

    // integration test for b/184872415
    @Test
    fun tapGestureTest_tryAwaitRelease_ReturnsTrue() {
        val wasSuccess = mutableStateOf(false)
        rule.setContent {
            Box(
                Modifier
                    .size(100.dp)
                    .testTag("myClickable")
                    .pointerInput(Unit) {
                        detectTapGestures(
                            onPress = {
                                wasSuccess.value = tryAwaitRelease()
                            }
                        )
                    }
            )
        }

        rule.onNodeWithTag("myClickable")
            .performClick()

        assertThat(wasSuccess.value).isTrue()
    }

    @Test
    fun clickInMinimumTouchArea() {
        var clicked by mutableStateOf(false)
        val tag = "my clickable"
        rule.setContent {
            Box(
                Modifier
                    .requiredHeight(20.dp)
                    .requiredWidth(20.dp)
                    .clipToBounds()
                    .clickable { clicked = true }
                    .testTag(tag)
            )
        }
        rule.onNodeWithTag(tag)
            .assertWidthIsEqualTo(20.dp)
            .assertHeightIsEqualTo(20.dp)
            .assertTouchHeightIsEqualTo(48.dp)
            .assertTouchWidthIsEqualTo(48.dp)
            .performTouchInput {
                click(Offset(-1f, -1f))
            }

        rule.runOnIdle {
            assertThat(clicked).isTrue()
        }
    }

    @Test
    fun clickInVerticalTargetInMinimumTouchArea() {
        var clicked by mutableStateOf(false)
        val tag = "my clickable"
        rule.setContent {
            Box(
                Modifier
                    .requiredHeight(50.dp)
                    .requiredWidth(20.dp)
                    .clipToBounds()
                    .clickable { clicked = true }
                    .testTag(tag)
            )
        }
        rule.onNodeWithTag(tag)
            .assertWidthIsEqualTo(20.dp)
            .assertHeightIsEqualTo(50.dp)
            .assertTouchHeightIsEqualTo(50.dp)
            .assertTouchWidthIsEqualTo(48.dp)
            .performTouchInput {
                click(Offset(-1f, 0f))
            }

        rule.runOnIdle {
            assertThat(clicked).isTrue()
        }
    }

    @Test
    fun clickInHorizontalTargetInMinimumTouchArea() {
        var clicked by mutableStateOf(false)
        val tag = "my clickable"
        rule.setContent {
            Box(
                Modifier
                    .requiredHeight(20.dp)
                    .requiredWidth(50.dp)
                    .clipToBounds()
                    .clickable { clicked = true }
                    .testTag(tag)
            )
        }
        rule.onNodeWithTag(tag)
            .assertWidthIsEqualTo(50.dp)
            .assertHeightIsEqualTo(20.dp)
            .assertTouchHeightIsEqualTo(48.dp)
            .assertTouchWidthIsEqualTo(50.dp)
            .performTouchInput {
                click(Offset(0f, -1f))
            }

        rule.runOnIdle {
            assertThat(clicked).isTrue()
        }
    }

    @Test
    @OptIn(ExperimentalComposeUiApi::class, ExperimentalTestApi::class)
    fun enterKey_emitsInteraction() {
        val interactionSource = MutableInteractionSource()
        val focusRequester = FocusRequester()
        lateinit var scope: CoroutineScope
        lateinit var inputModeManager: InputModeManager
        rule.setContent {
            scope = rememberCoroutineScope()
            inputModeManager = LocalInputModeManager.current
            Box(Modifier.padding(10.dp)) {
                BasicText("ClickableText",
                    modifier = Modifier
                        .testTag("clickable")
                        .focusRequester(focusRequester)
                        .clickable(
                            interactionSource = interactionSource,
                            indication = null
                        ) {}
                )
            }
        }
        rule.runOnIdle {
            inputModeManager.requestInputMode(Keyboard)
            focusRequester.requestFocus()
        }

        val interactions = mutableListOf<Interaction>()
        scope.launch {
            interactionSource.interactions.collect { interactions.add(it) }
        }

        rule.onNodeWithTag("clickable").performKeyInput { keyDown(Key.Enter) }

        rule.runOnIdle {
            assertThat(interactions).hasSize(1)
            assertThat(interactions.first()).isInstanceOf(PressInteraction.Press::class.java)
        }

        rule.onNodeWithTag("clickable").performKeyInput { keyUp(Key.Enter) }

        rule.runOnIdle {
            assertThat(interactions).hasSize(2)
            assertThat(interactions.first()).isInstanceOf(PressInteraction.Press::class.java)
            assertThat(interactions.last()).isInstanceOf(PressInteraction.Release::class.java)
        }
    }

    @Test
    @OptIn(ExperimentalComposeUiApi::class, ExperimentalTestApi::class)
    fun numPadEnterKey_emitsInteraction() {
        val interactionSource = MutableInteractionSource()
        val focusRequester = FocusRequester()
        lateinit var scope: CoroutineScope
        lateinit var inputModeManager: InputModeManager
        rule.setContent {
            scope = rememberCoroutineScope()
            inputModeManager = LocalInputModeManager.current
            Box(Modifier.padding(10.dp)) {
                BasicText("ClickableText",
                    modifier = Modifier
                        .testTag("clickable")
                        .focusRequester(focusRequester)
                        .clickable(
                            interactionSource = interactionSource,
                            indication = null
                        ) {}
                )
            }
        }
        rule.runOnIdle {
            inputModeManager.requestInputMode(Keyboard)
            focusRequester.requestFocus()
        }

        val interactions = mutableListOf<Interaction>()
        scope.launch {
            interactionSource.interactions.collect { interactions.add(it) }
        }

        rule.onNodeWithTag("clickable").performKeyInput { keyDown(Key.NumPadEnter) }

        rule.runOnIdle {
            assertThat(interactions).hasSize(1)
            assertThat(interactions.first()).isInstanceOf(PressInteraction.Press::class.java)
        }

        rule.onNodeWithTag("clickable").performKeyInput { keyUp(Key.NumPadEnter) }

        rule.runOnIdle {
            assertThat(interactions).hasSize(2)
            assertThat(interactions.first()).isInstanceOf(PressInteraction.Press::class.java)
            assertThat(interactions.last()).isInstanceOf(PressInteraction.Release::class.java)
        }
    }

    @Test
    @OptIn(ExperimentalComposeUiApi::class, ExperimentalTestApi::class)
    fun dpadCenter_emitsInteraction() {
        val interactionSource = MutableInteractionSource()
        val focusRequester = FocusRequester()
        lateinit var scope: CoroutineScope
        lateinit var inputModeManager: InputModeManager
        rule.setContent {
            scope = rememberCoroutineScope()
            inputModeManager = LocalInputModeManager.current
            Box(Modifier.padding(10.dp)) {
                BasicText("ClickableText",
                    modifier = Modifier
                        .testTag("clickable")
                        .focusRequester(focusRequester)
                        .clickable(
                            interactionSource = interactionSource,
                            indication = null
                        ) {}
                )
            }
        }
        rule.runOnIdle {
            inputModeManager.requestInputMode(Keyboard)
            focusRequester.requestFocus()
        }
        rule.waitForIdle()

        val interactions = mutableListOf<Interaction>()
        scope.launch {
            interactionSource.interactions.collect { interactions.add(it) }
        }

        rule.onNodeWithTag("clickable").performKeyInput { keyDown(Key.DirectionCenter) }

        rule.runOnIdle {
            assertThat(interactions).hasSize(1)
            assertThat(interactions.first()).isInstanceOf(PressInteraction.Press::class.java)
        }

        rule.onNodeWithTag("clickable").performKeyInput { keyUp(Key.DirectionCenter) }

        rule.runOnIdle {
            assertThat(interactions).hasSize(2)
            assertThat(interactions.first()).isInstanceOf(PressInteraction.Press::class.java)
            assertThat(interactions.last()).isInstanceOf(PressInteraction.Release::class.java)
        }
    }

    @Test
    @OptIn(ExperimentalComposeUiApi::class, ExperimentalTestApi::class)
    fun otherKey_doesNotEmitInteraction() {
        val interactionSource = MutableInteractionSource()
        val focusRequester = FocusRequester()
        lateinit var scope: CoroutineScope
        lateinit var inputModeManager: InputModeManager
        rule.setContent {
            scope = rememberCoroutineScope()
            inputModeManager = LocalInputModeManager.current
            Box(Modifier.padding(10.dp)) {
                BasicText("ClickableText",
                    modifier = Modifier
                        .testTag("clickable")
                        .focusRequester(focusRequester)
                        .clickable(
                            interactionSource = interactionSource,
                            indication = null
                        ) {}
                )
            }
        }
        rule.runOnIdle {
            inputModeManager.requestInputMode(Keyboard)
            focusRequester.requestFocus()
        }

        val interactions = mutableListOf<Interaction>()
        scope.launch {
            interactionSource.interactions.collect { interactions.add(it) }
        }

        rule.onNodeWithTag("clickable").performKeyInput { pressKey(Key.Spacebar) }
        rule.runOnIdle {
            assertThat(interactions).isEmpty()
        }
    }

    @Test
    @OptIn(ExperimentalComposeUiApi::class, ExperimentalTestApi::class)
    fun doubleEnterKey_emitsFurtherInteractions() {
        val interactionSource = MutableInteractionSource()
        val focusRequester = FocusRequester()
        lateinit var scope: CoroutineScope
        lateinit var inputModeManager: InputModeManager
        rule.setContent {
            scope = rememberCoroutineScope()
            inputModeManager = LocalInputModeManager.current
            Box(Modifier.padding(10.dp)) {
                BasicText("ClickableText",
                    modifier = Modifier
                        .testTag("clickable")
                        .focusRequester(focusRequester)
                        .clickable(
                            interactionSource = interactionSource,
                            indication = null
                        ) {}
                )
            }
        }
        rule.runOnIdle {
            inputModeManager.requestInputMode(Keyboard)
            focusRequester.requestFocus()
        }

        val interactions = mutableListOf<Interaction>()
        scope.launch {
            interactionSource.interactions.collect { interactions.add(it) }
        }

        val clickableNode = rule.onNodeWithTag("clickable")

        clickableNode.performKeyInput { pressKey(Key.Enter) }

        rule.runOnIdle {
            assertThat(interactions).hasSize(2)
            assertThat(interactions[0]).isInstanceOf(PressInteraction.Press::class.java)
            assertThat(interactions[1]).isInstanceOf(PressInteraction.Release::class.java)
        }

        clickableNode.performKeyInput { keyDown(Key.Enter) }

        rule.runOnIdle {
            assertThat(interactions).hasSize(3)
            assertThat(interactions[0]).isInstanceOf(PressInteraction.Press::class.java)
            assertThat(interactions[1]).isInstanceOf(PressInteraction.Release::class.java)
            assertThat(interactions[2]).isInstanceOf(PressInteraction.Press::class.java)
        }

        clickableNode.performKeyInput { keyUp(Key.Enter) }

        rule.runOnIdle {
            assertThat(interactions).hasSize(4)
            assertThat(interactions[0]).isInstanceOf(PressInteraction.Press::class.java)
            assertThat(interactions[1]).isInstanceOf(PressInteraction.Release::class.java)
            assertThat(interactions[2]).isInstanceOf(PressInteraction.Press::class.java)
            assertThat(interactions[3]).isInstanceOf(PressInteraction.Release::class.java)
        }
    }

    @Test
    @OptIn(ExperimentalComposeUiApi::class, ExperimentalTestApi::class)
    fun repeatKeyEvents_doNotEmitFurtherInteractions() {
        val interactionSource = MutableInteractionSource()
        val focusRequester = FocusRequester()
        lateinit var scope: CoroutineScope
        lateinit var inputModeManager: InputModeManager
        var repeatCounter = 0
        rule.setContent {
            scope = rememberCoroutineScope()
            inputModeManager = LocalInputModeManager.current
            Box(Modifier.padding(10.dp)) {
                BasicText("ClickableText",
                    modifier = Modifier
                        .testTag("clickable")
                        .focusRequester(focusRequester)
                        .onKeyEvent {
                            if (it.nativeKeyEvent.repeatCount != 0)
                                repeatCounter++
                            false
                        }
                        .clickable(
                            interactionSource = interactionSource,
                            indication = null,
                        ) {}
                )
            }
        }
        rule.runOnIdle {
            inputModeManager.requestInputMode(Keyboard)
            focusRequester.requestFocus()
        }

        val interactions = mutableListOf<Interaction>()
        scope.launch {
            interactionSource.interactions.collect { interactions.add(it) }
        }

        rule.onNodeWithTag("clickable").performKeyInput {
            keyDown(Key.Enter)

            advanceEventTime(500) // First repeat
            advanceEventTime(50) // Second repeat
        }

        rule.runOnIdle {
            // Ensure that expected number of repeats occurred and did not cause press interactions.
            assertThat(repeatCounter).isEqualTo(2)
            assertThat(interactions).hasSize(1)
            assertThat(interactions.first()).isInstanceOf(PressInteraction.Press::class.java)
        }

        rule.onNodeWithTag("clickable").performKeyInput { keyUp(Key.Enter) }

        rule.runOnIdle {
            assertThat(interactions).hasSize(2)
            assertThat(interactions.first()).isInstanceOf(PressInteraction.Press::class.java)
            assertThat(interactions.last()).isInstanceOf(PressInteraction.Release::class.java)
        }
    }

    @Test
    @OptIn(ExperimentalComposeUiApi::class, ExperimentalTestApi::class)
    fun interruptedClick_emitsCancelInteraction() {
        val interactionSource = MutableInteractionSource()
        val focusRequester = FocusRequester()
        val enabled = mutableStateOf(true)
        lateinit var scope: CoroutineScope
        lateinit var inputModeManager: InputModeManager
        rule.setContent {
            scope = rememberCoroutineScope()
            inputModeManager = LocalInputModeManager.current
            Box(Modifier.padding(10.dp)) {
                BasicText("ClickableText",
                    modifier = Modifier
                        .testTag("clickable")
                        .focusRequester(focusRequester)
                        .clickable(
                            interactionSource = interactionSource,
                            indication = null,
                            enabled = enabled.value
                        ) {}
                )
            }
        }
        rule.runOnIdle {
            inputModeManager.requestInputMode(Keyboard)
            focusRequester.requestFocus()
        }

        val interactions = mutableListOf<Interaction>()
        scope.launch {
            interactionSource.interactions.collect { interactions.add(it) }
        }

        val clickableNode = rule.onNodeWithTag("clickable")

        clickableNode.performKeyInput { keyDown(Key.Enter) }

        rule.runOnIdle {
            assertThat(interactions).hasSize(1)
            assertThat(interactions.first()).isInstanceOf(PressInteraction.Press::class.java)
        }

        enabled.value = false

        clickableNode.assertIsNotEnabled()

        rule.runOnIdle {
            // Filter out focus interactions.
            val pressInteractions = interactions.filterIsInstance<PressInteraction>()
            assertThat(pressInteractions).hasSize(2)
            assertThat(pressInteractions.first()).isInstanceOf(PressInteraction.Press::class.java)
            assertThat(pressInteractions.last()).isInstanceOf(PressInteraction.Cancel::class.java)
        }

        // Key releases should not result in interactions.
        clickableNode.performKeyInput { keyUp(Key.Enter) }

        // Make sure nothing has changed.
        rule.runOnIdle {
            val pressInteractions = interactions.filterIsInstance<PressInteraction>()
            assertThat(pressInteractions).hasSize(2)
            assertThat(pressInteractions.first()).isInstanceOf(PressInteraction.Press::class.java)
            assertThat(pressInteractions.last()).isInstanceOf(PressInteraction.Cancel::class.java)
        }
    }

    @Test
    fun indication_interactionSource_eagerlyCreated() {
        val interactionSource = MutableInteractionSource()
        var created = false
        val indication = TestIndication { created = true }
        rule.setContent {
            Box(Modifier.padding(10.dp)) {
                BasicText("ClickableText",
                    modifier = Modifier
                        .testTag("clickable")
                        .clickable(
                            interactionSource = interactionSource,
                            indication = indication
                        ) {}
                )
            }
        }
        rule.runOnIdle {
            assertThat(created).isTrue()
        }
    }

    @Test
    fun indicationNodeFactory_interactionSource_eagerlyCreated() {
        val interactionSource = MutableInteractionSource()
        var created = false
        val indication = TestIndicationNodeFactory { _, _ -> created = true }
        rule.setContent {
            Box(Modifier.padding(10.dp)) {
                BasicText("ClickableText",
                    modifier = Modifier
                        .testTag("clickable")
                        .clickable(
                            interactionSource = interactionSource,
                            indication = indication
                        ) {}
                )
            }
        }
        rule.runOnIdle {
            assertThat(created).isTrue()
        }
    }

    // Indication (not IndicationNodeFactory) is always eagerly created
    @Test
    fun indication_noInteractionSource_eagerlyCreated() {
        var created = false
        lateinit var interactionSource: InteractionSource
        lateinit var scope: CoroutineScope
        val interactions = mutableListOf<Interaction>()
        val indication = TestIndication {
            interactionSource = it
            created = true
            scope.launch {
                interactionSource.interactions.collect {
                    interaction -> interactions.add(interaction)
                }
            }
        }

        rule.setContent {
            scope = rememberCoroutineScope()
            Box(Modifier.padding(10.dp)) {
                BasicText("ClickableText",
                    modifier = Modifier
                        .testTag("clickable")
                        .clickable(
                            interactionSource = null,
                            indication = indication
                        ) {}
                )
            }
        }

        rule.runOnIdle {
            assertThat(created).isTrue()
            assertThat(interactions).isEmpty()
        }

        rule.onNodeWithTag("clickable")
            .performTouchInput { down(center) }

        rule.runOnIdle {
            assertThat(interactions).hasSize(1)
            assertThat(interactions.first()).isInstanceOf(PressInteraction.Press::class.java)
        }
    }

    @Test
    fun indicationNodeFactory_noInteractionSource_lazilyCreated_pointerInput() {
        var created = false
        lateinit var interactionSource: InteractionSource
        val interactions = mutableListOf<Interaction>()
        val indication = TestIndicationNodeFactory { source, coroutineScope ->
            interactionSource = source
            created = true
            coroutineScope.launch {
                interactionSource.interactions.collect {
                    interaction -> interactions.add(interaction)
                }
            }
        }

        rule.setContent {
            Box(Modifier.padding(10.dp)) {
                BasicText("ClickableText",
                    modifier = Modifier
                        .testTag("clickable")
                        .clickable(
                            interactionSource = null,
                            indication = indication
                        ) {}
                )
            }
        }

        rule.runOnIdle {
            assertThat(created).isFalse()
        }

        // The touch event should cause the indication node to be created
        rule.onNodeWithTag("clickable")
            .performTouchInput { down(center) }

        rule.runOnIdle {
            assertThat(created).isTrue()
            assertThat(interactions).hasSize(1)
            assertThat(interactions.first()).isInstanceOf(PressInteraction.Press::class.java)
        }
    }

    @OptIn(ExperimentalComposeUiApi::class)
    @Test
    fun indicationNodeFactory_noInteractionSource_lazilyCreated_focus() {
        var created = false
        val focusRequester = FocusRequester()
        lateinit var inputModeManager: InputModeManager
        lateinit var interactionSource: InteractionSource
        val interactions = mutableListOf<Interaction>()
        val indication = TestIndicationNodeFactory { source, coroutineScope ->
            interactionSource = source
            created = true
            coroutineScope.launch {
                interactionSource.interactions.collect {
                    interaction -> interactions.add(interaction)
                }
            }
        }

        rule.setContent {
            inputModeManager = LocalInputModeManager.current
            Box(Modifier.padding(10.dp)) {
                BasicText("ClickableText",
                    modifier = Modifier
                        .testTag("clickable")
                        .focusRequester(focusRequester)
                        .clickable(
                            interactionSource = null,
                            indication = indication
                        ) {}
                )
            }
        }

        rule.runOnIdle {
            assertThat(created).isFalse()
        }

        rule.runOnIdle {
            // Clickable is only focusable in non-touch mode
            inputModeManager.requestInputMode(Keyboard)
            // The focus event should cause the indication node to be created
            focusRequester.requestFocus()
        }

        rule.runOnIdle {
            assertThat(created).isTrue()
            assertThat(interactions).hasSize(1)
            assertThat(interactions.first()).isInstanceOf(FocusInteraction.Focus::class.java)
        }
    }

    /**
     * Test case for initializing indication when a KeyEvent is received. Focus is required for key
     * events, so normally just focusing the clickable will cause indication to be initialized via
     * focus logic, but if a focused child receives a key event and doesn't consume it, it will
     * still be passed up to a non-focused parent, so we test this scenario here and make sure that
     * this key event bubbling up causes indication to be created.
     */
    @OptIn(ExperimentalTestApi::class, ExperimentalComposeUiApi::class)
    @Test
    fun indicationNodeFactory_noInteractionSource_lazilyCreated_keyInput() {
        var created = false
        val focusRequester = FocusRequester()
        lateinit var inputModeManager: InputModeManager
        lateinit var interactionSource: InteractionSource
        val interactions = mutableListOf<Interaction>()
        val indication = TestIndicationNodeFactory { source, coroutineScope ->
            interactionSource = source
            created = true
            coroutineScope.launch {
                interactionSource.interactions.collect {
                    interaction -> interactions.add(interaction)
                }
            }
        }

        rule.setContent {
            inputModeManager = LocalInputModeManager.current
            // Add focusable to the top so that when initial focus is dispatched, the clickable
            // doesn't become focused
            Box(
                Modifier
                    .padding(10.dp)
                    .focusable()) {
                Box(
                    modifier = Modifier
                        .testTag("clickable")
                        .clickable(
                            interactionSource = null,
                            indication = indication
                        ) {}
                ) {
                    Box(
                        Modifier
                            .focusRequester(focusRequester)
                            .focusable())
                }
            }
        }

        rule.runOnIdle {
            inputModeManager.requestInputMode(Keyboard)
            focusRequester.requestFocus()
        }

        rule.runOnIdle {
            // We are focusing the child, not the clickable, so we shouldn't create indication yet
            assertThat(created).isFalse()
        }

        // The key input event should cause the indication node to be created
        rule.onNodeWithTag("clickable").performKeyInput { keyDown(Key.Enter) }

        rule.runOnIdle {
            assertThat(created).isTrue()
            assertThat(interactions).hasSize(1)
            assertThat(interactions.first()).isInstanceOf(PressInteraction.Press::class.java)
        }
    }

    /**
     * Test case for changing from an Indication instance to an IndicationNodeFactory instance with
     * a provided InteractionSource - the IndicationNodeFactory should be immediately created.
     */
    @Test
    fun indicationNodeFactory_changingIndicationToIndicationNodeFactory_interactionSource() {
        var indicationCreated = false
        var nodeCreated = false
        val interactionSource = MutableInteractionSource()
        val interactions = mutableListOf<Interaction>()
        val testIndication = TestIndication { indicationCreated = true }
        val testIndicationNodeFactory = TestIndicationNodeFactory { _, coroutineScope ->
            nodeCreated = true
            coroutineScope.launch {
                interactionSource.interactions.collect {
                    interaction -> interactions.add(interaction)
                }
            }
        }

        var indication: Indication by mutableStateOf(testIndication)

        rule.setContent {
            Box(Modifier.padding(10.dp)) {
                BasicText("ClickableText",
                    modifier = Modifier
                        .testTag("clickable")
                        .clickable(
                            interactionSource = interactionSource,
                            indication = indication
                        ) {}
                )
            }
        }

        rule.runOnIdle {
            assertThat(indicationCreated).isTrue()
            indication = testIndicationNodeFactory
        }

        rule.runOnIdle {
            assertThat(nodeCreated).isTrue()
        }

        rule.onNodeWithTag("clickable")
            .performTouchInput { down(center) }

        rule.runOnIdle {
            assertThat(interactions).hasSize(1)
            assertThat(interactions.first()).isInstanceOf(PressInteraction.Press::class.java)
        }
    }

    /**
     * Test case for null InteractionSource with a provided indication: the indication should be
     * lazily created. If we change indication before creation, the new indication should be created
     * lazily too.
     */
    @Test
    fun indicationNodeFactory_changingIndication_beforeCreation() {
        var created1 = false
        var created2 = false
        lateinit var interactionSource: InteractionSource
        val interactions = mutableListOf<Interaction>()
        val indication1 = TestIndicationNodeFactory { source, coroutineScope ->
            interactionSource = source
            created1 = true
            coroutineScope.launch {
                interactionSource.interactions.collect {
                    interaction -> interactions.add(interaction)
                }
            }
        }
        val indication2 = TestIndicationNodeFactory { source, coroutineScope ->
            interactionSource = source
            created2 = true
            coroutineScope.launch {
                interactionSource.interactions.collect {
                        interaction -> interactions.add(interaction)
                }
            }
        }

        var indication by mutableStateOf(indication1)

        rule.setContent {
            Box(Modifier.padding(10.dp)) {
                BasicText("ClickableText",
                    modifier = Modifier
                        .testTag("clickable")
                        .clickable(
                            interactionSource = null,
                            indication = indication
                        ) {}
                )
            }
        }

        rule.runOnIdle {
            assertThat(created1).isFalse()
        }

        rule.runOnIdle {
            indication = indication2
        }

        rule.runOnIdle {
            // We should still not be created
            assertThat(created2).isFalse()
        }

        rule.onNodeWithTag("clickable")
            .performTouchInput { down(center) }

        rule.runOnIdle {
            assertThat(created2).isTrue()
            assertThat(interactions).hasSize(1)
            assertThat(interactions.first()).isInstanceOf(PressInteraction.Press::class.java)
        }
    }

    /**
     * Test case for null InteractionSource with a provided indication: the indication should be
     * lazily created, but then if we change indication after creation, the new indication should
     * be created immediately
     */
    @Test
    fun indicationNodeFactory_changingIndication_afterCreation() {
        var created1 = false
        var detached1 = false
        var created2 = false
        lateinit var interactionSource: InteractionSource
        val interactions = mutableListOf<Interaction>()
        val indication1 = TestIndicationNodeFactory(
            onDetach = { detached1 = true }
        ) { source, coroutineScope ->
            interactionSource = source
            created1 = true
            coroutineScope.launch {
                interactionSource.interactions.collect {
                    interaction -> interactions.add(interaction)
                }
            }
        }
        val indication2 = TestIndicationNodeFactory { source, coroutineScope ->
            interactionSource = source
            created2 = true
            coroutineScope.launch {
                interactionSource.interactions.collect {
                    interaction -> interactions.add(interaction)
                }
            }
        }

        var indication by mutableStateOf(indication1)

        rule.setContent {
            Box(Modifier.padding(10.dp)) {
                BasicText("ClickableText",
                    modifier = Modifier
                        .testTag("clickable")
                        .clickable(
                            interactionSource = null,
                            indication = indication
                        ) {}
                )
            }
        }

        rule.runOnIdle {
            assertThat(created1).isFalse()
        }

        rule.onNodeWithTag("clickable")
            .performTouchInput { down(center) }

        rule.runOnIdle {
            assertThat(created1).isTrue()
            assertThat(interactions).hasSize(1)
            assertThat(interactions.first()).isInstanceOf(PressInteraction.Press::class.java)
        }

        rule.onNodeWithTag("clickable")
            .performTouchInput { up() }

        rule.runOnIdle {
            interactions.clear()
            indication = indication2
        }

        rule.runOnIdle {
            // We should be created because we created the previous node already
            assertThat(created2).isTrue()
            // The previous node should be detached
            assertThat(detached1).isTrue()
        }

        rule.onNodeWithTag("clickable")
            .performTouchInput { down(center) }

        rule.runOnIdle {
            assertThat(interactions).hasSize(1)
            assertThat(interactions.first()).isInstanceOf(PressInteraction.Press::class.java)
        }
    }

    /**
     * Test case for a provided InteractionSource with a provided indication, and changing the
     * InteractionSource to a new one. This should cause the indication to be recreated immediately.
     */
    @Test
    fun indicationNodeFactory_changingInteractionSourceToAnotherInteractionSource() {
        var created = false
        var detached = false
        var interactionSource: MutableInteractionSource by mutableStateOf(
            MutableInteractionSource()
        )
        val interactions = mutableListOf<Interaction>()
        val indication = TestIndicationNodeFactory(
            onDetach = { detached = true }
        ) { _, coroutineScope ->
            created = true
            coroutineScope.launch {
                interactionSource.interactions.collect {
                    interaction -> interactions.add(interaction)
                }
            }
        }

        rule.setContent {
            Box(Modifier.padding(10.dp)) {
                BasicText("ClickableText",
                    modifier = Modifier
                        .testTag("clickable")
                        .clickable(
                            interactionSource = interactionSource,
                            indication = indication
                        ) {}
                )
            }
        }

        rule.runOnIdle {
            // We should be eagerly created
            assertThat(created).isTrue()
            interactionSource = MutableInteractionSource()
        }

        rule.runOnIdle {
            // Changing InteractionSource should cause the node to be detached, and a new one
            // created
            assertThat(detached).isTrue()
            assertThat(created).isTrue()
        }

        rule.onNodeWithTag("clickable")
            .performTouchInput { down(center) }

        rule.runOnIdle {
            assertThat(interactions).hasSize(1)
            assertThat(interactions.first()).isInstanceOf(PressInteraction.Press::class.java)
        }
    }

    /**
     * Test case for null InteractionSource with a provided indication, and changing the
     * InteractionSource to non-null. This should cause the indication to be created immediately.
     */
    @Test
    fun indicationNodeFactory_changingInteractionSourceFromNull() {
        var created = false
        var interactionSource: MutableInteractionSource? by mutableStateOf(null)
        val interactions = mutableListOf<Interaction>()
        val indication = TestIndicationNodeFactory { _, coroutineScope ->
            created = true
            coroutineScope.launch {
                interactionSource!!.interactions.collect {
                    interaction -> interactions.add(interaction)
                }
            }
        }

        rule.setContent {
            Box(Modifier.padding(10.dp)) {
                BasicText("ClickableText",
                    modifier = Modifier
                        .testTag("clickable")
                        .clickable(
                            interactionSource = interactionSource,
                            indication = indication
                        ) {}
                )
            }
        }

        rule.runOnIdle {
            assertThat(created).isFalse()
            interactionSource = MutableInteractionSource()
        }

        rule.runOnIdle {
            // Changing InteractionSource should cause us to be created
            assertThat(created).isTrue()
        }

        rule.onNodeWithTag("clickable")
            .performTouchInput { down(center) }

        rule.runOnIdle {
            assertThat(interactions).hasSize(1)
            assertThat(interactions.first()).isInstanceOf(PressInteraction.Press::class.java)
        }
    }

    /**
     * Test case for a provided InteractionSource with a provided indication, and changing the
     * InteractionSource to null. This should cause the indication to be recreated immediately.
     */
    @Test
    fun indicationNodeFactory_changingInteractionSourceToNull() {
        var created = false
        var detached = false
        var interactionSource: MutableInteractionSource? by mutableStateOf(
            MutableInteractionSource()
        )
        var internalInteractionSource: InteractionSource?
        val interactions = mutableListOf<Interaction>()
        val indication = TestIndicationNodeFactory(
            onDetach = { detached = true }
        ) { source, coroutineScope ->
            internalInteractionSource = source
            created = true
            coroutineScope.launch {
                internalInteractionSource?.interactions?.collect {
                    interaction -> interactions.add(interaction)
                }
            }
        }

        rule.setContent {
            Box(Modifier.padding(10.dp)) {
                BasicText("ClickableText",
                    modifier = Modifier
                        .testTag("clickable")
                        .clickable(
                            interactionSource = interactionSource,
                            indication = indication
                        ) {}
                )
            }
        }

        rule.runOnIdle {
            // We should be eagerly created
            assertThat(created).isTrue()
            interactionSource = null
        }

        rule.runOnIdle {
            // Changing InteractionSource should cause the node to be detached, and a new one
            // created
            assertThat(detached).isTrue()
            assertThat(created).isTrue()
        }

        rule.onNodeWithTag("clickable")
            .performTouchInput { down(center) }

        rule.runOnIdle {
            assertThat(interactions).hasSize(1)
            assertThat(interactions.first()).isInstanceOf(PressInteraction.Press::class.java)
        }
    }

    @Test
    fun indicationNodeFactory_nullInteractionSource_resetWhenReused_pressed() {
        var attachedCount = 0
        var detachedCount = 0
        val interactionSources = mutableListOf<InteractionSource>()
        val interactions = mutableListOf<Interaction>()
        val indication = TestIndicationNodeFactory(
            onDetach = { detachedCount++ }
        ) { interactionSource, coroutineScope ->
            attachedCount++
            interactionSources += interactionSource
            coroutineScope.launch {
                interactionSource.interactions.collect {
                    interaction -> interactions.add(interaction)
                }
            }
        }

        var key by mutableStateOf(true)

        rule.setContent {
            Box {
                ReusableContent(key) {
                    BasicText(
                        "ClickableText",
                        modifier = Modifier
                            .testTag("clickable")
                            .clickable(
                                interactionSource = null,
                                indication = indication
                            ) {}
                    )
                }
            }
        }

        rule.runOnIdle {
            assertThat(attachedCount).isEqualTo(0)
        }

        // The touch event should cause the indication node to be created
        rule.onNodeWithTag("clickable")
            .performTouchInput { down(center) }

        rule.runOnIdle {
            assertThat(attachedCount).isEqualTo(1)
            assertThat(interactionSources.size).isEqualTo(1)
            assertThat(interactions).hasSize(1)
            assertThat(interactions.first()).isInstanceOf(PressInteraction.Press::class.java)
        }

        // Change the key to trigger reuse
        rule.runOnIdle {
            interactions.clear()
            key = false
        }

        rule.runOnIdle {
            // The indication instance should be disposed
            assertThat(detachedCount).isEqualTo(1)
            // Because we collect the interactionSource using the node scope, this will be cancelled
            // before the new interaction is emitted, so the node won't see the Cancel interaction.
            // Since the node has been removed though, this doesn't really matter.
            // No new node should be created, since we have reset, and are lazily creating the node
            assertThat(attachedCount).isEqualTo(1)
            assertThat(interactionSources.size).isEqualTo(1)
        }

        // The touch event should cause a new indication node and interaction source to be created
        rule.onNodeWithTag("clickable")
            .performTouchInput {
                // Need to reset the previous down
                up()
                down(center)
            }

        rule.runOnIdle {
            // The new node should be created now
            assertThat(attachedCount).isEqualTo(2)
            assertThat(interactionSources.size).isEqualTo(2)
            // It should be using a different interaction source
            assertThat(interactionSources[0]).isNotEqualTo(interactionSources[1])
            assertThat(detachedCount).isEqualTo(1)
            // There should be a new press
            assertThat(interactions).hasSize(1)
            assertThat(interactions.first()).isInstanceOf(PressInteraction.Press::class.java)
        }
    }

    @OptIn(ExperimentalComposeUiApi::class)
    @Test
    fun indicationNodeFactory_nullInteractionSource_resetWhenReused_focused() {
        var attachedCount = 0
        var detachedCount = 0
        val focusRequester = FocusRequester()
        lateinit var inputModeManager: InputModeManager
        val interactionSources = mutableListOf<InteractionSource>()
        val interactions = mutableListOf<Interaction>()
        val indication = TestIndicationNodeFactory(
            onDetach = { detachedCount++ }
        ) { interactionSource, coroutineScope ->
            attachedCount++
            interactionSources += interactionSource
            coroutineScope.launch {
                interactionSource.interactions.collect {
                    interaction -> interactions.add(interaction)
                }
            }
        }

        var key by mutableStateOf(true)

        // setFocusableContent so when we are reused, the focus system won't automatically try and
        // set focus on us again
        rule.setFocusableContent {
            inputModeManager = LocalInputModeManager.current
            Box {
                ReusableContent(key) {
                    BasicText(
                        "ClickableText",
                        modifier = Modifier
                            .testTag("clickable")
                            .focusRequester(focusRequester)
                            .clickable(
                                interactionSource = null,
                                indication = indication
                            ) {}
                    )
                }
            }
        }

        rule.runOnIdle {
            assertThat(attachedCount).isEqualTo(0)
        }

        rule.runOnIdle {
            // Clickable is only focusable in non-touch mode
            inputModeManager.requestInputMode(Keyboard)
            // The focus event should cause the indication node to be created
            focusRequester.requestFocus()
        }

        rule.runOnIdle {
            assertThat(attachedCount).isEqualTo(1)
            assertThat(interactionSources.size).isEqualTo(1)
            assertThat(interactions).hasSize(1)
            assertThat(interactions.first()).isInstanceOf(FocusInteraction.Focus::class.java)
        }

        // Change the key to trigger reuse
        rule.runOnIdle {
            interactions.clear()
            key = false
        }

        rule.runOnIdle {
            // The indication instance should be disposed
            assertThat(detachedCount).isEqualTo(1)
            // Because we collect the interactionSource using the node scope, this will be cancelled
            // before the new interaction is emitted, so the node won't see the Unfocus interaction.
            // Since the node has been removed though, this doesn't really matter.
            // No new node should be created, since we have reset, and are lazily creating the node
            assertThat(attachedCount).isEqualTo(1)
            assertThat(interactionSources.size).isEqualTo(1)
        }

        rule.runOnIdle {
            // Request focus again
            focusRequester.requestFocus()
        }

        rule.runOnIdle {
            // The new node should be created now
            assertThat(attachedCount).isEqualTo(2)
            assertThat(interactionSources.size).isEqualTo(2)
            // It should be using a different interaction source
            assertThat(interactionSources[0]).isNotEqualTo(interactionSources[1])
            assertThat(detachedCount).isEqualTo(1)
            // There should be a new focus interaction
            assertThat(interactions).hasSize(1)
            assertThat(interactions.first()).isInstanceOf(FocusInteraction.Focus::class.java)
        }
    }

    @Test
    fun indicationNodeFactory_nullInteractionSource_resetWhenMoved_pressed() {
        var attachedCount = 0
        var detachedCount = 0
        val interactionSources = mutableListOf<InteractionSource>()
        val interactions = mutableListOf<Interaction>()
        val indication = TestIndicationNodeFactory(
            onDetach = { detachedCount++ }
        ) { interactionSource, coroutineScope ->
            attachedCount++
            interactionSources += interactionSource
            coroutineScope.launch {
                interactionSource.interactions.collect {
                    interaction -> interactions.add(interaction)
                }
            }
        }

        var moveContent by mutableStateOf(false)

        val content = movableContentOf {
            BasicText(
                "ClickableText",
                modifier = Modifier
                    .testTag("clickable")
                    .clickable(
                        interactionSource = null,
                        indication = indication
                    ) {}
            )
        }

        rule.setContent {
            if (moveContent) {
                Box {
                    content()
                }
            } else {
                Box {
                    content()
                }
            }
        }

        rule.runOnIdle {
            assertThat(attachedCount).isEqualTo(0)
        }

        // The touch event should cause the indication node to be created
        rule.onNodeWithTag("clickable")
            .performTouchInput { down(center) }

        rule.runOnIdle {
            assertThat(attachedCount).isEqualTo(1)
            assertThat(interactionSources.size).isEqualTo(1)
            assertThat(interactions).hasSize(1)
            assertThat(interactions.first()).isInstanceOf(PressInteraction.Press::class.java)
        }

        // Move the content
        rule.runOnIdle {
            interactions.clear()
            moveContent = true
        }

        rule.runOnIdle {
            // The indication instance should be disposed
            assertThat(detachedCount).isEqualTo(1)
            // Because we collect the interactionSource using the node scope, this will be cancelled
            // before the new interaction is emitted, so the node won't see the Unfocus interaction.
            // Since the node has been removed though, this doesn't really matter.
            // No new node should be created, since we have reset, and are lazily creating the node
            assertThat(attachedCount).isEqualTo(1)
            assertThat(interactionSources.size).isEqualTo(1)
        }

        // The touch event should cause a new indication node and interaction source to be created
        rule.onNodeWithTag("clickable")
            .performTouchInput {
                // Need to reset the previous down
                up()
                down(center)
            }

        rule.runOnIdle {
            // The new node should be created now
            assertThat(attachedCount).isEqualTo(2)
            assertThat(interactionSources.size).isEqualTo(2)
            // It should be using a different interaction source
            assertThat(interactionSources[0]).isNotEqualTo(interactionSources[1])
            assertThat(detachedCount).isEqualTo(1)
            // There should be a new press
            assertThat(interactions).hasSize(1)
            assertThat(interactions.first()).isInstanceOf(PressInteraction.Press::class.java)
        }
    }

    @OptIn(ExperimentalComposeUiApi::class)
    @Test
    fun indicationNodeFactory_nullInteractionSource_resetWhenMoved_focused() {
        var attachedCount = 0
        var detachedCount = 0
        val focusRequester = FocusRequester()
        lateinit var inputModeManager: InputModeManager
        val interactionSources = mutableListOf<InteractionSource>()
        val interactions = mutableListOf<Interaction>()
        val indication = TestIndicationNodeFactory(
            onDetach = { detachedCount++ }
        ) { interactionSource, coroutineScope ->
            attachedCount++
            interactionSources += interactionSource
            coroutineScope.launch {
                interactionSource.interactions.collect {
                    interaction -> interactions.add(interaction)
                }
            }
        }

        var moveContent by mutableStateOf(false)

        val content = movableContentOf {
            BasicText(
                "ClickableText",
                modifier = Modifier
                    .testTag("clickable")
                    .focusRequester(focusRequester)
                    .clickable(
                        interactionSource = null,
                        indication = indication
                    ) {}
            )
        }

        // setFocusableContent so when we are reused, the focus system won't automatically try and
        // set focus on us again
        rule.setFocusableContent {
            inputModeManager = LocalInputModeManager.current
            if (moveContent) {
                Box {
                    content()
                }
            } else {
                Box {
                    content()
                }
            }
        }

        rule.runOnIdle {
            assertThat(attachedCount).isEqualTo(0)
        }

        rule.runOnIdle {
            // Clickable is only focusable in non-touch mode
            inputModeManager.requestInputMode(Keyboard)
            // The focus event should cause the indication node to be created
            focusRequester.requestFocus()
        }

        rule.runOnIdle {
            assertThat(attachedCount).isEqualTo(1)
            assertThat(interactionSources.size).isEqualTo(1)
            assertThat(interactions).hasSize(1)
            assertThat(interactions.first()).isInstanceOf(FocusInteraction.Focus::class.java)
        }

        // Move the content
        rule.runOnIdle {
            interactions.clear()
            moveContent = true
        }

        rule.runOnIdle {
            // The indication instance should be disposed
            assertThat(detachedCount).isEqualTo(1)
            // Because we collect the interactionSource using the node scope, this will be cancelled
            // before the new interaction is emitted, so the node won't see the Unfocus interaction.
            // Since the node has been removed though, this doesn't really matter.
            // No new node should be created, since we have reset, and are lazily creating the node
            assertThat(attachedCount).isEqualTo(1)
            assertThat(interactionSources.size).isEqualTo(1)
        }

        rule.runOnIdle {
            // Request focus again
            focusRequester.requestFocus()
        }

        rule.runOnIdle {
            // The new node should be created now
            assertThat(attachedCount).isEqualTo(2)
            assertThat(interactionSources.size).isEqualTo(2)
            // It should be using a different interaction source
            assertThat(interactionSources[0]).isNotEqualTo(interactionSources[1])
            assertThat(detachedCount).isEqualTo(1)
            // There should be a new focus interaction
            assertThat(interactions).hasSize(1)
            assertThat(interactions.first()).isInstanceOf(FocusInteraction.Focus::class.java)
        }
    }

    @Test
    fun composedOverload_nonEquality() {
        val onClick = {}
        val modifier1 = Modifier.clickable(onClick = onClick)
        val modifier2 = Modifier.clickable(onClick = onClick)

        // The composed overload can never compare equal
        assertThat(modifier1).isNotEqualTo(modifier2)
    }

    @Test
    fun nullInteractionSourceNullIndication_equality() {
        val onClick = {}
        assertModifierIsPure { toggleInput ->
            Modifier.clickable(
                interactionSource = null,
                indication = null,
                enabled = toggleInput,
                onClick = onClick
            )
        }
    }

    @Test
    fun nonNullInteractionSourceNullIndication_equality() {
        val onClick = {}
        val interactionSource = MutableInteractionSource()
        assertModifierIsPure { toggleInput ->
            Modifier.clickable(
                interactionSource = interactionSource,
                indication = null,
                enabled = toggleInput,
                onClick = onClick
            )
        }
    }

    @Test
    fun nullInteractionSourceNonNullIndicationNodeFactory_equality() {
        val onClick = {}
        val indication = TestIndicationNodeFactory({}, { _, _ -> })
        assertModifierIsPure { toggleInput ->
            Modifier.clickable(
                interactionSource = null,
                indication = indication,
                enabled = toggleInput,
                onClick = onClick
            )
        }
    }

    @Test
    fun nullInteractionSourceNonNullIndication_nonEquality() {
        val onClick = {}
        val indication = TestIndication {}
        val modifier1 = Modifier.clickable(
            interactionSource = null,
            indication = indication,
            onClick = onClick
        )
        val modifier2 = Modifier.clickable(
            interactionSource = null,
            indication = indication,
            onClick = onClick
        )

        // Indication requires composed, so cannot compare equal
        assertThat(modifier1).isNotEqualTo(modifier2)
    }

    @Test
    fun nonNullInteractionSourceNonNullIndicationNodeFactory_equality() {
        val onClick = {}
        val interactionSource = MutableInteractionSource()
        val indication = TestIndicationNodeFactory({}, { _, _ -> })
        assertModifierIsPure { toggleInput ->
            Modifier.clickable(
                interactionSource = interactionSource,
                indication = indication,
                enabled = toggleInput,
                onClick = onClick
            )
        }
    }

    @Test
    fun nonNullInteractionSourceNonNullIndication_nonEquality() {
        val onClick = {}
        val interactionSource = MutableInteractionSource()
        val indication = TestIndication {}
        val modifier1 = Modifier.clickable(
            interactionSource = interactionSource,
            indication = indication,
            onClick = onClick
        )
        val modifier2 = Modifier.clickable(
            interactionSource = interactionSource,
            indication = indication,
            onClick = onClick
        )

        // Indication requires composed, so cannot compare equal
        assertThat(modifier1).isNotEqualTo(modifier2)
    }

    @Test
    fun focusUsingSemanticAction() {
        // Arrange.
        val tag = "testClickable"
        rule.setContent {
            Box(
                Modifier
                    .size(10.dp)
                    .testTag(tag)
                    .focusProperties { canFocus = true }
                    .clickable {}
            )
        }

        // Act.
        rule.onNodeWithTag(tag).requestFocus()

        // Assert.
        rule.onNodeWithTag(tag).assertIsFocused()
    }

    @Test
    fun focusUsingSemanticActionWhenNotEnabled() {
        // Arrange.
        val tag = "testClickable"
        rule.setContent {
            Box(
                Modifier
                    .size(10.dp)
                    .testTag(tag)
                    .focusProperties { canFocus = true }
                    .clickable(enabled = false) {}
            )
        }

        // Act.
        assertFailsWith(
            exceptionClass = AssertionError::class,
            message = "Failed to perform action RequestFocus, the node is missing [RequestFocus]"
        ) {
            rule.onNodeWithTag(tag).requestFocus()
        }
    }

    @Test
    fun focusUsingSemanticActionWhileChangingEnabledParam() {
        // Arrange.
        val tag = "testClickable"
        lateinit var focusManager: FocusManager
        var enabled by mutableStateOf(true)
        rule.setContent {
            focusManager = LocalFocusManager.current
            Box(
                Modifier
                    .size(10.dp)
                    .testTag(tag)
                    .focusProperties { canFocus = true }
                    .clickable(enabled = enabled) {}
            )
        }

        // Request focus succeeds when enabled = true.
        rule.onNodeWithTag(tag).requestFocus()
        rule.onNodeWithTag(tag).assertIsFocused()

        // Request focus fails when enabled = false.
        rule.runOnIdle {
            enabled = false
            focusManager.clearFocus()
        }
        assertFailsWith(
            exceptionClass = AssertionError::class,
            message = "Failed to perform action RequestFocus, the node is missing [RequestFocus]"
        ) {
            rule.onNodeWithTag(tag).requestFocus()
        }
        assertFailsWith(
            exceptionClass = AssertionError::class,
            message = "Failed to assert the following: (Focused = 'false')"
        ) {
            rule.onNodeWithTag(tag).assertIsNotFocused()
        }

        // Request focus succeeds when enabled = true.
        rule.runOnIdle {
            enabled = true
            focusManager.clearFocus()
        }
        rule.onNodeWithTag(tag).requestFocus()
        rule.onNodeWithTag(tag).assertIsFocused()
    }

    // Regression test for b/332814226
    @Test
    fun movableContentWithSubcomposition_updatingSemanticsShouldNotCrash() {
        var moveContent by mutableStateOf(false)
        rule.setContent {
            val content = remember {
                movableContentOf {
                    BoxWithConstraints {
                        BasicText("ClickableText",
                            modifier = Modifier
                                .testTag("clickable")
                                .clickable(
                                    role = if (moveContent) Role.Button else Role.Checkbox,
                                    onClickLabel = moveContent.toString()
                                ) {}
                        )
                    }
                }
            }

            key(moveContent) {
                content()
            }
        }

        rule.onNodeWithTag("clickable")
            .assert(SemanticsMatcher.expectValue(SemanticsProperties.Role, Role.Checkbox))
            .assertOnClickLabelMatches("false")

        rule.runOnIdle {
            moveContent = true
        }

        rule.onNodeWithTag("clickable")
            .assert(SemanticsMatcher.expectValue(SemanticsProperties.Role, Role.Button))
            .assertOnClickLabelMatches("true")
    }

<<<<<<< HEAD
=======
    @OptIn(ExperimentalTestApi::class)
    @Test // https://youtrack.jetbrains.com/issue/CMP-5069
    fun clickableInScrollContainerWithMouse() {
        var isClicked = false
        rule.setContent {
            Row(modifier = Modifier.testTag("container")) {
                Column(modifier = Modifier.verticalScroll(rememberScrollState())) {
                    Box(modifier = Modifier.size(100.dp).clickable { isClicked = true })
                }
            }
        }

        rule.onNodeWithTag("container").performMouseInput {
            moveBy(Offset(10f, 10f))
            press()
            moveBy(Offset(50f, 50f))
            release()
        }

        rule.runOnIdle {
            assertTrue(isClicked, "The Box is expected to receive a click when using Mouse")
        }
    }

    @Test // https://youtrack.jetbrains.com/issue/CMP-5069
    fun clickableInScrollContainerWithTouch() {
        var isClicked = false
        rule.setContent {
            Row(modifier = Modifier.testTag("container")) {
                Column(modifier = Modifier.verticalScroll(rememberScrollState())) {
                    Box(modifier = Modifier.size(100.dp).clickable { isClicked = true })
                }
            }
        }

        rule.onNodeWithTag("container").performTouchInput {
            down(Offset(10f, 10f))
            // drag a bit
            moveBy(Offset(50f, 50f))
            up()
        }

        rule.runOnIdle {
            assertFalse(
                isClicked,
                "The Box is NOT expected to receive a Click while dragging using touch"
            )
        }

        rule.onNodeWithTag("container").performTouchInput {
            down(Offset(50f, 50f))
            // no drag
            up()
        }

        rule.runOnIdle {
            assertTrue(
                isClicked,
                "The Box is expected to receive a Click, there was no dragging using touch"
            )
        }
    }

>>>>>>> 8d1dd59f
    /**
     * Regression test for b/358572550
     */
    @OptIn(ExperimentalComposeUiApi::class)
    @Test
    fun disabledParentClickable_doesNotCrashOnFocusEvent() {
        val tag = "testClickable"
        val focusRequester = FocusRequester()
        lateinit var inputModeManager: InputModeManager
        rule.setContent {
            inputModeManager = LocalInputModeManager.current
            Box(Modifier.size(100.dp).clickable(enabled = false, onClick = {})) {
                // Any focus target inside would work, but because clickable merges descendants it
                // prevents itself from being merged into the parent node so it is easier to test
                Box(Modifier.size(10.dp).focusRequester(focusRequester).testTag(tag).clickable {})
            }
        }
        rule.runOnIdle { inputModeManager.requestInputMode(Keyboard) }

        // Should not crash
        rule.runOnIdle { focusRequester.requestFocus() }

        rule.onNodeWithTag(tag).assertIsFocused()
    }
}

/**
 * No-op [Indication] for testing purposes.
 *
 * @param onCreate lambda executed when the instance is created with [rememberUpdatedInstance]
 */
@Suppress("DEPRECATION_ERROR")
internal class TestIndication(val onCreate: (InteractionSource) -> Unit) : Indication {
    @Deprecated("Super method is deprecated")
    @Composable
    override fun rememberUpdatedInstance(interactionSource: InteractionSource): IndicationInstance {
        onCreate(interactionSource)
        return Instance
    }

    object Instance : IndicationInstance {
        override fun ContentDrawScope.drawIndication() {
            drawContent()
        }
    }
}

/**
 * No-op [IndicationNodeFactory] for testing purposes.
 *
 * @param onDetach lambda executed when the instance is detached
 * @param onAttach lambda executed when the instance is created with [create]
 */
internal class TestIndicationNodeFactory(
    val onDetach: () -> Unit = {},
    val onAttach: ((InteractionSource, CoroutineScope) -> Unit)
) : IndicationNodeFactory {
    override fun create(interactionSource: InteractionSource): DelegatableNode {
        return object : Modifier.Node() {
            override fun onAttach() {
                onAttach(interactionSource, coroutineScope)
            }

            override fun onDetach() {
                this@TestIndicationNodeFactory.onDetach()
            }
        }
    }

    override fun equals(other: Any?): Boolean {
        if (this === other) return true
        if (other !is TestIndicationNodeFactory) return false

        if (onAttach != other.onAttach) return false

        return true
    }

    override fun hashCode(): Int {
        return onAttach.hashCode()
    }
}

internal fun SemanticsNodeInteraction.assertOnClickLabelMatches(expectedValue: String):
    SemanticsNodeInteraction {
        return assert(SemanticsMatcher("onClickLabel = '$expectedValue'") {
            it.config.getOrElseNullable(SemanticsActions.OnClick) { null }?.label == expectedValue
        })
    }<|MERGE_RESOLUTION|>--- conflicted
+++ resolved
@@ -5950,8 +5950,6 @@
             .assertOnClickLabelMatches("true")
     }
 
-<<<<<<< HEAD
-=======
     @OptIn(ExperimentalTestApi::class)
     @Test // https://youtrack.jetbrains.com/issue/CMP-5069
     fun clickableInScrollContainerWithMouse() {
@@ -6015,7 +6013,31 @@
         }
     }
 
->>>>>>> 8d1dd59f
+    /**
+     * Regression test for b/358572550
+     */
+    @OptIn(ExperimentalComposeUiApi::class)
+    @Test
+    fun disabledParentClickable_doesNotCrashOnFocusEvent() {
+        val tag = "testClickable"
+        val focusRequester = FocusRequester()
+        lateinit var inputModeManager: InputModeManager
+        rule.setContent {
+            inputModeManager = LocalInputModeManager.current
+            Box(Modifier.size(100.dp).clickable(enabled = false, onClick = {})) {
+                // Any focus target inside would work, but because clickable merges descendants it
+                // prevents itself from being merged into the parent node so it is easier to test
+                Box(Modifier.size(10.dp).focusRequester(focusRequester).testTag(tag).clickable {})
+            }
+        }
+        rule.runOnIdle { inputModeManager.requestInputMode(Keyboard) }
+
+        // Should not crash
+        rule.runOnIdle { focusRequester.requestFocus() }
+
+        rule.onNodeWithTag(tag).assertIsFocused()
+    }
+
     /**
      * Regression test for b/358572550
      */
