/*
 * Copyright 2021 The Android Open Source Project
 *
 * Licensed under the Apache License, Version 2.0 (the "License");
 * you may not use this file except in compliance with the License.
 * You may obtain a copy of the License at
 *
 *      http://www.apache.org/licenses/LICENSE-2.0
 *
 * Unless required by applicable law or agreed to in writing, software
 * distributed under the License is distributed on an "AS IS" BASIS,
 * WITHOUT WARRANTIES OR CONDITIONS OF ANY KIND, either express or implied.
 * See the License for the specific language governing permissions and
 * limitations under the License.
 */

package androidx.compose.foundation.text.selection

import androidx.compose.foundation.text.TextLayoutResultProxy
import androidx.compose.foundation.text.findFollowingBreak
import androidx.compose.foundation.text.findParagraphEnd
import androidx.compose.foundation.text.findParagraphStart
import androidx.compose.foundation.text.findPrecedingBreak
import androidx.compose.ui.geometry.Offset
import androidx.compose.ui.geometry.Rect
import androidx.compose.ui.text.AnnotatedString
import androidx.compose.ui.text.TextLayoutResult
import androidx.compose.ui.text.TextRange
import androidx.compose.ui.text.input.CommitTextCommand
import androidx.compose.ui.text.input.EditCommand
import androidx.compose.ui.text.input.OffsetMapping
import androidx.compose.ui.text.input.SetSelectionCommand
import androidx.compose.ui.text.input.TextFieldValue
import androidx.compose.ui.text.style.ResolvedTextDirection

internal class TextPreparedSelectionState {
    // it's set at the start of vertical navigation and used as the preferred value to set a new
    // cursor position.
    var cachedX: Float? = null

    fun resetCachedX() {
        cachedX = null
    }
}

/**
 * This utility class implements many selection-related operations on text (including basic
 * cursor movements and deletions) and combines them, taking into account how the text was
 * rendered. So, for example, [moveCursorToLineEnd] moves it to the visual line end.
 *
 * For many of these operations, it's particularly important to keep the difference between
 * selection start and selection end. In some systems, they are called "anchor" and "caret"
 * respectively. For example, for selection from scratch, after [moveCursorLeftByWord]
 * [moveCursorRight] will move the left side of the selection, but after [moveCursorRightByWord]
 * the right one.
 *
 * To use it in scope of text fields see [TextFieldPreparedSelection]
 */
internal abstract class BaseTextPreparedSelection<T : BaseTextPreparedSelection<T>>(
    val originalText: AnnotatedString,
    val originalSelection: TextRange,
    val layoutResult: TextLayoutResult?,
    val offsetMapping: OffsetMapping,
    val state: TextPreparedSelectionState
) {
    var selection = originalSelection

    var annotatedString = originalText
    internal val text
        get() = annotatedString.text

    @Suppress("UNCHECKED_CAST")
    protected inline fun <U> U.apply(resetCachedX: Boolean = true, block: U.() -> Unit): T {
        if (resetCachedX) {
            state.resetCachedX()
        }
        if (text.isNotEmpty()) {
            block()
        }
        return this as T
    }

    protected fun setCursor(offset: Int) {
        setSelection(offset, offset)
    }

    protected fun setSelection(start: Int, end: Int) {
        selection = TextRange(start, end)
    }

    fun selectAll() = apply {
        setSelection(0, text.length)
    }

    fun deselect() = apply {
        setCursor(selection.end)
    }

    fun moveCursorLeft() = apply {
        if (isLtr()) {
            moveCursorPrev()
        } else {
            moveCursorNext()
        }
    }

    fun moveCursorRight() = apply {
        if (isLtr()) {
            moveCursorNext()
        } else {
            moveCursorPrev()
        }
    }

    /**
     * If there is already a selection, collapse it to the left side. Otherwise, execute [or]
     */
    fun collapseLeftOr(or: T.() -> Unit) = apply {
        if (selection.collapsed) {
            @Suppress("UNCHECKED_CAST")
            or(this as T)
        } else {
            if (isLtr()) {
                setCursor(selection.min)
            } else {
                setCursor(selection.max)
            }
        }
    }

    /**
     * If there is already a selection, collapse it to the right side. Otherwise, execute [or]
     */
    fun collapseRightOr(or: T.() -> Unit) = apply {
        if (selection.collapsed) {
            @Suppress("UNCHECKED_CAST")
            or(this as T)
        } else {
            if (isLtr()) {
                setCursor(selection.max)
            } else {
                setCursor(selection.min)
            }
        }
    }

    /**
     * Returns the index of the character break preceding the end of [selection].
     */
    fun getPrecedingCharacterIndex() = annotatedString.text.findPrecedingBreak(selection.end)

    /**
     * Returns the index of the character break following the end of [selection]. Returns
     * [NoCharacterFound] if there are no more breaks before the end of the string.
     */
    fun getNextCharacterIndex() = annotatedString.text.findFollowingBreak(selection.end)

    private fun moveCursorPrev() = apply {
        val prev = getPrecedingCharacterIndex()
        if (prev != -1) setCursor(prev)
    }

    private fun moveCursorNext() = apply {
        val next = getNextCharacterIndex()
        if (next != -1) setCursor(next)
    }

    fun moveCursorToHome() = apply {
        setCursor(0)
    }

    fun moveCursorToEnd() = apply {
        setCursor(text.length)
    }

    fun moveCursorLeftByWord() = apply {
        if (isLtr()) {
            moveCursorPrevByWord()
        } else {
            moveCursorNextByWord()
        }
    }

    fun moveCursorRightByWord() = apply {
        if (isLtr()) {
            moveCursorNextByWord()
        } else {
            moveCursorPrevByWord()
        }
    }

    fun getNextWordOffset(): Int? = layoutResult?.getNextWordOffsetForLayout()

    private fun moveCursorNextByWord() = apply {
        getNextWordOffset()?.let { setCursor(it) }
    }

    fun getPreviousWordOffset(): Int? = layoutResult?.getPrevWordOffset()

    private fun moveCursorPrevByWord() = apply {
        getPreviousWordOffset()?.let { setCursor(it) }
    }

    fun moveCursorPrevByParagraph() = apply {
        var paragraphStart = text.findParagraphStart(selection.min)
        if (paragraphStart == selection.min && paragraphStart != 0) {
            paragraphStart = text.findParagraphStart(paragraphStart - 1)
        }
        setCursor(paragraphStart)
    }

    fun moveCursorNextByParagraph() = apply {
        var paragraphEnd = text.findParagraphEnd(selection.max)
        if (paragraphEnd == selection.max && paragraphEnd != text.length) {
            paragraphEnd = text.findParagraphEnd(paragraphEnd + 1)
        }
        setCursor(paragraphEnd)
    }

    fun moveCursorUpByLine() = apply(false) {
        layoutResult?.jumpByLinesOffset(-1)?.let { setCursor(it) }
    }

    fun moveCursorDownByLine() = apply(false) {
        layoutResult?.jumpByLinesOffset(1)?.let { setCursor(it) }
    }

    fun getLineStartByOffset(): Int? = layoutResult?.getLineStartByOffsetForLayout()

    fun moveCursorToLineStart() = apply {
        getLineStartByOffset()?.let { setCursor(it) }
    }

    fun getLineEndByOffset(): Int? = layoutResult?.getLineEndByOffsetForLayout()

    fun moveCursorToLineEnd() = apply {
        getLineEndByOffset()?.let { setCursor(it) }
    }

    fun moveCursorToLineLeftSide() = apply {
        if (isLtr()) {
            moveCursorToLineStart()
        } else {
            moveCursorToLineEnd()
        }
    }

    fun moveCursorToLineRightSide() = apply {
        if (isLtr()) {
            moveCursorToLineEnd()
        } else {
            moveCursorToLineStart()
        }
    }

    // it selects a text from the original selection start to a current selection end
    fun selectMovement() = apply(false) {
        selection = TextRange(originalSelection.start, selection.end)
    }

    private fun isLtr(): Boolean {
        val direction = layoutResult?.getParagraphDirection(transformedEndOffset())
        return direction != ResolvedTextDirection.Rtl
    }

    private tailrec fun TextLayoutResult.getNextWordOffsetForLayout(
        currentOffset: Int = transformedEndOffset()
    ): Int {
        if (currentOffset >= originalText.length) {
            return originalText.length
        }
        val currentWord = getWordBoundary(charOffset(currentOffset))
        return if (currentWord.end <= currentOffset) {
            getNextWordOffsetForLayout(currentOffset + 1)
        } else {
            offsetMapping.transformedToOriginal(currentWord.end)
        }
    }

    private tailrec fun TextLayoutResult.getPrevWordOffset(
        currentOffset: Int = transformedEndOffset()
    ): Int {
        if (currentOffset <= 0) {
            return 0
        }
        val currentWord = getWordBoundary(charOffset(currentOffset))
        return if (currentWord.start >= currentOffset) {
            getPrevWordOffset(currentOffset - 1)
        } else {
            offsetMapping.transformedToOriginal(currentWord.start)
        }
    }

    private fun TextLayoutResult.getLineStartByOffsetForLayout(
        currentOffset: Int = transformedMinOffset()
    ): Int {
        val currentLine = getLineForOffset(currentOffset)
        return offsetMapping.transformedToOriginal(getLineStart(currentLine))
    }

    private fun TextLayoutResult.getLineEndByOffsetForLayout(
        currentOffset: Int = transformedMaxOffset()
    ): Int {
        val currentLine = getLineForOffset(currentOffset)
        return offsetMapping.transformedToOriginal(getLineEnd(currentLine, true))
    }

    private fun TextLayoutResult.jumpByLinesOffset(linesAmount: Int): Int {
        val currentOffset = transformedEndOffset()

        if (state.cachedX == null) {
            state.cachedX = getCursorRect(currentOffset).left
        }

        val targetLine = getLineForOffset(currentOffset) + linesAmount
        when {
            targetLine < 0 -> {
                return 0
            }
            targetLine >= lineCount -> {
                return text.length
            }
        }

        val y = getLineBottom(targetLine) - 1
        val x = state.cachedX!!.also {
            if ((isLtr() && it >= getLineRight(targetLine)) ||
                (!isLtr() && it <= getLineLeft(targetLine))
            ) {
                return getLineEnd(targetLine, true)
            }
        }

        val newOffset = getOffsetForPosition(Offset(x, y)).let {
            offsetMapping.transformedToOriginal(it)
        }

        return newOffset
    }

    private fun transformedEndOffset(): Int {
        return offsetMapping.originalToTransformed(selection.end)
    }

    private fun transformedMinOffset(): Int {
        return offsetMapping.originalToTransformed(selection.min)
    }

    private fun transformedMaxOffset(): Int {
        return offsetMapping.originalToTransformed(selection.max)
    }

    private fun charOffset(offset: Int) =
        offset.coerceAtMost(text.length - 1)
            .coerceAtLeast(0)
<<<<<<< HEAD

    private fun getParagraphStart() = text.findParagraphStart(selection.min)

    private fun getParagraphEnd() = text.findParagraphEnd(selection.max)
=======
>>>>>>> fdff00cc

    companion object {
        /**
         * Value returned by [getNextCharacterIndex] and [getPrecedingCharacterIndex] when no valid
         * index could be found, e.g. it would be the end of the string.
         *
         * This is equivalent to `BreakIterator.DONE` on JVM/Android.
         */
        const val NoCharacterFound = -1
    }
}

internal class TextPreparedSelection(
    originalText: AnnotatedString,
    originalSelection: TextRange,
    layoutResult: TextLayoutResult? = null,
    offsetMapping: OffsetMapping = OffsetMapping.Identity,
    state: TextPreparedSelectionState = TextPreparedSelectionState()
) : BaseTextPreparedSelection<TextPreparedSelection>(
    originalText = originalText,
    originalSelection = originalSelection,
    layoutResult = layoutResult,
    offsetMapping = offsetMapping,
    state = state
)

internal class TextFieldPreparedSelection(
    val currentValue: TextFieldValue,
    offsetMapping: OffsetMapping = OffsetMapping.Identity,
    val layoutResultProxy: TextLayoutResultProxy?,
    state: TextPreparedSelectionState = TextPreparedSelectionState()
) : BaseTextPreparedSelection<TextFieldPreparedSelection>(
    originalText = currentValue.annotatedString,
    originalSelection = currentValue.selection,
    offsetMapping = offsetMapping,
    layoutResult = layoutResultProxy?.value,
    state = state
) {
    val value
        get() = currentValue.copy(
            annotatedString = annotatedString,
            selection = selection
        )

    fun deleteIfSelectedOr(or: TextFieldPreparedSelection.() -> EditCommand?): List<EditCommand>? {
        return if (selection.collapsed) {
            or(this)?.let {
                listOf(it)
            }
        } else {
            listOf(
                CommitTextCommand("", 0),
                SetSelectionCommand(selection.min, selection.min)
            )
        }
    }

    fun moveCursorUpByPage() = apply(false) {
        layoutResultProxy?.jumpByPagesOffset(-1)?.let { setCursor(it) }
    }

    fun moveCursorDownByPage() = apply(false) {
        layoutResultProxy?.jumpByPagesOffset(1)?.let { setCursor(it) }
    }

    /**
     * Returns a cursor position after jumping back or forth by [pagesAmount] number of pages,
     * where `page` is the visible amount of space in the text field
     */
    private fun TextLayoutResultProxy.jumpByPagesOffset(pagesAmount: Int): Int {
        val visibleInnerTextFieldRect = innerTextFieldCoordinates?.let { inner ->
            decorationBoxCoordinates?.localBoundingBoxOf(inner)
        } ?: Rect.Zero
        val currentOffset = offsetMapping.originalToTransformed(currentValue.selection.end)
        val currentPos = value.getCursorRect(currentOffset)
        val x = currentPos.left
        val y = currentPos.top + visibleInnerTextFieldRect.size.height * pagesAmount
        return offsetMapping.transformedToOriginal(
            value.getOffsetForPosition(Offset(x, y))
        )
    }
}<|MERGE_RESOLUTION|>--- conflicted
+++ resolved
@@ -353,13 +353,6 @@
     private fun charOffset(offset: Int) =
         offset.coerceAtMost(text.length - 1)
             .coerceAtLeast(0)
-<<<<<<< HEAD
-
-    private fun getParagraphStart() = text.findParagraphStart(selection.min)
-
-    private fun getParagraphEnd() = text.findParagraphEnd(selection.max)
-=======
->>>>>>> fdff00cc
 
     companion object {
         /**
