--- conflicted
+++ resolved
@@ -391,17 +391,6 @@
         }
     }
 
-<<<<<<< HEAD
-    val pointerModifier = Modifier.textFieldPointer(
-        manager,
-        enabled,
-        interactionSource,
-        state,
-        focusRequester,
-        readOnly,
-        offsetMapping
-    )
-=======
     val pointerModifier = Modifier
         .updateSelectionTouchMode { state.isInTouchMode = it }
         .tapPressTextFieldModifier(interactionSource, enabled) { offset ->
@@ -459,7 +448,6 @@
                 Modifier
             }
         )
->>>>>>> fbd1ac17
 
     val drawModifier = Modifier.drawBehind {
         state.layoutResult?.let { layoutResult ->
