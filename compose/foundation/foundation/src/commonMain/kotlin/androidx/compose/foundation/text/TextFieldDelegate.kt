/*
 * Copyright 2020 The Android Open Source Project
 *
 * Licensed under the Apache License, Version 2.0 (the "License");
 * you may not use this file except in compliance with the License.
 * You may obtain a copy of the License at
 *
 *      http://www.apache.org/licenses/LICENSE-2.0
 *
 * Unless required by applicable law or agreed to in writing, software
 * distributed under the License is distributed on an "AS IS" BASIS,
 * WITHOUT WARRANTIES OR CONDITIONS OF ANY KIND, either express or implied.
 * See the License for the specific language governing permissions and
 * limitations under the License.
 */

package androidx.compose.foundation.text

import androidx.compose.ui.geometry.Offset
import androidx.compose.ui.geometry.Rect
import androidx.compose.ui.geometry.Size
import androidx.compose.ui.graphics.Canvas
import androidx.compose.ui.graphics.Paint
import androidx.compose.ui.layout.LayoutCoordinates
import androidx.compose.ui.text.AnnotatedString
import androidx.compose.ui.text.Paragraph
import androidx.compose.ui.text.SpanStyle
import androidx.compose.ui.text.TextLayoutResult
import androidx.compose.ui.text.TextPainter
import androidx.compose.ui.text.TextRange
import androidx.compose.ui.text.TextStyle
import androidx.compose.ui.text.font.FontFamily
import androidx.compose.ui.text.input.EditCommand
import androidx.compose.ui.text.input.EditProcessor
import androidx.compose.ui.text.input.ImeAction
import androidx.compose.ui.text.input.ImeOptions
import androidx.compose.ui.text.input.OffsetMapping
import androidx.compose.ui.text.input.TextFieldValue
import androidx.compose.ui.text.input.TextInputService
import androidx.compose.ui.text.input.TextInputSession
import androidx.compose.ui.text.input.TransformedText
import androidx.compose.ui.text.style.TextDecoration
import androidx.compose.ui.unit.Constraints
import androidx.compose.ui.unit.Density
import androidx.compose.ui.unit.IntSize
import androidx.compose.ui.unit.LayoutDirection
import kotlin.jvm.JvmStatic

// visible for testing
internal const val DefaultWidthCharCount = 10 // min width for TextField is 10 chars long
internal val EmptyTextReplacement = "H".repeat(DefaultWidthCharCount) // just a reference character.

/**
 * Computed the default width and height for TextField.
 *
 * The bounding box or x-advance of the empty text is empty, i.e. 0x0 box or 0px advance. However
 * this is not useful for TextField since text field want to reserve some amount of height for
 * accepting touch for starting text input. In Android, uses FontMetrics of the first font in the
 * fallback chain to compute this height, this is because custom font may have different
 * ascender/descender from the default font in Android.
 *
 * Until we have font metrics APIs, use the height of reference text as a workaround.
 */
internal fun computeSizeForDefaultText(
    style: TextStyle,
    density: Density,
    fontFamilyResolver: FontFamily.Resolver,
    text: String = EmptyTextReplacement,
    maxLines: Int = 1
): IntSize {
    val paragraph = Paragraph(
        text = text,
        style = style,
        spanStyles = listOf(),
        maxLines = maxLines,
        ellipsis = false,
        density = density,
        fontFamilyResolver = fontFamilyResolver,
        constraints = Constraints()
    )
    return IntSize(paragraph.minIntrinsicWidth.ceilToIntPx(), paragraph.height.ceilToIntPx())
}

@OptIn(InternalFoundationTextApi::class)
internal class TextFieldDelegate {
    companion object {
        /**
         * Process text layout with given constraint.
         *
         * @param textDelegate The text painter
         * @param constraints The layout constraints
         * @return the bounding box size(width and height) of the layout result
         */
        @JvmStatic
        internal fun layout(
            textDelegate: TextDelegate,
            constraints: Constraints,
            layoutDirection: LayoutDirection,
            prevResultText: TextLayoutResult? = null
        ): Triple<Int, Int, TextLayoutResult> {
            val layoutResult = textDelegate.layout(constraints, layoutDirection, prevResultText)
            return Triple(layoutResult.size.width, layoutResult.size.height, layoutResult)
        }

        /**
         * Draw the text content to the canvas
         *
         * @param canvas The target canvas.
         * @param value The editor state
         * @param offsetMapping The offset map
         * @param selectionPaint The selection paint
         */
        @JvmStatic
        internal fun draw(
            canvas: Canvas,
            value: TextFieldValue,
            offsetMapping: OffsetMapping,
            textLayoutResult: TextLayoutResult,
            selectionPaint: Paint
        ) {
            if (!value.selection.collapsed) {
                val start = offsetMapping.originalToTransformed(value.selection.min)
                val end = offsetMapping.originalToTransformed(value.selection.max)
                if (start != end) {
                    val selectionPath = textLayoutResult.getPathForRange(start, end)
                    canvas.drawPath(selectionPath, selectionPaint)
                }
            }
            TextPainter.paint(canvas, textLayoutResult)
        }

        /**
         * Notify system that focused input area.
         *
<<<<<<< HEAD
         * System is typically scrolled up not to be covered by keyboard.
         *
=======
>>>>>>> c5b142d6
         * @param value The editor model
         * @param textDelegate The text delegate
         * @param layoutCoordinates The layout coordinates
         * @param textInputSession The current input session.
         * @param hasFocus True if focus is gained.
         * @param offsetMapping The mapper from/to editing buffer to/from visible text.
         */
<<<<<<< HEAD
=======
        // TODO(b/262648050) Try to find a better API.
>>>>>>> c5b142d6
        @JvmStatic
        internal fun notifyFocusedRect(
            value: TextFieldValue,
            textDelegate: TextDelegate,
            textLayoutResult: TextLayoutResult,
            layoutCoordinates: LayoutCoordinates,
            textInputSession: TextInputSession,
            hasFocus: Boolean,
            offsetMapping: OffsetMapping
        ) {
            if (!hasFocus) {
                return
            }
            val focusOffsetInTransformed = offsetMapping.originalToTransformed(value.selection.max)
            val bbox = when {
                focusOffsetInTransformed < textLayoutResult.layoutInput.text.length -> {
                    textLayoutResult.getBoundingBox(focusOffsetInTransformed)
                }
                focusOffsetInTransformed != 0 -> {
                    textLayoutResult.getBoundingBox(focusOffsetInTransformed - 1)
                }
                else -> { // empty text.
                    val defaultSize = computeSizeForDefaultText(
                        textDelegate.style,
                        textDelegate.density,
                        textDelegate.fontFamilyResolver
                    )
                    Rect(0f, 0f, 1.0f, defaultSize.height.toFloat())
                }
            }
            val globalLT = layoutCoordinates.localToRoot(Offset(bbox.left, bbox.top))

<<<<<<< HEAD
            // TODO remove `Deprecated`, if it is removed in AOSP repository
            @Suppress("DEPRECATION")
=======
>>>>>>> c5b142d6
            textInputSession.notifyFocusedRect(
                Rect(Offset(globalLT.x, globalLT.y), Size(bbox.width, bbox.height))
            )
        }

        /**
         * Called when edit operations are passed from TextInputService
         *
         * @param ops A list of edit operations.
         * @param editProcessor The edit processor
         * @param onValueChange The callback called when the new editor state arrives.
         */
        @JvmStatic
        internal fun onEditCommand(
            ops: List<EditCommand>,
            editProcessor: EditProcessor,
            onValueChange: (TextFieldValue) -> Unit,
            session: TextInputSession?
        ) {
            val newValue = editProcessor.apply(ops)

            // Android: Some IME calls getTextBeforeCursor API just after the setComposingText. The
            // getTextBeforeCursor may return the text without a text set by setComposingText
            // because the text field state in the application code is updated on the next time
            // composition. On the other hand, some IME gets confused and cancel the composition
            // because the text set by setComposingText is not available.
            // To avoid this problem, update the state in the TextInputService to the latest
            // plausible state. When the real state comes, the TextInputService will compare and
            // update the state if it is modified by developers.
            session?.updateState(null, newValue)
            onValueChange(newValue)
        }

        /**
         * Sets the cursor position. Should be called when TextField has focus.
         *
         * @param position The event position in composable coordinate.
         * @param textLayoutResult The text layout result proxy
         * @param editProcessor The edit processor
         * @param offsetMapping The offset map
         * @param onValueChange The callback called when the new editor state arrives.
         */
        @JvmStatic
        internal fun setCursorOffset(
            position: Offset,
            textLayoutResult: TextLayoutResultProxy,
            editProcessor: EditProcessor,
            offsetMapping: OffsetMapping,
            onValueChange: (TextFieldValue) -> Unit
        ) {
            val offset = offsetMapping.transformedToOriginal(
                textLayoutResult.getOffsetForPosition(position)
            )
            onValueChange(editProcessor.toTextFieldValue().copy(selection = TextRange(offset)))
        }

        /**
         * Starts a new input connection.
         *
         * @param textInputService The text input service
         * @param value The editor state
         * @param editProcessor The edit processor
         * @param onValueChange The callback called when the new editor state arrives.
         * @param onImeActionPerformed The callback called when the editor action arrives.
         * @param imeOptions Keyboard configuration such as single line, auto correct etc.
         */
        @JvmStatic
        internal fun restartInput(
            textInputService: TextInputService,
            value: TextFieldValue,
            editProcessor: EditProcessor,
            imeOptions: ImeOptions,
            onValueChange: (TextFieldValue) -> Unit,
            onImeActionPerformed: (ImeAction) -> Unit
        ): TextInputSession {
            var session: TextInputSession? = null
            session = textInputService.startInput(
                value = value,
                imeOptions = imeOptions,
                onEditCommand = { onEditCommand(it, editProcessor, onValueChange, session) },
                onImeActionPerformed = onImeActionPerformed
            )
            return session
        }

        /**
         * Called when the composable gained input focus
         *
         * @param textInputService The text input service
         * @param value The editor state
         * @param editProcessor The edit processor
         * @param onValueChange The callback called when the new editor state arrives.
         * @param onImeActionPerformed The callback called when the editor action arrives.
         * @param imeOptions Keyboard configuration such as single line, auto correct etc.
         */
        @JvmStatic
        internal fun onFocus(
            textInputService: TextInputService,
            value: TextFieldValue,
            editProcessor: EditProcessor,
            imeOptions: ImeOptions,
            onValueChange: (TextFieldValue) -> Unit,
            onImeActionPerformed: (ImeAction) -> Unit
        ): TextInputSession {
            // The keyboard will automatically be shown when the new IME connection is started.
            return restartInput(
                textInputService = textInputService,
                value = value,
                editProcessor = editProcessor,
                imeOptions = imeOptions,
                onValueChange = onValueChange,
                onImeActionPerformed = onImeActionPerformed
            )
        }

        /**
         * Called when the composable loses input focus
         *
         * @param textInputSession The current input session.
         * @param editProcessor The edit processor
         * @param onValueChange The callback called when the new editor state arrives.
         */
        @JvmStatic
        internal fun onBlur(
            textInputSession: TextInputSession,
            editProcessor: EditProcessor,
            onValueChange: (TextFieldValue) -> Unit
        ) {
            onValueChange(editProcessor.toTextFieldValue().copy(composition = null))
            // Don't hide the keyboard when losing focus. If the target system needs that behavior,
            // it can be implemented in the PlatformTextInputService.
            textInputSession.dispose()
        }

        /**
         *  Apply the composition text decoration (undeline) to the transformed text.
         *
         *  @param compositionRange An input state
         *  @param transformed A transformed text
         *  @return The transformed text with composition decoration.
         *
         *  @suppress
         */
        fun applyCompositionDecoration(
            compositionRange: TextRange,
            transformed: TransformedText
        ): TransformedText =
            TransformedText(
                AnnotatedString.Builder(transformed.text).apply {
                    addStyle(
                        SpanStyle(textDecoration = TextDecoration.Underline),
                        transformed.offsetMapping.originalToTransformed(compositionRange.start),
                        transformed.offsetMapping.originalToTransformed(compositionRange.end)
                    )
                }.toAnnotatedString(),
                transformed.offsetMapping
            )
    }
}<|MERGE_RESOLUTION|>--- conflicted
+++ resolved
@@ -132,11 +132,6 @@
         /**
          * Notify system that focused input area.
          *
-<<<<<<< HEAD
-         * System is typically scrolled up not to be covered by keyboard.
-         *
-=======
->>>>>>> c5b142d6
          * @param value The editor model
          * @param textDelegate The text delegate
          * @param layoutCoordinates The layout coordinates
@@ -144,10 +139,7 @@
          * @param hasFocus True if focus is gained.
          * @param offsetMapping The mapper from/to editing buffer to/from visible text.
          */
-<<<<<<< HEAD
-=======
         // TODO(b/262648050) Try to find a better API.
->>>>>>> c5b142d6
         @JvmStatic
         internal fun notifyFocusedRect(
             value: TextFieldValue,
@@ -180,11 +172,6 @@
             }
             val globalLT = layoutCoordinates.localToRoot(Offset(bbox.left, bbox.top))
 
-<<<<<<< HEAD
-            // TODO remove `Deprecated`, if it is removed in AOSP repository
-            @Suppress("DEPRECATION")
-=======
->>>>>>> c5b142d6
             textInputSession.notifyFocusedRect(
                 Rect(Offset(globalLT.x, globalLT.y), Size(bbox.width, bbox.height))
             )
