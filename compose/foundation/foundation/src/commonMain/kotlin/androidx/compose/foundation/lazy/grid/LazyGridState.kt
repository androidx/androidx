/*
 * Copyright 2022 The Android Open Source Project
 *
 * Licensed under the Apache License, Version 2.0 (the "License");
 * you may not use this file except in compliance with the License.
 * You may obtain a copy of the License at
 *
 *      http://www.apache.org/licenses/LICENSE-2.0
 *
 * Unless required by applicable law or agreed to in writing, software
 * distributed under the License is distributed on an "AS IS" BASIS,
 * WITHOUT WARRANTIES OR CONDITIONS OF ANY KIND, either express or implied.
 * See the License for the specific language governing permissions and
 * limitations under the License.
 */

package androidx.compose.foundation.lazy.grid

import androidx.annotation.IntRange as AndroidXIntRange
import androidx.compose.foundation.ExperimentalFoundationApi
import androidx.compose.foundation.MutatePriority
import androidx.compose.foundation.gestures.Orientation
import androidx.compose.foundation.gestures.ScrollScope
import androidx.compose.foundation.gestures.ScrollableState
import androidx.compose.foundation.gestures.stopScroll
import androidx.compose.foundation.interaction.InteractionSource
import androidx.compose.foundation.interaction.MutableInteractionSource
import androidx.compose.foundation.lazy.layout.AwaitFirstLayoutModifier
import androidx.compose.foundation.lazy.layout.LazyLayoutBeyondBoundsInfo
import androidx.compose.foundation.lazy.layout.LazyLayoutItemAnimator
import androidx.compose.foundation.lazy.layout.LazyLayoutPinnedItemList
import androidx.compose.foundation.lazy.layout.LazyLayoutPrefetchState
import androidx.compose.foundation.lazy.layout.ObservableScopeInvalidator
import androidx.compose.foundation.lazy.layout.animateScrollToItem
import androidx.compose.runtime.Composable
import androidx.compose.runtime.Stable
import androidx.compose.runtime.getValue
import androidx.compose.runtime.mutableStateOf
import androidx.compose.runtime.neverEqualPolicy
<<<<<<< HEAD
=======
import androidx.compose.runtime.remember
>>>>>>> 14a4d776
import androidx.compose.runtime.saveable.Saver
import androidx.compose.runtime.saveable.listSaver
import androidx.compose.runtime.saveable.rememberSaveable
import androidx.compose.runtime.setValue
<<<<<<< HEAD
=======
import androidx.compose.runtime.snapshots.Snapshot
>>>>>>> 14a4d776
import androidx.compose.ui.layout.AlignmentLine
import androidx.compose.ui.layout.MeasureResult
import androidx.compose.ui.layout.Remeasurement
import androidx.compose.ui.layout.RemeasurementModifier
import androidx.compose.ui.unit.Density
import androidx.compose.ui.util.fastForEach
import kotlin.coroutines.EmptyCoroutineContext
import kotlin.math.abs
import kotlin.math.roundToInt
<<<<<<< HEAD
=======
import kotlinx.coroutines.CoroutineScope
import kotlinx.coroutines.launch
>>>>>>> 14a4d776

/**
 * Creates a [LazyGridState] that is remembered across compositions.
 *
 * Changes to the provided initial values will **not** result in the state being recreated or
 * changed in any way if it has already been created.
 *
 * @param initialFirstVisibleItemIndex the initial value for [LazyGridState.firstVisibleItemIndex]
 * @param initialFirstVisibleItemScrollOffset the initial value for
 * [LazyGridState.firstVisibleItemScrollOffset]
 */
@Composable
fun rememberLazyGridState(
    initialFirstVisibleItemIndex: Int = 0,
    initialFirstVisibleItemScrollOffset: Int = 0
): LazyGridState {
    return rememberSaveable(saver = LazyGridState.Saver) {
        LazyGridState(
            initialFirstVisibleItemIndex,
            initialFirstVisibleItemScrollOffset
        )
    }
}

/**
 * Creates a [LazyGridState] that is remembered across compositions.
 *
 * Changes to the provided initial values will **not** result in the state being recreated or
 * changed in any way if it has already been created.
 *
 * @param initialFirstVisibleItemIndex the initial value for [LazyGridState.firstVisibleItemIndex]
 * @param initialFirstVisibleItemScrollOffset the initial value for
 * [LazyGridState.firstVisibleItemScrollOffset]
 * @param prefetchStrategy the [LazyGridPrefetchStrategy] to use for prefetching content in this
 * grid
 */
@ExperimentalFoundationApi
@Composable
fun rememberLazyGridState(
    initialFirstVisibleItemIndex: Int = 0,
    initialFirstVisibleItemScrollOffset: Int = 0,
    prefetchStrategy: LazyGridPrefetchStrategy = remember { LazyGridPrefetchStrategy() },
): LazyGridState {
    return rememberSaveable(prefetchStrategy, saver = LazyGridState.saver(prefetchStrategy)) {
        LazyGridState(
            initialFirstVisibleItemIndex,
            initialFirstVisibleItemScrollOffset,
            prefetchStrategy,
        )
    }
}

/**
 * A state object that can be hoisted to control and observe scrolling.
 *
 * In most cases, this will be created via [rememberLazyGridState].
 *
 * @param firstVisibleItemIndex the initial value for [LazyGridState.firstVisibleItemIndex]
 * @param firstVisibleItemScrollOffset the initial value for
 * [LazyGridState.firstVisibleItemScrollOffset]
 * @param prefetchStrategy the [LazyGridPrefetchStrategy] to use for prefetching content in this
 * grid
 */
@OptIn(ExperimentalFoundationApi::class)
@Stable
class LazyGridState @ExperimentalFoundationApi constructor(
    firstVisibleItemIndex: Int = 0,
    firstVisibleItemScrollOffset: Int = 0,
    private val prefetchStrategy: LazyGridPrefetchStrategy = LazyGridPrefetchStrategy(),
) : ScrollableState {

    /**
     * @param firstVisibleItemIndex the initial value for [LazyGridState.firstVisibleItemIndex]
     * @param firstVisibleItemScrollOffset the initial value for
     * [LazyGridState.firstVisibleItemScrollOffset]
     */
    constructor(
        firstVisibleItemIndex: Int = 0,
        firstVisibleItemScrollOffset: Int = 0
    ) : this(firstVisibleItemIndex, firstVisibleItemScrollOffset, LazyGridPrefetchStrategy())

    /**
     * The holder class for the current scroll position.
     */
    private val scrollPosition =
        LazyGridScrollPosition(firstVisibleItemIndex, firstVisibleItemScrollOffset)

    /**
     * The index of the first item that is visible.
     *
     * Note that this property is observable and if you use it in the composable function it will
     * be recomposed on every change causing potential performance issues.
     *
     * If you want to run some side effects like sending an analytics event or updating a state
     * based on this value consider using "snapshotFlow":
     * @sample androidx.compose.foundation.samples.UsingGridScrollPositionForSideEffectSample
     *
     * If you need to use it in the composition then consider wrapping the calculation into a
     * derived state in order to only have recompositions when the derived value changes:
     * @sample androidx.compose.foundation.samples.UsingGridScrollPositionInCompositionSample
     */
    val firstVisibleItemIndex: Int get() = scrollPosition.index

    /**
     * The scroll offset of the first visible item. Scrolling forward is positive - i.e., the
     * amount that the item is offset backwards
     */
    val firstVisibleItemScrollOffset: Int get() = scrollPosition.scrollOffset

    /** Backing state for [layoutInfo] */
    private val layoutInfoState = mutableStateOf(
        EmptyLazyGridLayoutInfo,
        neverEqualPolicy()
    )

    /**
     * The object of [LazyGridLayoutInfo] calculated during the last layout pass. For example,
     * you can use it to calculate what items are currently visible.
     *
     * Note that this property is observable and is updated after every scroll or remeasure.
     * If you use it in the composable function it will be recomposed on every change causing
     * potential performance issues including infinity recomposition loop.
     * Therefore, avoid using it in the composition.
     *
     * If you want to run some side effects like sending an analytics event or updating a state
     * based on this value consider using "snapshotFlow":
     * @sample androidx.compose.foundation.samples.UsingGridLayoutInfoForSideEffectSample
     */
    val layoutInfo: LazyGridLayoutInfo get() = layoutInfoState.value

    /**
     * [InteractionSource] that will be used to dispatch drag events when this
     * grid is being dragged. If you want to know whether the fling (or animated scroll) is in
     * progress, use [isScrollInProgress].
     */
    val interactionSource: InteractionSource get() = internalInteractionSource

    internal val internalInteractionSource: MutableInteractionSource = MutableInteractionSource()

    /**
     * The amount of scroll to be consumed in the next layout pass.  Scrolling forward is negative
     * - that is, it is the amount that the items are offset in y
     */
    internal var scrollToBeConsumed = 0f
        private set

    internal val slotsPerLine: Int get() = layoutInfoState.value.slotsPerLine

    internal val density: Density get() = layoutInfoState.value.density

    /**
     * The ScrollableController instance. We keep it as we need to call stopAnimation on it once
     * we reached the end of the grid.
     */
    private val scrollableState = ScrollableState { -onScroll(-it) }

    /**
     * Only used for testing to confirm that we're not making too many measure passes
     */
    /*@VisibleForTesting*/
    internal var numMeasurePasses: Int = 0
        private set

    /**
     * Only used for testing to disable prefetching when needed to test the main logic.
     */
    /*@VisibleForTesting*/
    internal var prefetchingEnabled: Boolean = true

    /**
     * The [Remeasurement] object associated with our layout. It allows us to remeasure
     * synchronously during scroll.
     */
    internal var remeasurement: Remeasurement? = null
        private set

    /**
     * The modifier which provides [remeasurement].
     */
    internal val remeasurementModifier = object : RemeasurementModifier {
        override fun onRemeasurementAvailable(remeasurement: Remeasurement) {
            this@LazyGridState.remeasurement = remeasurement
        }
    }

    /**
     * Provides a modifier which allows to delay some interactions (e.g. scroll)
     * until layout is ready.
     */
    internal val awaitLayoutModifier = AwaitFirstLayoutModifier()

    internal val itemAnimator = LazyLayoutItemAnimator<LazyGridMeasuredItem>()

    internal val beyondBoundsInfo = LazyLayoutBeyondBoundsInfo()

    internal val prefetchState = LazyLayoutPrefetchState(prefetchStrategy.prefetchScheduler) {
        with(prefetchStrategy) {
            onNestedPrefetch(Snapshot.withoutReadObservation { firstVisibleItemIndex })
        }
    }

    private val prefetchScope: LazyGridPrefetchScope = object : LazyGridPrefetchScope {
        override fun scheduleLinePrefetch(
            lineIndex: Int
        ): List<LazyLayoutPrefetchState.PrefetchHandle> {
            // Without read observation since this can be triggered from scroll - this will then
            // cause us to recompose when the measure result changes. We don't care since the
            // prefetch is best effort.
            val prefetchHandles = mutableListOf<LazyLayoutPrefetchState.PrefetchHandle>()
            Snapshot.withoutReadObservation {
                layoutInfoState.value.prefetchInfoRetriever(lineIndex).fastForEach {
                    prefetchHandles.add(prefetchState.schedulePrefetch(it.first, it.second))
                }
            }
            return prefetchHandles
        }
    }

    private val animateScrollScope = LazyGridAnimateScrollScope(this)

    /**
     * Stores currently pinned items which are always composed.
     */
    internal val pinnedItems = LazyLayoutPinnedItemList()

    internal val nearestRange: IntRange by scrollPosition.nearestRangeState

    internal val placementScopeInvalidator = ObservableScopeInvalidator()

    /**
     * Instantly brings the item at [index] to the top of the viewport, offset by [scrollOffset]
     * pixels.
     *
     * @param index the index to which to scroll. Must be non-negative.
     * @param scrollOffset the offset that the item should end up after the scroll. Note that
     * positive offset refers to forward scroll, so in a top-to-bottom list, positive offset will
     * scroll the item further upward (taking it partly offscreen).
     */
    suspend fun scrollToItem(
        @AndroidXIntRange(from = 0)
        index: Int,
        scrollOffset: Int = 0
    ) {
        scroll {
            snapToItemIndexInternal(index, scrollOffset, forceRemeasure = true)
        }
    }

    internal val measurementScopeInvalidator = ObservableScopeInvalidator()

    /**
     * Requests the item at [index] to be at the start of the viewport during the next
     * remeasure, offset by [scrollOffset], and schedules a remeasure.
     *
     * The scroll position will be updated to the requested position rather than maintain
     * the index based on the first visible item key (when a data set change will also be
     * applied during the next remeasure), but *only* for the next remeasure.
     *
     * Any scroll in progress will be cancelled.
     *
     * @param index the index to which to scroll. Must be non-negative.
     * @param scrollOffset the offset that the item should end up after the scroll. Note that
     * positive offset refers to forward scroll, so in a top-to-bottom list, positive offset will
     * scroll the item further upward (taking it partly offscreen).
     */
    fun requestScrollToItem(
        @AndroidXIntRange(from = 0)
        index: Int,
        scrollOffset: Int = 0
    ) {
        // Cancel any scroll in progress.
        if (isScrollInProgress) {
            layoutInfoState.value.coroutineScope.launch {
                stopScroll()
            }
        }

        snapToItemIndexInternal(index, scrollOffset, forceRemeasure = false)
    }

    internal fun snapToItemIndexInternal(index: Int, scrollOffset: Int, forceRemeasure: Boolean) {
        val positionChanged = scrollPosition.index != index ||
            scrollPosition.scrollOffset != scrollOffset
        // sometimes this method is called not to scroll, but to stay on the same index when
        // the data changes, as by default we maintain the scroll position by key, not index.
        // when this happens we don't need to reset the animations as from the user perspective
        // we didn't scroll anywhere and if there is an offset change for an item, this change
        // should be animated.
        // however, when the request is to really scroll to a different position, we have to
        // reset previously known item positions as we don't want offset changes to be animated.
        // this offset should be considered as a scroll, not the placement change.
        if (positionChanged) {
            itemAnimator.reset()
        }
        scrollPosition.requestPositionAndForgetLastKnownKey(index, scrollOffset)
        if (forceRemeasure) {
            remeasurement?.forceRemeasure()
        } else {
            measurementScopeInvalidator.invalidateScope()
        }
    }
    /**
     * Call this function to take control of scrolling and gain the ability to send scroll events
     * via [ScrollScope.scrollBy]. All actions that change the logical scroll position must be
     * performed within a [scroll] block (even if they don't call any other methods on this
     * object) in order to guarantee that mutual exclusion is enforced.
     *
     * If [scroll] is called from elsewhere, this will be canceled.
     */
    override suspend fun scroll(
        scrollPriority: MutatePriority,
        block: suspend ScrollScope.() -> Unit
    ) {
        awaitLayoutModifier.waitForFirstLayout()
        scrollableState.scroll(scrollPriority, block)
    }

    override fun dispatchRawDelta(delta: Float): Float =
        scrollableState.dispatchRawDelta(delta)

    override val isScrollInProgress: Boolean
        get() = scrollableState.isScrollInProgress

    override var canScrollForward: Boolean by mutableStateOf(false)
        private set
    override var canScrollBackward: Boolean by mutableStateOf(false)
        private set

    @get:Suppress("GetterSetterNames")
    override val lastScrolledForward: Boolean
        get() = scrollableState.lastScrolledForward
    @get:Suppress("GetterSetterNames")
    override val lastScrolledBackward: Boolean
        get() = scrollableState.lastScrolledBackward

    // TODO: Coroutine scrolling APIs will allow this to be private again once we have more
    //  fine-grained control over scrolling
    /*@VisibleForTesting*/
    internal fun onScroll(distance: Float): Float {
        if (distance < 0 && !canScrollForward || distance > 0 && !canScrollBackward) {
            return 0f
        }
        check(abs(scrollToBeConsumed) <= 0.5f) {
            "entered drag with non-zero pending scroll: $scrollToBeConsumed"
        }
        scrollToBeConsumed += distance

        // scrollToBeConsumed will be consumed synchronously during the forceRemeasure invocation
        // inside measuring we do scrollToBeConsumed.roundToInt() so there will be no scroll if
        // we have less than 0.5 pixels
        if (abs(scrollToBeConsumed) > 0.5f) {
            val layoutInfo = layoutInfoState.value
            val preScrollToBeConsumed = scrollToBeConsumed
            val intDelta = scrollToBeConsumed.roundToInt()
            if (layoutInfo.tryToApplyScrollWithoutRemeasure(intDelta)) {
                applyMeasureResult(
                    result = layoutInfo,
                    visibleItemsStayedTheSame = true
                )
                // we don't need to remeasure, so we only trigger re-placement:
                placementScopeInvalidator.invalidateScope()

<<<<<<< HEAD
                notifyPrefetch(preScrollToBeConsumed - scrollToBeConsumed, layoutInfo)
            } else {
                remeasurement?.forceRemeasure()

                notifyPrefetch(preScrollToBeConsumed - scrollToBeConsumed)
=======
                notifyPrefetchOnScroll(preScrollToBeConsumed - scrollToBeConsumed, layoutInfo)
            } else {
                remeasurement?.forceRemeasure()
                notifyPrefetchOnScroll(
                    preScrollToBeConsumed - scrollToBeConsumed,
                    this.layoutInfo
                )
>>>>>>> 14a4d776
            }
        }

        // here scrollToBeConsumed is already consumed during the forceRemeasure invocation
        if (abs(scrollToBeConsumed) <= 0.5f) {
            // We consumed all of it - we'll hold onto the fractional scroll for later, so report
            // that we consumed the whole thing
            return distance
        } else {
            val scrollConsumed = distance - scrollToBeConsumed
            // We did not consume all of it - return the rest to be consumed elsewhere (e.g.,
            // nested scrolling)
            scrollToBeConsumed = 0f // We're not consuming the rest, give it back
            return scrollConsumed
        }
    }

<<<<<<< HEAD
    private fun notifyPrefetch(
        delta: Float,
        layoutInfo: LazyGridLayoutInfo = layoutInfoState.value
    ) {
        val prefetchState = prefetchState
        if (!prefetchingEnabled) {
            return
        }
        val info = layoutInfo
        if (info.visibleItemsInfo.isNotEmpty()) {
            val scrollingForward = delta < 0
            val lineToPrefetch: Int
            val closestNextItemToPrefetch: Int
            if (scrollingForward) {
                lineToPrefetch = 1 + info.visibleItemsInfo.last().let {
                    if (isVertical) it.row else it.column
                }
                closestNextItemToPrefetch = info.visibleItemsInfo.last().index + 1
            } else {
                lineToPrefetch = -1 + info.visibleItemsInfo.first().let {
                    if (isVertical) it.row else it.column
                }
                closestNextItemToPrefetch = info.visibleItemsInfo.first().index - 1
            }
            if (lineToPrefetch != this.lineToPrefetch &&
                closestNextItemToPrefetch in 0 until info.totalItemsCount
            ) {
                if (wasScrollingForward != scrollingForward) {
                    // the scrolling direction has been changed which means the last prefetched
                    // is not going to be reached anytime soon so it is safer to dispose it.
                    // if this line is already visible it is safe to call the method anyway
                    // as it will be no-op
                    currentLinePrefetchHandles.forEach { it.cancel() }
                }
                this.wasScrollingForward = scrollingForward
                this.lineToPrefetch = lineToPrefetch
                currentLinePrefetchHandles.clear()
                prefetchInfoRetriever(lineToPrefetch).fastForEach {
                    currentLinePrefetchHandles.add(
                        prefetchState.schedulePrefetch(it.first, it.second)
                    )
                }
            }
        }
    }

    private fun cancelPrefetchIfVisibleItemsChanged(info: LazyGridLayoutInfo) {
        if (lineToPrefetch != -1 && info.visibleItemsInfo.isNotEmpty()) {
            val expectedLineToPrefetch = if (wasScrollingForward) {
                info.visibleItemsInfo.last().let {
                    if (isVertical) it.row else it.column
                } + 1
            } else {
                info.visibleItemsInfo.first().let {
                    if (isVertical) it.row else it.column
                } - 1
            }
            if (lineToPrefetch != expectedLineToPrefetch) {
                lineToPrefetch = -1
                currentLinePrefetchHandles.forEach { it.cancel() }
                currentLinePrefetchHandles.clear()
            }
=======
    private fun notifyPrefetchOnScroll(delta: Float, layoutInfo: LazyGridLayoutInfo) {
        if (prefetchingEnabled) {
           with(prefetchStrategy) {
               prefetchScope.onScroll(delta, layoutInfo)
           }
>>>>>>> 14a4d776
        }
    }

    private val numOfItemsToTeleport: Int get() = 100 * slotsPerLine

    /**
     * Animate (smooth scroll) to the given item.
     *
     * @param index the index to which to scroll. Must be non-negative.
     * @param scrollOffset the offset that the item should end up after the scroll. Note that
     * positive offset refers to forward scroll, so in a top-to-bottom list, positive offset will
     * scroll the item further upward (taking it partly offscreen).
     */
    suspend fun animateScrollToItem(
        @AndroidXIntRange(from = 0)
        index: Int,
        scrollOffset: Int = 0
    ) {
        animateScrollScope.animateScrollToItem(index, scrollOffset, numOfItemsToTeleport, density)
    }

    /**
     *  Updates the state with the new calculated scroll position and consumed scroll.
     */
    internal fun applyMeasureResult(
        result: LazyGridMeasureResult,
        visibleItemsStayedTheSame: Boolean = false
    ) {
        scrollToBeConsumed -= result.consumedScroll
        layoutInfoState.value = result

<<<<<<< HEAD
        if (visibleItemsStayedTheSame) {
            scrollPosition.updateScrollOffset(result.firstVisibleLineScrollOffset)
        } else {
            scrollPosition.updateFromMeasureResult(result)
            cancelPrefetchIfVisibleItemsChanged(result)
        }
        canScrollBackward = result.canScrollBackward
        canScrollForward = result.canScrollForward

=======
        canScrollBackward = result.canScrollBackward
        canScrollForward = result.canScrollForward

        if (visibleItemsStayedTheSame) {
            scrollPosition.updateScrollOffset(result.firstVisibleLineScrollOffset)
        } else {
            scrollPosition.updateFromMeasureResult(result)
            if (prefetchingEnabled) {
                with(prefetchStrategy) {
                    prefetchScope.onVisibleItemsUpdated(result)
                }
            }
        }

>>>>>>> 14a4d776
        numMeasurePasses++
    }

    /**
     * When the user provided custom keys for the items we can try to detect when there were
     * items added or removed before our current first visible item and keep this item
     * as the first visible one even given that its index has been changed.
     */
    internal fun updateScrollPositionIfTheFirstItemWasMoved(
        itemProvider: LazyGridItemProvider,
        firstItemIndex: Int
    ): Int = scrollPosition.updateScrollPositionIfTheFirstItemWasMoved(itemProvider, firstItemIndex)

    companion object {
        /**
         * The default [Saver] implementation for [LazyGridState].
         */
        val Saver: Saver<LazyGridState, *> = listSaver(
            save = { listOf(it.firstVisibleItemIndex, it.firstVisibleItemScrollOffset) },
            restore = {
                LazyGridState(
                    firstVisibleItemIndex = it[0],
                    firstVisibleItemScrollOffset = it[1]
                )
            }
        )

        /**
         * A [Saver] implementation for [LazyGridState] that handles setting a custom
         * [LazyGridPrefetchStrategy].
         */
        @ExperimentalFoundationApi
        internal fun saver(prefetchStrategy: LazyGridPrefetchStrategy): Saver<LazyGridState, *> =
            listSaver(
                save = { listOf(it.firstVisibleItemIndex, it.firstVisibleItemScrollOffset) },
                restore = {
                    LazyGridState(
                        firstVisibleItemIndex = it[0],
                        firstVisibleItemScrollOffset = it[1],
                        prefetchStrategy
                    )
                }
            )
    }
}

private val EmptyLazyGridLayoutInfo = LazyGridMeasureResult(
    firstVisibleLine = null,
    firstVisibleLineScrollOffset = 0,
    canScrollForward = false,
    consumedScroll = 0f,
    measureResult = object : MeasureResult {
        override val width: Int = 0
        override val height: Int = 0
<<<<<<< HEAD
=======

>>>>>>> 14a4d776
        @Suppress("PrimitiveInCollection")
        override val alignmentLines: Map<AlignmentLine, Int> = emptyMap()
        override fun placeChildren() {}
    },
    visibleItemsInfo = emptyList(),
    viewportStartOffset = 0,
    viewportEndOffset = 0,
    totalItemsCount = 0,
    reverseLayout = false,
    orientation = Orientation.Vertical,
    afterContentPadding = 0,
    mainAxisItemSpacing = 0,
<<<<<<< HEAD
    remeasureNeeded = false
=======
    remeasureNeeded = false,
    density = Density(1f),
    slotsPerLine = 0,
    coroutineScope = CoroutineScope(EmptyCoroutineContext),
    prefetchInfoRetriever = { emptyList() }
>>>>>>> 14a4d776
)<|MERGE_RESOLUTION|>--- conflicted
+++ resolved
@@ -37,18 +37,12 @@
 import androidx.compose.runtime.getValue
 import androidx.compose.runtime.mutableStateOf
 import androidx.compose.runtime.neverEqualPolicy
-<<<<<<< HEAD
-=======
 import androidx.compose.runtime.remember
->>>>>>> 14a4d776
 import androidx.compose.runtime.saveable.Saver
 import androidx.compose.runtime.saveable.listSaver
 import androidx.compose.runtime.saveable.rememberSaveable
 import androidx.compose.runtime.setValue
-<<<<<<< HEAD
-=======
 import androidx.compose.runtime.snapshots.Snapshot
->>>>>>> 14a4d776
 import androidx.compose.ui.layout.AlignmentLine
 import androidx.compose.ui.layout.MeasureResult
 import androidx.compose.ui.layout.Remeasurement
@@ -58,11 +52,8 @@
 import kotlin.coroutines.EmptyCoroutineContext
 import kotlin.math.abs
 import kotlin.math.roundToInt
-<<<<<<< HEAD
-=======
 import kotlinx.coroutines.CoroutineScope
 import kotlinx.coroutines.launch
->>>>>>> 14a4d776
 
 /**
  * Creates a [LazyGridState] that is remembered across compositions.
@@ -425,13 +416,6 @@
                 // we don't need to remeasure, so we only trigger re-placement:
                 placementScopeInvalidator.invalidateScope()
 
-<<<<<<< HEAD
-                notifyPrefetch(preScrollToBeConsumed - scrollToBeConsumed, layoutInfo)
-            } else {
-                remeasurement?.forceRemeasure()
-
-                notifyPrefetch(preScrollToBeConsumed - scrollToBeConsumed)
-=======
                 notifyPrefetchOnScroll(preScrollToBeConsumed - scrollToBeConsumed, layoutInfo)
             } else {
                 remeasurement?.forceRemeasure()
@@ -439,7 +423,6 @@
                     preScrollToBeConsumed - scrollToBeConsumed,
                     this.layoutInfo
                 )
->>>>>>> 14a4d776
             }
         }
 
@@ -457,76 +440,11 @@
         }
     }
 
-<<<<<<< HEAD
-    private fun notifyPrefetch(
-        delta: Float,
-        layoutInfo: LazyGridLayoutInfo = layoutInfoState.value
-    ) {
-        val prefetchState = prefetchState
-        if (!prefetchingEnabled) {
-            return
-        }
-        val info = layoutInfo
-        if (info.visibleItemsInfo.isNotEmpty()) {
-            val scrollingForward = delta < 0
-            val lineToPrefetch: Int
-            val closestNextItemToPrefetch: Int
-            if (scrollingForward) {
-                lineToPrefetch = 1 + info.visibleItemsInfo.last().let {
-                    if (isVertical) it.row else it.column
-                }
-                closestNextItemToPrefetch = info.visibleItemsInfo.last().index + 1
-            } else {
-                lineToPrefetch = -1 + info.visibleItemsInfo.first().let {
-                    if (isVertical) it.row else it.column
-                }
-                closestNextItemToPrefetch = info.visibleItemsInfo.first().index - 1
-            }
-            if (lineToPrefetch != this.lineToPrefetch &&
-                closestNextItemToPrefetch in 0 until info.totalItemsCount
-            ) {
-                if (wasScrollingForward != scrollingForward) {
-                    // the scrolling direction has been changed which means the last prefetched
-                    // is not going to be reached anytime soon so it is safer to dispose it.
-                    // if this line is already visible it is safe to call the method anyway
-                    // as it will be no-op
-                    currentLinePrefetchHandles.forEach { it.cancel() }
-                }
-                this.wasScrollingForward = scrollingForward
-                this.lineToPrefetch = lineToPrefetch
-                currentLinePrefetchHandles.clear()
-                prefetchInfoRetriever(lineToPrefetch).fastForEach {
-                    currentLinePrefetchHandles.add(
-                        prefetchState.schedulePrefetch(it.first, it.second)
-                    )
-                }
-            }
-        }
-    }
-
-    private fun cancelPrefetchIfVisibleItemsChanged(info: LazyGridLayoutInfo) {
-        if (lineToPrefetch != -1 && info.visibleItemsInfo.isNotEmpty()) {
-            val expectedLineToPrefetch = if (wasScrollingForward) {
-                info.visibleItemsInfo.last().let {
-                    if (isVertical) it.row else it.column
-                } + 1
-            } else {
-                info.visibleItemsInfo.first().let {
-                    if (isVertical) it.row else it.column
-                } - 1
-            }
-            if (lineToPrefetch != expectedLineToPrefetch) {
-                lineToPrefetch = -1
-                currentLinePrefetchHandles.forEach { it.cancel() }
-                currentLinePrefetchHandles.clear()
-            }
-=======
     private fun notifyPrefetchOnScroll(delta: Float, layoutInfo: LazyGridLayoutInfo) {
         if (prefetchingEnabled) {
            with(prefetchStrategy) {
                prefetchScope.onScroll(delta, layoutInfo)
            }
->>>>>>> 14a4d776
         }
     }
 
@@ -558,17 +476,6 @@
         scrollToBeConsumed -= result.consumedScroll
         layoutInfoState.value = result
 
-<<<<<<< HEAD
-        if (visibleItemsStayedTheSame) {
-            scrollPosition.updateScrollOffset(result.firstVisibleLineScrollOffset)
-        } else {
-            scrollPosition.updateFromMeasureResult(result)
-            cancelPrefetchIfVisibleItemsChanged(result)
-        }
-        canScrollBackward = result.canScrollBackward
-        canScrollForward = result.canScrollForward
-
-=======
         canScrollBackward = result.canScrollBackward
         canScrollForward = result.canScrollForward
 
@@ -583,7 +490,6 @@
             }
         }
 
->>>>>>> 14a4d776
         numMeasurePasses++
     }
 
@@ -638,10 +544,7 @@
     measureResult = object : MeasureResult {
         override val width: Int = 0
         override val height: Int = 0
-<<<<<<< HEAD
-=======
-
->>>>>>> 14a4d776
+
         @Suppress("PrimitiveInCollection")
         override val alignmentLines: Map<AlignmentLine, Int> = emptyMap()
         override fun placeChildren() {}
@@ -654,13 +557,9 @@
     orientation = Orientation.Vertical,
     afterContentPadding = 0,
     mainAxisItemSpacing = 0,
-<<<<<<< HEAD
-    remeasureNeeded = false
-=======
     remeasureNeeded = false,
     density = Density(1f),
     slotsPerLine = 0,
     coroutineScope = CoroutineScope(EmptyCoroutineContext),
     prefetchInfoRetriever = { emptyList() }
->>>>>>> 14a4d776
 )