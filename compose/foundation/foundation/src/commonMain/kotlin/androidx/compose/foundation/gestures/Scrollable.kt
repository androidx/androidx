/*
 * Copyright 2020 The Android Open Source Project
 *
 * Licensed under the Apache License, Version 2.0 (the "License");
 * you may not use this file except in compliance with the License.
 * You may obtain a copy of the License at
 *
 *      http://www.apache.org/licenses/LICENSE-2.0
 *
 * Unless required by applicable law or agreed to in writing, software
 * distributed under the License is distributed on an "AS IS" BASIS,
 * WITHOUT WARRANTIES OR CONDITIONS OF ANY KIND, either express or implied.
 * See the License for the specific language governing permissions and
 * limitations under the License.
 */

package androidx.compose.foundation.gestures

import androidx.compose.animation.core.AnimationSpec
import androidx.compose.animation.core.AnimationState
import androidx.compose.animation.core.DecayAnimationSpec
import androidx.compose.animation.core.animateDecay
import androidx.compose.animation.core.spring
import androidx.compose.animation.splineBasedDecay
import androidx.compose.foundation.ExperimentalFoundationApi
import androidx.compose.foundation.FocusedBoundsObserverNode
import androidx.compose.foundation.MutatePriority
import androidx.compose.foundation.OverscrollEffect
import androidx.compose.foundation.gestures.BringIntoViewSpec.Companion.DefaultBringIntoViewSpec
import androidx.compose.foundation.gestures.Orientation.Horizontal
import androidx.compose.foundation.gestures.Orientation.Vertical
import androidx.compose.foundation.interaction.MutableInteractionSource
import androidx.compose.foundation.relocation.BringIntoViewResponderNode
import androidx.compose.foundation.rememberOverscrollEffect
import androidx.compose.runtime.Composable
import androidx.compose.runtime.Stable
import androidx.compose.runtime.remember
import androidx.compose.ui.Modifier
import androidx.compose.ui.MotionDurationScale
import androidx.compose.ui.focus.FocusProperties
import androidx.compose.ui.focus.FocusPropertiesModifierNode
import androidx.compose.ui.focus.FocusTargetModifierNode
import androidx.compose.ui.geometry.Offset
import androidx.compose.ui.input.key.Key
import androidx.compose.ui.input.key.KeyEvent
import androidx.compose.ui.input.key.KeyEventType
import androidx.compose.ui.input.key.KeyInputModifierNode
import androidx.compose.ui.input.key.isCtrlPressed
import androidx.compose.ui.input.key.key
import androidx.compose.ui.input.key.type
import androidx.compose.ui.input.nestedscroll.NestedScrollConnection
import androidx.compose.ui.input.nestedscroll.NestedScrollDispatcher
import androidx.compose.ui.input.nestedscroll.NestedScrollSource
import androidx.compose.ui.input.nestedscroll.NestedScrollSource.Companion.Drag
import androidx.compose.ui.input.nestedscroll.NestedScrollSource.Companion.Fling
import androidx.compose.ui.input.nestedscroll.NestedScrollSource.Companion.Wheel
import androidx.compose.ui.input.nestedscroll.nestedScrollModifierNode
import androidx.compose.ui.input.pointer.PointerEvent
<<<<<<< HEAD
import androidx.compose.ui.input.pointer.PointerInputChange
import androidx.compose.ui.input.pointer.PointerType
import androidx.compose.ui.modifier.ModifierLocalMap
import androidx.compose.ui.modifier.ModifierLocalModifierNode
import androidx.compose.ui.modifier.modifierLocalMapOf
import androidx.compose.ui.modifier.modifierLocalOf
=======
import androidx.compose.ui.input.pointer.PointerEventPass
import androidx.compose.ui.input.pointer.PointerEventType
import androidx.compose.ui.input.pointer.PointerInputChange
import androidx.compose.ui.input.pointer.PointerType
>>>>>>> 02b55f66
import androidx.compose.ui.node.CompositionLocalConsumerModifierNode
import androidx.compose.ui.node.ModifierNodeElement
import androidx.compose.ui.node.ObserverModifierNode
import androidx.compose.ui.node.TraversableNode
import androidx.compose.ui.node.currentValueOf
import androidx.compose.ui.node.observeReads
import androidx.compose.ui.node.requireDensity
import androidx.compose.ui.platform.InspectorInfo
import androidx.compose.ui.platform.LocalDensity
import androidx.compose.ui.platform.LocalLayoutDirection
import androidx.compose.ui.unit.Density
import androidx.compose.ui.unit.IntSize
import androidx.compose.ui.unit.LayoutDirection
import androidx.compose.ui.unit.Velocity
import kotlin.math.abs
import kotlinx.coroutines.CancellationException
import kotlinx.coroutines.CoroutineScope
import kotlinx.coroutines.launch
import kotlinx.coroutines.withContext

/**
 * Configure touch scrolling and flinging for the UI element in a single [Orientation].
 *
 * Users should update their state themselves using default [ScrollableState] and its
 * `consumeScrollDelta` callback or by implementing [ScrollableState] interface manually and reflect
 * their own state in UI when using this component.
 *
 * If you don't need to have fling or nested scroll support, but want to make component simply
 * draggable, consider using [draggable].
 *
 * @sample androidx.compose.foundation.samples.ScrollableSample
 *
 * @param state [ScrollableState] state of the scrollable. Defines how scroll events will be
 * interpreted by the user land logic and contains useful information about on-going events.
 * @param orientation orientation of the scrolling
 * @param enabled whether or not scrolling in enabled
 * @param reverseDirection reverse the direction of the scroll, so top to bottom scroll will
 * behave like bottom to top and left to right will behave like right to left.
 * @param flingBehavior logic describing fling behavior when drag has finished with velocity. If
 * `null`, default from [ScrollableDefaults.flingBehavior] will be used.
 * @param interactionSource [MutableInteractionSource] that will be used to emit
 * drag events when this scrollable is being dragged.
 */
@Stable
@OptIn(ExperimentalFoundationApi::class)
fun Modifier.scrollable(
    state: ScrollableState,
    orientation: Orientation,
    enabled: Boolean = true,
    reverseDirection: Boolean = false,
    flingBehavior: FlingBehavior? = null,
    interactionSource: MutableInteractionSource? = null
): Modifier = scrollable(
    state = state,
    orientation = orientation,
    enabled = enabled,
    reverseDirection = reverseDirection,
    flingBehavior = flingBehavior,
    interactionSource = interactionSource,
    overscrollEffect = null
)

/**
 * Configure touch scrolling and flinging for the UI element in a single [Orientation].
 *
 * Users should update their state themselves using default [ScrollableState] and its
 * `consumeScrollDelta` callback or by implementing [ScrollableState] interface manually and reflect
 * their own state in UI when using this component.
 *
 * If you don't need to have fling or nested scroll support, but want to make component simply
 * draggable, consider using [draggable].
 *
 * This overload provides the access to [OverscrollEffect] that defines the behaviour of the
 * over scrolling logic. Consider using [ScrollableDefaults.overscrollEffect] for the platform
 * look-and-feel.
 *
 * @sample androidx.compose.foundation.samples.ScrollableSample
 *
 * @param state [ScrollableState] state of the scrollable. Defines how scroll events will be
 * interpreted by the user land logic and contains useful information about on-going events.
 * @param orientation orientation of the scrolling
 * @param overscrollEffect effect to which the deltas will be fed when the scrollable have
 * some scrolling delta left. Pass `null` for no overscroll. If you pass an effect you should
 * also apply [androidx.compose.foundation.overscroll] modifier.
 * @param enabled whether or not scrolling in enabled
 * @param reverseDirection reverse the direction of the scroll, so top to bottom scroll will
 * behave like bottom to top and left to right will behave like right to left.
 * @param flingBehavior logic describing fling behavior when drag has finished with velocity. If
 * `null`, default from [ScrollableDefaults.flingBehavior] will be used.
 * @param interactionSource [MutableInteractionSource] that will be used to emit
 * drag events when this scrollable is being dragged.
 * @param bringIntoViewSpec The configuration that this scrollable should use to perform
 * scrolling when scroll requests are received from the focus system.
 *
 * Note: This API is experimental as it brings support for some experimental features:
 * [overscrollEffect] and [bringIntoViewSpec].
 */
@Stable
@ExperimentalFoundationApi
fun Modifier.scrollable(
    state: ScrollableState,
    orientation: Orientation,
    overscrollEffect: OverscrollEffect?,
    enabled: Boolean = true,
    reverseDirection: Boolean = false,
    flingBehavior: FlingBehavior? = null,
    interactionSource: MutableInteractionSource? = null,
    bringIntoViewSpec: BringIntoViewSpec = ScrollableDefaults.bringIntoViewSpec()
) = this then ScrollableElement(
    state,
    orientation,
    overscrollEffect,
    enabled,
    reverseDirection,
    flingBehavior,
    interactionSource,
    bringIntoViewSpec
)

@OptIn(ExperimentalFoundationApi::class)
private class ScrollableElement(
    val state: ScrollableState,
    val orientation: Orientation,
    val overscrollEffect: OverscrollEffect?,
    val enabled: Boolean,
    val reverseDirection: Boolean,
    val flingBehavior: FlingBehavior?,
    val interactionSource: MutableInteractionSource?,
    val bringIntoViewSpec: BringIntoViewSpec
) : ModifierNodeElement<ScrollableNode>() {
    override fun create(): ScrollableNode {
        return ScrollableNode(
            state,
            overscrollEffect,
            flingBehavior,
            orientation,
            enabled,
            reverseDirection,
            interactionSource,
            bringIntoViewSpec
        )
    }

    override fun update(node: ScrollableNode) {
        node.update(
            state,
            orientation,
            overscrollEffect,
            enabled,
            reverseDirection,
            flingBehavior,
            interactionSource,
            bringIntoViewSpec
        )
    }

    override fun hashCode(): Int {
        var result = state.hashCode()
        result = 31 * result + orientation.hashCode()
        result = 31 * result + overscrollEffect.hashCode()
        result = 31 * result + enabled.hashCode()
        result = 31 * result + reverseDirection.hashCode()
        result = 31 * result + flingBehavior.hashCode()
        result = 31 * result + interactionSource.hashCode()
        result = 31 * result + bringIntoViewSpec.hashCode()
        return result
    }

    override fun equals(other: Any?): Boolean {
        if (this === other) return true

        if (other !is ScrollableElement) return false

        if (state != other.state) return false
        if (orientation != other.orientation) return false
        if (overscrollEffect != other.overscrollEffect) return false
        if (enabled != other.enabled) return false
        if (reverseDirection != other.reverseDirection) return false
        if (flingBehavior != other.flingBehavior) return false
        if (interactionSource != other.interactionSource) return false
        if (bringIntoViewSpec != other.bringIntoViewSpec) return false

        return true
    }

    override fun InspectorInfo.inspectableProperties() {
        name = "scrollable"
        properties["orientation"] = orientation
        properties["state"] = state
        properties["overscrollEffect"] = overscrollEffect
        properties["enabled"] = enabled
        properties["reverseDirection"] = reverseDirection
        properties["flingBehavior"] = flingBehavior
        properties["interactionSource"] = interactionSource
        properties["bringIntoViewSpec"] = bringIntoViewSpec
    }
}

@OptIn(ExperimentalFoundationApi::class)
private class ScrollableNode(
    state: ScrollableState,
    private var overscrollEffect: OverscrollEffect?,
    private var flingBehavior: FlingBehavior?,
    orientation: Orientation,
    enabled: Boolean,
    reverseDirection: Boolean,
    interactionSource: MutableInteractionSource?,
    bringIntoViewSpec: BringIntoViewSpec
) : DragGestureNode(
    canDrag = CanDragCalculation,
    enabled = enabled,
    interactionSource = interactionSource
), ObserverModifierNode, CompositionLocalConsumerModifierNode,
    FocusPropertiesModifierNode, KeyInputModifierNode {

    private val nestedScrollDispatcher = NestedScrollDispatcher()

    private val scrollableContainerNode =
        delegate(ScrollableContainerNode(enabled))

    // Place holder fling behavior, we'll initialize it when the density is available.
<<<<<<< HEAD
    val defaultFlingBehavior = platformDefaultFlingBehavior()
=======
    private val defaultFlingBehavior = DefaultFlingBehavior(splineBasedDecay(UnityDensity))
>>>>>>> 02b55f66

    private val scrollingLogic = ScrollingLogic(
        scrollableState = state,
        orientation = orientation,
        overscrollEffect = overscrollEffect,
        reverseDirection = reverseDirection,
        flingBehavior = flingBehavior ?: defaultFlingBehavior,
        nestedScrollDispatcher = nestedScrollDispatcher,
    )

    private val nestedScrollConnection =
        ScrollableNestedScrollConnection(enabled = enabled, scrollingLogic = scrollingLogic)

    private val contentInViewNode =
        delegate(
            ContentInViewNode(
                orientation,
                state,
                reverseDirection,
                bringIntoViewSpec
            )
        )

    // Need to wait until onAttach to read the scroll config. Currently this is static, so we
    // don't need to worry about observation / updating this over time.
    private var scrollConfig: ScrollConfig? = null

    init {
        /**
         * Nested scrolling
         */
        delegate(nestedScrollModifierNode(nestedScrollConnection, nestedScrollDispatcher))

        /**
         * Focus scrolling
         */
        delegate(FocusTargetModifierNode())
        delegate(BringIntoViewResponderNode(contentInViewNode))
        delegate(FocusedBoundsObserverNode { contentInViewNode.onFocusBoundsChanged(it) })
    }

<<<<<<< HEAD
    private val draggableState = ScrollDraggableState(scrollingLogic)
    private val startDragImmediately = { scrollingLogic.shouldScrollImmediately() }
    private val onDragStopped: suspend CoroutineScope.(velocity: Float) -> Unit = { velocity ->
        nestedScrollDispatcher.coroutineScope.launch {
            scrollingLogic.onScrollStopped(velocity, Drag)
        }
    }

    /**
     * Pointer gesture handling
     */
    val draggableGesturesNode = delegate(
        DraggableNode(
            draggableState,
            orientation = orientation,
            enabled = enabled,
            interactionSource = interactionSource,
            reverseDirection = false,
            startDragImmediately = startDragImmediately,
            onDragStopped = onDragStopped,
            canDrag = CanDragCalculation,
            onDragStarted = NoOpOnDragStarted
        )
    )

    private val onWheelScrollStopped: suspend CoroutineScope.(velocity: Float) -> Unit = { velocity ->
        nestedScrollDispatcher.coroutineScope.launch {
            scrollingLogic.onScrollStopped(velocity, Wheel)
        }
    }

    val mouseWheelScrollNode = delegate(
        MouseWheelScrollNode(
            scrollingLogic = scrollingLogic,
            onScrollStopped = onWheelScrollStopped,
            enabled = enabled,
        )
    )
=======
    override suspend fun drag(
        forEachDelta: suspend ((dragDelta: DragEvent.DragDelta) -> Unit) -> Unit
    ) {
        scrollingLogic.dispatchDragEvents(forEachDelta)
    }

    override val pointerDirectionConfig: PointerDirectionConfig
        get() = scrollingLogic.pointerDirectionConfig()

    override suspend fun CoroutineScope.onDragStarted(startedPosition: Offset) {}

    override suspend fun CoroutineScope.onDragStopped(velocity: Velocity) {
        nestedScrollDispatcher.coroutineScope.launch {
            scrollingLogic.onDragStopped(velocity)
        }
    }

    override fun startDragImmediately(): Boolean {
        return scrollingLogic.shouldScrollImmediately()
    }
>>>>>>> 02b55f66

    fun update(
        state: ScrollableState,
        orientation: Orientation,
        overscrollEffect: OverscrollEffect?,
        enabled: Boolean,
        reverseDirection: Boolean,
        flingBehavior: FlingBehavior?,
        interactionSource: MutableInteractionSource?,
        bringIntoViewSpec: BringIntoViewSpec
    ) {

        if (this.enabled != enabled) { // enabled changed
            nestedScrollConnection.enabled = enabled
            scrollableContainerNode.update(enabled)
        }
        // a new fling behavior was set, change the resolved one.
        val resolvedFlingBehavior = flingBehavior ?: defaultFlingBehavior

        val resetPointerInputHandling = scrollingLogic.update(
            scrollableState = state,
            orientation = orientation,
            overscrollEffect = overscrollEffect,
            reverseDirection = reverseDirection,
            flingBehavior = resolvedFlingBehavior,
            nestedScrollDispatcher = nestedScrollDispatcher
        )

<<<<<<< HEAD
        draggableGesturesNode.update(
            draggableState,
            orientation = orientation,
            enabled = enabled,
            interactionSource = interactionSource,
            reverseDirection = false,
            startDragImmediately = startDragImmediately,
            onDragStarted = NoOpOnDragStarted,
            onDragStopped = onDragStopped,
            canDrag = CanDragCalculation
        )

        mouseWheelScrollNode.update(
            enabled = enabled
        )

=======
>>>>>>> 02b55f66
        contentInViewNode.update(
            orientation,
            state,
            reverseDirection,
            bringIntoViewSpec
        )

        this.overscrollEffect = overscrollEffect
        this.flingBehavior = flingBehavior

        // update DragGestureNode
        update(CanDragCalculation, enabled, interactionSource, resetPointerInputHandling)
    }

    @Suppress("SuspiciousCompositionLocalModifierRead")
    override fun onAttach() {
        updateDefaultFlingBehavior()
        observeReads { currentValueOf(LocalDensity) } // monitor change in Density
        scrollConfig = platformScrollConfig()
    }

    // TODO(https://youtrack.jetbrains.com/issue/COMPOSE-731/Scrollable-doesnt-react-on-density-changes)
    //  it isn't called, because LocalDensity is staticCompositionLocalOf
    override fun onObservedReadsChanged() {
        // if density changes, update the default fling behavior.
        updateDefaultFlingBehavior()
    }

    private fun updateDefaultFlingBehavior() {
        val density = currentValueOf(LocalDensity)

        defaultFlingBehavior.updateDensity(density)
    }

    override fun applyFocusProperties(focusProperties: FocusProperties) {
        focusProperties.canFocus = false
    }

    // Key handler for Page up/down scrolling behavior.
    override fun onKeyEvent(event: KeyEvent): Boolean {
        return if (enabled &&
            (event.key == Key.PageDown || event.key == Key.PageUp) &&
            (event.type == KeyEventType.KeyDown) &&
            (!event.isCtrlPressed)
        ) {

            val scrollAmount: Offset = if (scrollingLogic.isVertical()) {
                val viewportHeight = contentInViewNode.viewportSize.height

                val yAmount = if (event.key == Key.PageUp) {
                    viewportHeight.toFloat()
                } else {
                    -viewportHeight.toFloat()
                }

                Offset(0f, yAmount)
            } else {
                val viewportWidth = contentInViewNode.viewportSize.width

                val xAmount = if (event.key == Key.PageUp) {
                    viewportWidth.toFloat()
                } else {
                    -viewportWidth.toFloat()
                }

                Offset(xAmount, 0f)
            }

            // A coroutine is launched for every individual scroll event in the
            // larger scroll gesture. If we see degradation in the future (that is,
            // a fast scroll gesture on a slow device causes UI jank [not seen up to
            // this point), we can switch to a more efficient solution where we
            // lazily launch one coroutine (with the first event) and use a Channel
            // to communicate the scroll amount to the UI thread.
            coroutineScope.launch {
                scrollingLogic.dispatchUserInputDelta(scrollAmount, Wheel)
            }
            true
        } else {
            false
        }
    }

    override fun onPreKeyEvent(event: KeyEvent) = false

    override fun onPointerEvent(
        pointerEvent: PointerEvent,
        pass: PointerEventPass,
        bounds: IntSize
    ) {
        super.onPointerEvent(pointerEvent, pass, bounds)
        if (pass == PointerEventPass.Main && pointerEvent.type == PointerEventType.Scroll) {
            processMouseWheelEvent(pointerEvent, bounds)
        }
    }

    /**
     * Mouse wheel
     */
    private fun processMouseWheelEvent(event: PointerEvent, size: IntSize) {
        if (event.changes.fastAll { !it.isConsumed }) {
            with(scrollConfig!!) {
                val scrollAmount = requireDensity().calculateMouseWheelScroll(event, size)
                // A coroutine is launched for every individual scroll event in the
                // larger scroll gesture. If we see degradation in the future (that is,
                // a fast scroll gesture on a slow device causes UI jank [not seen up to
                // this point), we can switch to a more efficient solution where we
                // lazily launch one coroutine (with the first event) and use a Channel
                // to communicate the scroll amount to the UI thread.
                coroutineScope.launch {
                    scrollingLogic.dispatchUserInputDelta(scrollAmount, Wheel)
                }
                event.changes.fastForEach { it.consume() }
            }
        }
    }
}

/**
 * The configuration of how a scrollable reacts to bring into view requests.
 *
 * Note: API shape and naming are still being refined, therefore API is marked as experimental.
 */
@ExperimentalFoundationApi
@Stable
interface BringIntoViewSpec {

    /**
     * A retargetable Animation Spec to be used as the animation to run to fulfill the
     * BringIntoView requests.
     */
    val scrollAnimationSpec: AnimationSpec<Float> get() = DefaultScrollAnimationSpec

    /**
     * Calculate the offset needed to bring one of the scrollable container's child into view.
     *
     * @param offset from the side closest to the origin (For the x-axis this is 'left',
     * for the y-axis this is 'top').
     * @param size is the child size.
     * @param containerSize Is the main axis size of the scrollable container.
     *
     * All distances above are represented in pixels.
     *
     * @return The necessary amount to scroll to satisfy the bring into view request.
     * Returning zero from here means that the request was satisfied and the scrolling animation
     * should stop.
     *
     * This will be called for every frame of the scrolling animation. This means that, as the
     * animation progresses, the offset will naturally change to fulfill the scroll request.
     */
    fun calculateScrollDistance(
        offset: Float,
        size: Float,
        containerSize: Float
    ): Float

    companion object {

        /**
         * The default animation spec used by [Modifier.scrollable] to run Bring Into View requests.
         */
        val DefaultScrollAnimationSpec: AnimationSpec<Float> = spring()

        internal val DefaultBringIntoViewSpec = object : BringIntoViewSpec {

            override val scrollAnimationSpec: AnimationSpec<Float> = DefaultScrollAnimationSpec

            override fun calculateScrollDistance(
                offset: Float,
                size: Float,
                containerSize: Float
            ): Float {
                val trailingEdge = offset + size
                @Suppress("UnnecessaryVariable") val leadingEdge = offset
                return when {

                    // If the item is already visible, no need to scroll.
                    leadingEdge >= 0 && trailingEdge <= containerSize -> 0f

                    // If the item is visible but larger than the parent, we don't scroll.
                    leadingEdge < 0 && trailingEdge > containerSize -> 0f

                    // Find the minimum scroll needed to make one of the edges coincide with the parent's
                    // edge.
                    abs(leadingEdge) < abs(trailingEdge - containerSize) -> leadingEdge
                    else -> trailingEdge - containerSize
                }
            }
        }
    }
}

/**
 * Contains the default values used by [scrollable]
 */
object ScrollableDefaults {

    /**
     * Create and remember default [FlingBehavior] that will represent natural fling curve.
     */
    @Composable
    fun flingBehavior(): FlingBehavior = rememberPlatformDefaultFlingBehavior()

    /**
     * Create and remember default [OverscrollEffect] that will be used for showing over scroll
     * effects.
     */
    @Composable
    @ExperimentalFoundationApi
    fun overscrollEffect(): OverscrollEffect {
        return rememberOverscrollEffect()
    }

    /**
     * Used to determine the value of `reverseDirection` parameter of [Modifier.scrollable]
     * in scrollable layouts.
     *
     * @param layoutDirection current layout direction (e.g. from [LocalLayoutDirection])
     * @param orientation orientation of scroll
     * @param reverseScrolling whether scrolling direction should be reversed
     *
     * @return `true` if scroll direction should be reversed, `false` otherwise.
     */
    fun reverseDirection(
        layoutDirection: LayoutDirection,
        orientation: Orientation,
        reverseScrolling: Boolean
    ): Boolean {
        // A finger moves with the content, not with the viewport. Therefore,
        // always reverse once to have "natural" gesture that goes reversed to layout
        var reverseDirection = !reverseScrolling
        // But if rtl and horizontal, things move the other way around
        val isRtl = layoutDirection == LayoutDirection.Rtl
        if (isRtl && orientation != Orientation.Vertical) {
            reverseDirection = !reverseDirection
        }
        return reverseDirection
    }

    /**
     * A default implementation for [BringIntoViewSpec] that brings a child into view
     * using the least amount of effort.
     */
    @ExperimentalFoundationApi
    fun bringIntoViewSpec(): BringIntoViewSpec = DefaultBringIntoViewSpec
}

internal interface ScrollConfig {
<<<<<<< HEAD

    /**
     * Enables animated transition of scroll on mouse wheel events.
     */
    val isSmoothScrollingEnabled: Boolean
        get() = true

    fun isPreciseWheelScroll(event: PointerEvent): Boolean = false

=======
>>>>>>> 02b55f66
    fun Density.calculateMouseWheelScroll(event: PointerEvent, bounds: IntSize): Offset
}

internal expect fun CompositionLocalConsumerModifierNode.platformScrollConfig(): ScrollConfig

private val CanDragCalculation: (PointerInputChange) -> Boolean =
    { down -> down.type != PointerType.Mouse }

<<<<<<< HEAD
private val NoOpOnDragStarted: suspend CoroutineScope.(startedPosition: Offset) -> Unit = {}

=======
>>>>>>> 02b55f66
/**
 * Holds all scrolling related logic: controls nested scrolling, flinging, overscroll and delta
 * dispatching.
 */
@OptIn(ExperimentalFoundationApi::class)
<<<<<<< HEAD
internal class ScrollingLogic(
    var scrollableState: ScrollableState,
    private var orientation: Orientation,
=======
private class ScrollingLogic(
    private var scrollableState: ScrollableState,
>>>>>>> 02b55f66
    private var overscrollEffect: OverscrollEffect?,
    private var flingBehavior: FlingBehavior,
    private var orientation: Orientation,
    private var reverseDirection: Boolean,
    private var nestedScrollDispatcher: NestedScrollDispatcher,
) {

    fun Float.toOffset(): Offset = when {
        this == 0f -> Offset.Zero
        orientation == Horizontal -> Offset(this, 0f)
        else -> Offset(0f, this)
    }

    fun Offset.singleAxisOffset(): Offset =
        if (orientation == Horizontal) copy(y = 0f) else copy(x = 0f)

    fun Offset.toFloat(): Float =
        if (orientation == Horizontal) this.x else this.y

    fun Velocity.toFloat(): Float =
        if (orientation == Horizontal) this.x else this.y

    fun Velocity.singleAxisVelocity(): Velocity =
        if (orientation == Horizontal) copy(y = 0f) else copy(x = 0f)

    fun Velocity.update(newValue: Float): Velocity =
        if (orientation == Horizontal) copy(x = newValue) else copy(y = newValue)

    fun Float.reverseIfNeeded(): Float = if (reverseDirection) this * -1 else this

    fun Offset.reverseIfNeeded(): Offset = if (reverseDirection) this * -1f else this

    fun Float.toVelocity() = Velocity(
        x = if (orientation == Horizontal) this else 0f,
        y = if (orientation == Orientation.Vertical) this else 0f,
    )

    private var latestScrollScope: ScrollScope = NoOpScrollScope
    private var latestScrollSource: NestedScrollSource = Drag

    private val performScroll: (delta: Offset) -> Offset = { delta ->
        val consumedByPreScroll =
            nestedScrollDispatcher.dispatchPreScroll(delta, latestScrollSource)

        val scrollAvailableAfterPreScroll = delta - consumedByPreScroll

        val singleAxisDeltaForSelfScroll =
            scrollAvailableAfterPreScroll.singleAxisOffset().reverseIfNeeded().toFloat()

        // Consume on a single axis.
        val consumedBySelfScroll =
            with(latestScrollScope) {
                scrollBy(singleAxisDeltaForSelfScroll).toOffset().reverseIfNeeded()
            }

        val deltaAvailableAfterScroll = scrollAvailableAfterPreScroll - consumedBySelfScroll
        val consumedByPostScroll = nestedScrollDispatcher.dispatchPostScroll(
            consumedBySelfScroll,
            deltaAvailableAfterScroll,
            latestScrollSource
        )
        consumedByPreScroll + consumedBySelfScroll + consumedByPostScroll
    }

    /**
     * @return the amount of scroll that was consumed
     */
    private fun ScrollScope.dispatchScroll(
        initialAvailableDelta: Offset,
        source: NestedScrollSource
    ): Offset {
        latestScrollSource = source
        latestScrollScope = this
        val overscroll = overscrollEffect
        return if (source == Wheel) {
            performScroll(initialAvailableDelta)
        } else if (overscroll != null && shouldDispatchOverscroll) {
            overscroll.applyToScroll(initialAvailableDelta, source, performScroll)
        } else {
            performScroll(initialAvailableDelta)
        }
    }

    private val shouldDispatchOverscroll
        get() = scrollableState.canScrollForward || scrollableState.canScrollBackward

    fun performRawScroll(scroll: Offset): Offset {
        return if (scrollableState.isScrollInProgress) {
            Offset.Zero
        } else {
            dispatchRawDelta(scroll)
        }
    }

<<<<<<< HEAD
    fun dispatchRawDelta(scroll: Offset): Offset {
        return scrollableState.dispatchRawDelta(scroll.toFloat().reverseIfNeeded())
            .reverseIfNeeded().toOffset()
    }
=======
    suspend fun onDragStopped(initialVelocity: Velocity) {
        val availableVelocity = initialVelocity.singleAxisVelocity()
>>>>>>> 02b55f66

    suspend fun onScrollStopped(
        initialVelocity: Float,
        source: NestedScrollSource
    ) {
        if (source == Wheel && !flingBehavior.shouldBeTriggeredByMouseWheel) {
            return
        }
    }

    suspend fun onDragStopped(initialVelocity: Velocity) {
        val availableVelocity = initialVelocity.singleAxisVelocity()

        scrollableState.scroll {
            val performFling: suspend (Velocity) -> Velocity = { velocity ->
                val preConsumedByParent = nestedScrollDispatcher
                    .dispatchPreFling(velocity)
                val available = velocity - preConsumedByParent
                val velocityLeft = doFlingAnimation(available)
                val consumedPost =
                    nestedScrollDispatcher.dispatchPostFling(
                        (available - velocityLeft),
                        velocityLeft
                    )
                val totalLeft = velocityLeft - consumedPost
                velocity - totalLeft
            }

            val overscroll = overscrollEffect
            if (overscroll != null && shouldDispatchOverscroll) {
                overscroll.applyToFling(availableVelocity, performFling)
            } else {
                performFling(availableVelocity)
            }
        }
    }

    suspend fun ScrollScope.doFlingAnimation(available: Velocity): Velocity {
        var result: Velocity = available
        val outerScopeScroll: (Offset) -> Offset = { delta ->
            dispatchScroll(delta.reverseIfNeeded(), Fling).reverseIfNeeded()
        }
        val scope = object : ScrollScope {
            override fun scrollBy(pixels: Float): Float {
                return outerScopeScroll.invoke(pixels.toOffset()).toFloat()
            }
        }
        with(scope) {
            with(flingBehavior) {
                result = result.update(
                    performFling(available.toFloat().reverseIfNeeded()).reverseIfNeeded()
                )
            }
        }
        return result
    }

    fun shouldScrollImmediately(): Boolean {
        return scrollableState.isScrollInProgress ||
            overscrollEffect?.isInProgress ?: false
    }

    suspend fun dispatchUserInputDelta(delta: Offset, source: NestedScrollSource) {
        scrollableState.scroll(MutatePriority.UserInput) {
            dispatchScroll(delta, source)
        }
    }

    suspend fun dispatchDragEvents(
        forEachDelta: suspend ((dragDelta: DragEvent.DragDelta) -> Unit) -> Unit
    ) {
        scrollableState.scroll(MutatePriority.UserInput) {
            forEachDelta {
                dispatchScroll(it.delta.singleAxisOffset(), Drag)
            }
        }
    }

    /**
     * @return true if the pointer input should be reset
     */
    fun update(
        scrollableState: ScrollableState,
        orientation: Orientation,
        overscrollEffect: OverscrollEffect?,
        reverseDirection: Boolean,
        flingBehavior: FlingBehavior,
        nestedScrollDispatcher: NestedScrollDispatcher,
    ): Boolean {
        var resetPointerInputHandling = false
        if (this.scrollableState != scrollableState) {
            this.scrollableState = scrollableState
            resetPointerInputHandling = true
        }
        this.overscrollEffect = overscrollEffect
        if (this.orientation != orientation) {
            this.orientation = orientation
            resetPointerInputHandling = true
        }
        if (this.reverseDirection != reverseDirection) {
            this.reverseDirection = reverseDirection
            resetPointerInputHandling = true
        }
        this.flingBehavior = flingBehavior
        this.nestedScrollDispatcher = nestedScrollDispatcher
        return resetPointerInputHandling
    }

    fun pointerDirectionConfig(): PointerDirectionConfig = orientation.toPointerDirectionConfig()

    fun isVertical(): Boolean = orientation == Vertical
}

private val NoOpScrollScope: ScrollScope = object : ScrollScope {
    override fun scrollBy(pixels: Float): Float = pixels
}

private class ScrollableNestedScrollConnection(
    val scrollingLogic: ScrollingLogic,
    var enabled: Boolean
) : NestedScrollConnection {

    override fun onPostScroll(
        consumed: Offset,
        available: Offset,
        source: NestedScrollSource
    ): Offset = if (enabled) {
        scrollingLogic.performRawScroll(available)
    } else {
        Offset.Zero
    }

    override suspend fun onPostFling(
        consumed: Velocity,
        available: Velocity
    ): Velocity {
        return if (enabled) {
            var velocityLeft: Velocity = available
            with(scrollingLogic) {
                scrollableState.scroll {
                    velocityLeft = doFlingAnimation(available)
                }
            }
            available - velocityLeft
        } else {
            Velocity.Zero
        }
    }
}

/**
 * Compatibility interface for default fling behaviors that depends on [Density].
 */
internal interface ScrollableDefaultFlingBehavior : FlingBehavior {
    /**
     * Update the internal parameters of FlingBehavior in accordance with the new [androidx.compose.ui.unit.Density] value.
     *
     * @param density new density value.
     */
    fun updateDensity(density: Density) = Unit
}

/**
 * TODO Move it to public interface
 *  Currently, default [FlingBehavior] is not triggered at all to avoid unexpected effects
 *  during regular scrolling. However, custom one must be triggered because it's used not
 *  only for "inertia", but also for snapping in [androidx.compose.foundation.pager.Pager] or
 *  [androidx.compose.foundation.gestures.snapping.rememberSnapFlingBehavior].
 */
private val FlingBehavior.shouldBeTriggeredByMouseWheel
    get() = this !is ScrollableDefaultFlingBehavior

/**
 * This method returns [ScrollableDefaultFlingBehavior] whose density will be managed by the
 * [ScrollableElement] because it's not created inside [Composable] context.
 * This is different from [rememberPlatformDefaultFlingBehavior] which creates [FlingBehavior] whose density
 * depends on [LocalDensity] and is automatically resolved.
 */
internal expect fun platformDefaultFlingBehavior(): ScrollableDefaultFlingBehavior

@Composable
internal expect fun rememberPlatformDefaultFlingBehavior(): FlingBehavior

internal class DefaultFlingBehavior(
    var flingDecay: DecayAnimationSpec<Float>,
    private val motionDurationScale: MotionDurationScale = DefaultScrollMotionDurationScale
) : ScrollableDefaultFlingBehavior {

    // For Testing
    var lastAnimationCycleCount = 0

    override suspend fun ScrollScope.performFling(initialVelocity: Float): Float {
        lastAnimationCycleCount = 0
        // come up with the better threshold, but we need it since spline curve gives us NaNs
        return withContext(motionDurationScale) {
            if (abs(initialVelocity) > 1f) {
                var velocityLeft = initialVelocity
                var lastValue = 0f
                val animationState = AnimationState(
                    initialValue = 0f,
                    initialVelocity = initialVelocity,
                )
                try {
                    animationState.animateDecay(flingDecay) {
                        val delta = value - lastValue
                        val consumed = scrollBy(delta)
                        lastValue = value
                        velocityLeft = this.velocity
                        // avoid rounding errors and stop if anything is unconsumed
                        if (abs(delta - consumed) > 0.5f) this.cancelAnimation()
                        lastAnimationCycleCount++
                    }
                } catch (exception: CancellationException) {
                    velocityLeft = animationState.velocity
                }
                velocityLeft
            } else {
                initialVelocity
            }
        }
    }

    override fun updateDensity(density: Density) {
        flingDecay = splineBasedDecay(density)
    }
}

private const val DefaultScrollMotionDurationScaleFactor = 1f
internal val DefaultScrollMotionDurationScale = object : MotionDurationScale {
    override val scaleFactor: Float
        get() = DefaultScrollMotionDurationScaleFactor
}

/**
 * (b/311181532): This could not be flattened so we moved it to TraversableNode, but ideally
 * ScrollabeNode should be the one to be travesable.
 */
internal class ScrollableContainerNode(enabled: Boolean) :
    Modifier.Node(),
    TraversableNode {
    override val traverseKey: Any = TraverseKey

    var enabled: Boolean = enabled
        private set

    companion object TraverseKey

    fun update(enabled: Boolean) {
        this.enabled = enabled
    }
}

internal val UnityDensity = object : Density {
    override val density: Float
        get() = 1f
    override val fontScale: Float
        get() = 1f
}<|MERGE_RESOLUTION|>--- conflicted
+++ resolved
@@ -56,19 +56,14 @@
 import androidx.compose.ui.input.nestedscroll.NestedScrollSource.Companion.Wheel
 import androidx.compose.ui.input.nestedscroll.nestedScrollModifierNode
 import androidx.compose.ui.input.pointer.PointerEvent
-<<<<<<< HEAD
+import androidx.compose.ui.input.pointer.PointerEventPass
+import androidx.compose.ui.input.pointer.PointerEventType
 import androidx.compose.ui.input.pointer.PointerInputChange
 import androidx.compose.ui.input.pointer.PointerType
 import androidx.compose.ui.modifier.ModifierLocalMap
 import androidx.compose.ui.modifier.ModifierLocalModifierNode
 import androidx.compose.ui.modifier.modifierLocalMapOf
 import androidx.compose.ui.modifier.modifierLocalOf
-=======
-import androidx.compose.ui.input.pointer.PointerEventPass
-import androidx.compose.ui.input.pointer.PointerEventType
-import androidx.compose.ui.input.pointer.PointerInputChange
-import androidx.compose.ui.input.pointer.PointerType
->>>>>>> 02b55f66
 import androidx.compose.ui.node.CompositionLocalConsumerModifierNode
 import androidx.compose.ui.node.ModifierNodeElement
 import androidx.compose.ui.node.ObserverModifierNode
@@ -290,11 +285,7 @@
         delegate(ScrollableContainerNode(enabled))
 
     // Place holder fling behavior, we'll initialize it when the density is available.
-<<<<<<< HEAD
-    val defaultFlingBehavior = platformDefaultFlingBehavior()
-=======
-    private val defaultFlingBehavior = DefaultFlingBehavior(splineBasedDecay(UnityDensity))
->>>>>>> 02b55f66
+    private val defaultFlingBehavior = platformDefaultFlingBehavior()
 
     private val scrollingLogic = ScrollingLogic(
         scrollableState = state,
@@ -336,31 +327,26 @@
         delegate(FocusedBoundsObserverNode { contentInViewNode.onFocusBoundsChanged(it) })
     }
 
-<<<<<<< HEAD
-    private val draggableState = ScrollDraggableState(scrollingLogic)
-    private val startDragImmediately = { scrollingLogic.shouldScrollImmediately() }
-    private val onDragStopped: suspend CoroutineScope.(velocity: Float) -> Unit = { velocity ->
+    override suspend fun drag(
+        forEachDelta: suspend ((dragDelta: DragEvent.DragDelta) -> Unit) -> Unit
+    ) {
+        scrollingLogic.dispatchDragEvents(forEachDelta)
+    }
+
+    override val pointerDirectionConfig: PointerDirectionConfig
+        get() = scrollingLogic.pointerDirectionConfig()
+
+    override suspend fun CoroutineScope.onDragStarted(startedPosition: Offset) {}
+
+    override suspend fun CoroutineScope.onDragStopped(velocity: Velocity) {
         nestedScrollDispatcher.coroutineScope.launch {
-            scrollingLogic.onScrollStopped(velocity, Drag)
-        }
-    }
-
-    /**
-     * Pointer gesture handling
-     */
-    val draggableGesturesNode = delegate(
-        DraggableNode(
-            draggableState,
-            orientation = orientation,
-            enabled = enabled,
-            interactionSource = interactionSource,
-            reverseDirection = false,
-            startDragImmediately = startDragImmediately,
-            onDragStopped = onDragStopped,
-            canDrag = CanDragCalculation,
-            onDragStarted = NoOpOnDragStarted
-        )
-    )
+            scrollingLogic.onDragStopped(velocity)
+        }
+    }
+
+    override fun startDragImmediately(): Boolean {
+        return scrollingLogic.shouldScrollImmediately()
+    }
 
     private val onWheelScrollStopped: suspend CoroutineScope.(velocity: Float) -> Unit = { velocity ->
         nestedScrollDispatcher.coroutineScope.launch {
@@ -375,28 +361,6 @@
             enabled = enabled,
         )
     )
-=======
-    override suspend fun drag(
-        forEachDelta: suspend ((dragDelta: DragEvent.DragDelta) -> Unit) -> Unit
-    ) {
-        scrollingLogic.dispatchDragEvents(forEachDelta)
-    }
-
-    override val pointerDirectionConfig: PointerDirectionConfig
-        get() = scrollingLogic.pointerDirectionConfig()
-
-    override suspend fun CoroutineScope.onDragStarted(startedPosition: Offset) {}
-
-    override suspend fun CoroutineScope.onDragStopped(velocity: Velocity) {
-        nestedScrollDispatcher.coroutineScope.launch {
-            scrollingLogic.onDragStopped(velocity)
-        }
-    }
-
-    override fun startDragImmediately(): Boolean {
-        return scrollingLogic.shouldScrollImmediately()
-    }
->>>>>>> 02b55f66
 
     fun update(
         state: ScrollableState,
@@ -425,30 +389,15 @@
             nestedScrollDispatcher = nestedScrollDispatcher
         )
 
-<<<<<<< HEAD
-        draggableGesturesNode.update(
-            draggableState,
-            orientation = orientation,
-            enabled = enabled,
-            interactionSource = interactionSource,
-            reverseDirection = false,
-            startDragImmediately = startDragImmediately,
-            onDragStarted = NoOpOnDragStarted,
-            onDragStopped = onDragStopped,
-            canDrag = CanDragCalculation
-        )
-
-        mouseWheelScrollNode.update(
-            enabled = enabled
-        )
-
-=======
->>>>>>> 02b55f66
         contentInViewNode.update(
             orientation,
             state,
             reverseDirection,
             bringIntoViewSpec
+        )
+
+        mouseWheelScrollNode.update(
+            enabled = enabled
         )
 
         this.overscrollEffect = overscrollEffect
@@ -692,7 +641,6 @@
 }
 
 internal interface ScrollConfig {
-<<<<<<< HEAD
 
     /**
      * Enables animated transition of scroll on mouse wheel events.
@@ -702,8 +650,6 @@
 
     fun isPreciseWheelScroll(event: PointerEvent): Boolean = false
 
-=======
->>>>>>> 02b55f66
     fun Density.calculateMouseWheelScroll(event: PointerEvent, bounds: IntSize): Offset
 }
 
@@ -712,24 +658,16 @@
 private val CanDragCalculation: (PointerInputChange) -> Boolean =
     { down -> down.type != PointerType.Mouse }
 
-<<<<<<< HEAD
 private val NoOpOnDragStarted: suspend CoroutineScope.(startedPosition: Offset) -> Unit = {}
 
-=======
->>>>>>> 02b55f66
 /**
  * Holds all scrolling related logic: controls nested scrolling, flinging, overscroll and delta
  * dispatching.
  */
 @OptIn(ExperimentalFoundationApi::class)
-<<<<<<< HEAD
 internal class ScrollingLogic(
-    var scrollableState: ScrollableState,
+    private var scrollableState: ScrollableState,
     private var orientation: Orientation,
-=======
-private class ScrollingLogic(
-    private var scrollableState: ScrollableState,
->>>>>>> 02b55f66
     private var overscrollEffect: OverscrollEffect?,
     private var flingBehavior: FlingBehavior,
     private var orientation: Orientation,
@@ -824,15 +762,10 @@
         }
     }
 
-<<<<<<< HEAD
     fun dispatchRawDelta(scroll: Offset): Offset {
         return scrollableState.dispatchRawDelta(scroll.toFloat().reverseIfNeeded())
             .reverseIfNeeded().toOffset()
     }
-=======
-    suspend fun onDragStopped(initialVelocity: Velocity) {
-        val availableVelocity = initialVelocity.singleAxisVelocity()
->>>>>>> 02b55f66
 
     suspend fun onScrollStopped(
         initialVelocity: Float,
