/*
 * Copyright 2020 The Android Open Source Project
 *
 * Licensed under the Apache License, Version 2.0 (the "License");
 * you may not use this file except in compliance with the License.
 * You may obtain a copy of the License at
 *
 *      http://www.apache.org/licenses/LICENSE-2.0
 *
 * Unless required by applicable law or agreed to in writing, software
 * distributed under the License is distributed on an "AS IS" BASIS,
 * WITHOUT WARRANTIES OR CONDITIONS OF ANY KIND, either express or implied.
 * See the License for the specific language governing permissions and
 * limitations under the License.
 */

package androidx.compose.foundation.gestures

import androidx.compose.animation.core.AnimationSpec
import androidx.compose.animation.core.AnimationState
import androidx.compose.animation.core.DecayAnimationSpec
import androidx.compose.animation.core.animateDecay
import androidx.compose.animation.core.spring
import androidx.compose.animation.splineBasedDecay
import androidx.compose.foundation.ExperimentalFoundationApi
import androidx.compose.foundation.FocusedBoundsObserverNode
import androidx.compose.foundation.MutatePriority
import androidx.compose.foundation.OverscrollEffect
import androidx.compose.foundation.gestures.BringIntoViewScroller.Companion.DefaultBringIntoViewScroller
import androidx.compose.foundation.gestures.Orientation.Horizontal
import androidx.compose.foundation.interaction.MutableInteractionSource
import androidx.compose.foundation.relocation.BringIntoViewResponderNode
import androidx.compose.foundation.rememberOverscrollEffect
import androidx.compose.runtime.Composable
import androidx.compose.runtime.Stable
import androidx.compose.runtime.mutableStateOf
import androidx.compose.ui.Modifier
import androidx.compose.ui.MotionDurationScale
import androidx.compose.ui.focus.FocusProperties
import androidx.compose.ui.focus.FocusPropertiesModifierNode
import androidx.compose.ui.focus.FocusTargetModifierNode
import androidx.compose.ui.geometry.Offset
import androidx.compose.ui.input.nestedscroll.NestedScrollConnection
import androidx.compose.ui.input.nestedscroll.NestedScrollDispatcher
import androidx.compose.ui.input.nestedscroll.NestedScrollSource
import androidx.compose.ui.input.nestedscroll.NestedScrollSource.Companion.Drag
import androidx.compose.ui.input.nestedscroll.NestedScrollSource.Companion.Fling
import androidx.compose.ui.input.nestedscroll.NestedScrollSource.Companion.Wheel
import androidx.compose.ui.input.nestedscroll.nestedScrollModifierNode
import androidx.compose.ui.input.pointer.PointerEvent
import androidx.compose.ui.input.pointer.PointerInputChange
import androidx.compose.ui.input.pointer.PointerType
import androidx.compose.ui.modifier.ModifierLocalMap
import androidx.compose.ui.modifier.ModifierLocalModifierNode
import androidx.compose.ui.modifier.modifierLocalMapOf
import androidx.compose.ui.modifier.modifierLocalOf
import androidx.compose.ui.node.CompositionLocalConsumerModifierNode
import androidx.compose.ui.node.DelegatingNode
import androidx.compose.ui.node.ModifierNodeElement
import androidx.compose.ui.node.ObserverModifierNode
import androidx.compose.ui.node.currentValueOf
import androidx.compose.ui.node.observeReads
import androidx.compose.ui.platform.InspectorInfo
import androidx.compose.ui.platform.LocalDensity
import androidx.compose.ui.platform.LocalLayoutDirection
import androidx.compose.ui.unit.Density
import androidx.compose.ui.unit.IntSize
import androidx.compose.ui.unit.LayoutDirection
import androidx.compose.ui.unit.Velocity
import kotlin.math.abs
import kotlinx.coroutines.CancellationException
import kotlinx.coroutines.CoroutineScope
import kotlinx.coroutines.launch
import kotlinx.coroutines.withContext

/**
 * Configure touch scrolling and flinging for the UI element in a single [Orientation].
 *
 * Users should update their state themselves using default [ScrollableState] and its
 * `consumeScrollDelta` callback or by implementing [ScrollableState] interface manually and reflect
 * their own state in UI when using this component.
 *
 * If you don't need to have fling or nested scroll support, but want to make component simply
 * draggable, consider using [draggable].
 *
 * @sample androidx.compose.foundation.samples.ScrollableSample
 *
 * @param state [ScrollableState] state of the scrollable. Defines how scroll events will be
 * interpreted by the user land logic and contains useful information about on-going events.
 * @param orientation orientation of the scrolling
 * @param enabled whether or not scrolling in enabled
 * @param reverseDirection reverse the direction of the scroll, so top to bottom scroll will
 * behave like bottom to top and left to right will behave like right to left.
 * @param flingBehavior logic describing fling behavior when drag has finished with velocity. If
 * `null`, default from [ScrollableDefaults.flingBehavior] will be used.
 * @param interactionSource [MutableInteractionSource] that will be used to emit
 * drag events when this scrollable is being dragged.
 */
@OptIn(ExperimentalFoundationApi::class)
fun Modifier.scrollable(
    state: ScrollableState,
    orientation: Orientation,
    enabled: Boolean = true,
    reverseDirection: Boolean = false,
    flingBehavior: FlingBehavior? = null,
    interactionSource: MutableInteractionSource? = null
): Modifier = scrollable(
    state = state,
    orientation = orientation,
    enabled = enabled,
    reverseDirection = reverseDirection,
    flingBehavior = flingBehavior,
    interactionSource = interactionSource,
    overscrollEffect = null
)

/**
 * Configure touch scrolling and flinging for the UI element in a single [Orientation].
 *
 * Users should update their state themselves using default [ScrollableState] and its
 * `consumeScrollDelta` callback or by implementing [ScrollableState] interface manually and reflect
 * their own state in UI when using this component.
 *
 * If you don't need to have fling or nested scroll support, but want to make component simply
 * draggable, consider using [draggable].
 *
 * This overload provides the access to [OverscrollEffect] that defines the behaviour of the
 * over scrolling logic. Consider using [ScrollableDefaults.overscrollEffect] for the platform
 * look-and-feel.
 *
 * @sample androidx.compose.foundation.samples.ScrollableSample
 *
 * @param state [ScrollableState] state of the scrollable. Defines how scroll events will be
 * interpreted by the user land logic and contains useful information about on-going events.
 * @param orientation orientation of the scrolling
 * @param overscrollEffect effect to which the deltas will be fed when the scrollable have
 * some scrolling delta left. Pass `null` for no overscroll. If you pass an effect you should
 * also apply [androidx.compose.foundation.overscroll] modifier.
 * @param enabled whether or not scrolling in enabled
 * @param reverseDirection reverse the direction of the scroll, so top to bottom scroll will
 * behave like bottom to top and left to right will behave like right to left.
 * @param flingBehavior logic describing fling behavior when drag has finished with velocity. If
 * `null`, default from [ScrollableDefaults.flingBehavior] will be used.
 * @param interactionSource [MutableInteractionSource] that will be used to emit
 * drag events when this scrollable is being dragged.
 * @param bringIntoViewScroller The configuration that this scrollable should use to perform
 * scrolling when scroll requests are received from the focus system.
 */
@ExperimentalFoundationApi
fun Modifier.scrollable(
    state: ScrollableState,
    orientation: Orientation,
    overscrollEffect: OverscrollEffect?,
    enabled: Boolean = true,
    reverseDirection: Boolean = false,
    flingBehavior: FlingBehavior? = null,
    interactionSource: MutableInteractionSource? = null,
    bringIntoViewScroller: BringIntoViewScroller = ScrollableDefaults.bringIntoViewScroller()
) = this then ScrollableElement(
    state,
    orientation,
    overscrollEffect,
    enabled,
    reverseDirection,
    flingBehavior,
    interactionSource,
    bringIntoViewScroller
)

@OptIn(ExperimentalFoundationApi::class)
private class ScrollableElement(
    val state: ScrollableState,
    val orientation: Orientation,
    val overscrollEffect: OverscrollEffect?,
    val enabled: Boolean,
    val reverseDirection: Boolean,
    val flingBehavior: FlingBehavior?,
    val interactionSource: MutableInteractionSource?,
    val bringIntoViewScroller: BringIntoViewScroller
) : ModifierNodeElement<ScrollableNode>() {
    override fun create(): ScrollableNode {
        return ScrollableNode(
            state,
            orientation,
            overscrollEffect,
            enabled,
            reverseDirection,
            flingBehavior,
            interactionSource,
            bringIntoViewScroller
        )
    }

    override fun update(node: ScrollableNode) {
        node.update(
            state,
            orientation,
            overscrollEffect,
            enabled,
            reverseDirection,
            flingBehavior,
            interactionSource,
            bringIntoViewScroller
        )
    }

    override fun hashCode(): Int {
        var result = state.hashCode()
        result = 31 * result + orientation.hashCode()
        result = 31 * result + overscrollEffect.hashCode()
        result = 31 * result + enabled.hashCode()
        result = 31 * result + reverseDirection.hashCode()
        result = 31 * result + flingBehavior.hashCode()
        result = 31 * result + interactionSource.hashCode()
        result = 31 * result + bringIntoViewScroller.hashCode()
        return result
    }

    override fun equals(other: Any?): Boolean {
        if (this === other) return true

        if (other !is ScrollableElement) return false

        if (state != other.state) return false
        if (orientation != other.orientation) return false
        if (overscrollEffect != other.overscrollEffect) return false
        if (enabled != other.enabled) return false
        if (reverseDirection != other.reverseDirection) return false
        if (flingBehavior != other.flingBehavior) return false
        if (interactionSource != other.interactionSource) return false
        if (bringIntoViewScroller != other.bringIntoViewScroller) return false

        return true
    }

    override fun InspectorInfo.inspectableProperties() {
        name = "scrollable"
        properties["orientation"] = orientation
        properties["state"] = state
        properties["overscrollEffect"] = overscrollEffect
        properties["enabled"] = enabled
        properties["reverseDirection"] = reverseDirection
        properties["flingBehavior"] = flingBehavior
        properties["interactionSource"] = interactionSource
        properties["scrollableBringIntoViewConfig"] = bringIntoViewScroller
    }
}

@OptIn(ExperimentalFoundationApi::class)
private class ScrollableNode(
    private var state: ScrollableState,
    private var orientation: Orientation,
    private var overscrollEffect: OverscrollEffect?,
    private var enabled: Boolean,
    private var reverseDirection: Boolean,
    private var flingBehavior: FlingBehavior?,
    private var interactionSource: MutableInteractionSource?,
    bringIntoViewScroller: BringIntoViewScroller
) : DelegatingNode(), ObserverModifierNode, CompositionLocalConsumerModifierNode,
    FocusPropertiesModifierNode {
    val nestedScrollDispatcher = NestedScrollDispatcher()

    // Place holder fling behavior, we'll initialize it when the density is available.
    val defaultFlingBehavior = DefaultFlingBehavior(splineBasedDecay(UnityDensity))

    val scrollingLogic = ScrollingLogic(
        scrollableState = state,
        orientation = orientation,
        overscrollEffect = overscrollEffect,
        reverseDirection = reverseDirection,
        flingBehavior = flingBehavior ?: defaultFlingBehavior,
        nestedScrollDispatcher = nestedScrollDispatcher,
    )

    val nestedScrollConnection =
        ScrollableNestedScrollConnection(enabled = enabled, scrollingLogic = scrollingLogic)

    val contentInViewNode =
        delegate(
            ContentInViewNode(
                orientation,
                state,
                reverseDirection,
                bringIntoViewScroller
            )
        )
    val scrollableContainer = delegate(ModifierLocalScrollableContainerProvider(enabled))

    init {
        /**
         * Nested scrolling
         */
        delegate(nestedScrollModifierNode(nestedScrollConnection, nestedScrollDispatcher))

        /**
         * Focus scrolling
         */
        delegate(FocusTargetModifierNode())
        delegate(BringIntoViewResponderNode(contentInViewNode))
        delegate(FocusedBoundsObserverNode { contentInViewNode.onFocusBoundsChanged(it) })
    }

    /**
     * Pointer gesture handling
     */
    val scrollableGesturesNode = delegate(
        ScrollableGesturesNode(
            interactionSource = interactionSource,
            orientation = orientation,
            enabled = enabled,
            nestedScrollDispatcher = nestedScrollDispatcher,
            scrollLogic = scrollingLogic
        )
    )

    fun update(
        state: ScrollableState,
        orientation: Orientation,
        overscrollEffect: OverscrollEffect?,
        enabled: Boolean,
        reverseDirection: Boolean,
        flingBehavior: FlingBehavior?,
        interactionSource: MutableInteractionSource?,
        bringIntoViewScroller: BringIntoViewScroller
    ) {

        if (this.enabled != enabled) { // enabled changed
            nestedScrollConnection.enabled = enabled
            scrollableContainer.enabled = enabled
        }
        // a new fling behavior was set, change the resolved one.
        val resolvedFlingBehavior = flingBehavior ?: defaultFlingBehavior

        scrollingLogic.update(
            scrollableState = state,
            orientation = orientation,
            overscrollEffect = overscrollEffect,
            reverseDirection = reverseDirection,
            flingBehavior = resolvedFlingBehavior,
            nestedScrollDispatcher = nestedScrollDispatcher
        )

        scrollableGesturesNode.update(
            interactionSource = interactionSource,
            orientation = orientation,
            enabled = enabled
        )

        contentInViewNode.update(
            orientation,
            state,
            reverseDirection,
            bringIntoViewScroller
        )

        this.state = state
        this.orientation = orientation
        this.overscrollEffect = overscrollEffect
        this.enabled = enabled
        this.reverseDirection = reverseDirection
        this.flingBehavior = flingBehavior
        this.interactionSource = interactionSource
    }

    @Suppress("SuspiciousCompositionLocalModifierRead")
    override fun onAttach() {
        updateDefaultFlingBehavior()
        observeReads { currentValueOf(LocalDensity) } // monitor change in Density
    }

    // TODO(https://youtrack.jetbrains.com/issue/COMPOSE-731/Scrollable-doesnt-react-on-density-changes)
    //  it isn't called, because LocalDensity is staticCompositionLocalOf
    override fun onObservedReadsChanged() {
        // if density changes, update the default fling behavior.
        updateDefaultFlingBehavior()
    }

    private fun updateDefaultFlingBehavior() {
        val density = currentValueOf(LocalDensity)
        defaultFlingBehavior.flingDecay = splineBasedDecay(density)
    }

    override fun applyFocusProperties(focusProperties: FocusProperties) {
        focusProperties.canFocus = false
    }
}

/**
 * The configuration of how a scrollable reacts to bring into view requests.
 */
@ExperimentalFoundationApi
@Stable
interface BringIntoViewScroller {

    /**
     * A retargetable Animation Spec to be used as the animation to run to fulfill the
     * BringIntoView requests.
     */
    val scrollAnimationSpec: AnimationSpec<Float>

    /**
     * Calculate the offset needed to bring one of the scrollable container's child into view.
     *
     * @param offset is the side closest to the origin (For the x-axis this is 'left',
     * for the y-axis this is 'top').
     * @param size is the child size.
     * @param containerSize Is the main axis size of the scrollable container.
     *
     * All distances above are represented in pixels.
     *
     * @return The necessary amount to scroll to satisfy the bring into view request.
     * Returning zero from here means that the request was satisfied and the scrolling animation
     * should stop.
     *
     * This will be called for every frame of the scrolling animation. This means that, as the
     * animation progresses, the offset will naturally change to fulfill the scroll request.
     */
    fun calculateScrollDistance(
        offset: Float,
        size: Float,
        containerSize: Float
    ): Float

    companion object {

        /**
         * The default animation spec used by [Modifier.scrollable] to run Bring Into View requests.
         */
        val DefaultScrollAnimationSpec: AnimationSpec<Float> = spring()

        internal val DefaultBringIntoViewScroller = object : BringIntoViewScroller {

            override val scrollAnimationSpec: AnimationSpec<Float> = DefaultScrollAnimationSpec

            override fun calculateScrollDistance(
                offset: Float,
                size: Float,
                containerSize: Float
            ): Float {
                val trailingEdge = offset + size
                val leadingEdge = offset
                return when {

                    // If the item is already visible, no need to scroll.
                    leadingEdge >= 0 && trailingEdge <= containerSize -> 0f

                    // If the item is visible but larger than the parent, we don't scroll.
                    leadingEdge < 0 && trailingEdge > containerSize -> 0f

                    // Find the minimum scroll needed to make one of the edges coincide with the parent's
                    // edge.
                    abs(leadingEdge) < abs(trailingEdge - containerSize) -> leadingEdge
                    else -> trailingEdge - containerSize
                }
            }
        }
    }
}

/**
 * Contains the default values used by [scrollable]
 */
object ScrollableDefaults {

    /**
     * Create and remember default [FlingBehavior] that will represent natural fling curve.
     */
    @Composable
    fun flingBehavior(): FlingBehavior = rememberFlingBehavior()

    /**
     * Create and remember default [OverscrollEffect] that will be used for showing over scroll
     * effects.
     */
    @Composable
    @ExperimentalFoundationApi
    fun overscrollEffect(): OverscrollEffect {
        return rememberOverscrollEffect()
    }

    /**
     * Used to determine the value of `reverseDirection` parameter of [Modifier.scrollable]
     * in scrollable layouts.
     *
     * @param layoutDirection current layout direction (e.g. from [LocalLayoutDirection])
     * @param orientation orientation of scroll
     * @param reverseScrolling whether scrolling direction should be reversed
     *
     * @return `true` if scroll direction should be reversed, `false` otherwise.
     */
    fun reverseDirection(
        layoutDirection: LayoutDirection,
        orientation: Orientation,
        reverseScrolling: Boolean
    ): Boolean {
        // A finger moves with the content, not with the viewport. Therefore,
        // always reverse once to have "natural" gesture that goes reversed to layout
        var reverseDirection = !reverseScrolling
        // But if rtl and horizontal, things move the other way around
        val isRtl = layoutDirection == LayoutDirection.Rtl
        if (isRtl && orientation != Orientation.Vertical) {
            reverseDirection = !reverseDirection
        }
        return reverseDirection
    }

    /**
     * A default implementation for [BringIntoViewScroller] that brings a child into view
     * using the least amount of effort.
     */
    @ExperimentalFoundationApi
    fun bringIntoViewScroller(): BringIntoViewScroller = DefaultBringIntoViewScroller
}

internal interface ScrollConfig {

    /**
     * Enables animated transition of scroll on mouse wheel events.
     */
    val isSmoothScrollingEnabled: Boolean
        get() = false

    fun isPreciseWheelScroll(event: PointerEvent): Boolean = false

    fun Density.calculateMouseWheelScroll(event: PointerEvent, bounds: IntSize): Offset
}

internal expect fun CompositionLocalConsumerModifierNode.platformScrollConfig(): ScrollConfig

/**
 * A node that detects and processes all scrollable gestures.
 */
private class ScrollableGesturesNode(
    val scrollLogic: ScrollingLogic,
    val orientation: Orientation,
    val enabled: Boolean,
    val nestedScrollDispatcher: NestedScrollDispatcher,
    val interactionSource: MutableInteractionSource?
) : DelegatingNode() {
<<<<<<< HEAD
=======
    init { delegate(MouseWheelScrollNode(scrollLogic)) }

>>>>>>> 4aed9400
    val draggableState = ScrollDraggableState(scrollLogic)
    private val startDragImmediately = { scrollLogic.shouldScrollImmediately() }
    private val onDragStopped: suspend CoroutineScope.(velocity: Velocity) -> Unit = { velocity ->
        nestedScrollDispatcher.coroutineScope.launch {
            scrollLogic.onDragStopped(velocity)
        }
    }

    val draggableGesturesNode = delegate(
        DraggableNode(
            draggableState,
            orientation = orientation,
            enabled = enabled,
            interactionSource = interactionSource,
            reverseDirection = false,
            startDragImmediately = startDragImmediately,
            onDragStopped = onDragStopped,
            canDrag = CanDragCalculation,
            onDragStarted = NoOpOnDragStarted
        )
    )

<<<<<<< HEAD
    val mouseWheelScrollNode = delegate(MouseWheelScrollNode(scrollLogic, enabled))

=======
>>>>>>> 4aed9400
    fun update(
        orientation: Orientation,
        enabled: Boolean,
        interactionSource: MutableInteractionSource?,
    ) {

        // update draggable node
        draggableGesturesNode.update(
            draggableState,
            orientation = orientation,
            enabled = enabled,
            interactionSource = interactionSource,
            reverseDirection = false,
            startDragImmediately = startDragImmediately,
            onDragStarted = NoOpOnDragStarted,
            onDragStopped = onDragStopped,
            canDrag = CanDragCalculation
        )
<<<<<<< HEAD

        mouseWheelScrollNode.enabled = enabled
=======
>>>>>>> 4aed9400
    }
}

private val CanDragCalculation: (PointerInputChange) -> Boolean =
    { down -> down.type != PointerType.Mouse }

private val NoOpOnDragStarted: suspend CoroutineScope.(startedPosition: Offset) -> Unit = {}

<<<<<<< HEAD
=======
private class MouseWheelScrollNode(
    private val scrollingLogic: ScrollingLogic
) : DelegatingNode(), CompositionLocalConsumerModifierNode {
    // Need to wait until onAttach to read the scroll config. Currently this is static, so we
    // don't need to worry about observation / updating this over time.
    var scrollConfig: ScrollConfig? = null

    override fun onAttach() {
        scrollConfig = platformScrollConfig()
    }

    init {
        delegate(SuspendingPointerInputModifierNode {
            awaitPointerEventScope {
                while (true) {
                    val event = awaitScrollEvent()
                    if (event.changes.fastAll { !it.isConsumed }) {
                        with(scrollConfig!!) {
                            val scrollAmount = calculateMouseWheelScroll(event, size)

                            with(scrollingLogic) {
                                // A coroutine is launched for every individual scroll event in the
                                // larger scroll gesture. If we see degradation in the future (that is,
                                // a fast scroll gesture on a slow device causes UI jank [not seen up to
                                // this point), we can switch to a more efficient solution where we
                                // lazily launch one coroutine (with the first event) and use a Channel
                                // to communicate the scroll amount to the UI thread.
                                coroutineScope.launch {
                                    scrollableState.scroll(MutatePriority.UserInput) {
                                        dispatchScroll(scrollAmount, Wheel)
                                    }
                                }
                                event.changes.fastForEach { it.consume() }
                            }
                        }
                    }
                }
            }
        })
    }
}

private suspend fun AwaitPointerEventScope.awaitScrollEvent(): PointerEvent {
    var event: PointerEvent
    do {
        event = awaitPointerEvent()
    } while (event.type != PointerEventType.Scroll)
    return event
}

>>>>>>> 4aed9400
/**
 * Holds all scrolling related logic: controls nested scrolling, flinging, overscroll and delta
 * dispatching.
 */
@OptIn(ExperimentalFoundationApi::class)
internal class ScrollingLogic(
    var scrollableState: ScrollableState,
    private var orientation: Orientation,
    private var overscrollEffect: OverscrollEffect?,
    private var reverseDirection: Boolean,
    private var flingBehavior: FlingBehavior,
    private var nestedScrollDispatcher: NestedScrollDispatcher,
) {
    private val isNestedFlinging = mutableStateOf(false)
    fun Float.toOffset(): Offset = when {
        this == 0f -> Offset.Zero
        orientation == Horizontal -> Offset(this, 0f)
        else -> Offset(0f, this)
    }

    fun Offset.singleAxisOffset(): Offset =
        if (orientation == Horizontal) copy(y = 0f) else copy(x = 0f)

    fun Offset.toFloat(): Float =
        if (orientation == Horizontal) this.x else this.y

    fun Velocity.toFloat(): Float =
        if (orientation == Horizontal) this.x else this.y

    fun Velocity.singleAxisVelocity(): Velocity =
        if (orientation == Horizontal) copy(y = 0f) else copy(x = 0f)

    fun Velocity.update(newValue: Float): Velocity =
        if (orientation == Horizontal) copy(x = newValue) else copy(y = newValue)

    fun Float.reverseIfNeeded(): Float = if (reverseDirection) this * -1 else this

    fun Offset.reverseIfNeeded(): Offset = if (reverseDirection) this * -1f else this

    /**
     * @return the amount of scroll that was consumed
     */
    fun ScrollScope.dispatchScroll(availableDelta: Offset, source: NestedScrollSource): Offset {
        val scrollDelta = availableDelta.singleAxisOffset()

        val performScroll: (Offset) -> Offset = { delta ->
            val preConsumedByParent = nestedScrollDispatcher.dispatchPreScroll(delta, source)

            val scrollAvailable = delta - preConsumedByParent
            // Consume on a single axis
            val axisConsumed =
                scrollBy(scrollAvailable.reverseIfNeeded().toFloat()).toOffset().reverseIfNeeded()

            val leftForParent = scrollAvailable - axisConsumed
            val parentConsumed = nestedScrollDispatcher.dispatchPostScroll(
                axisConsumed,
                leftForParent,
                source
            )
            preConsumedByParent + axisConsumed + parentConsumed
        }

        val overscroll = overscrollEffect

        return if (source == Wheel) {
            performScroll(scrollDelta)
        } else if (overscroll != null && shouldDispatchOverscroll) {
            overscroll.applyToScroll(scrollDelta, source, performScroll)
        } else {
            performScroll(scrollDelta)
        }
    }

    private val shouldDispatchOverscroll
        get() = scrollableState.canScrollForward || scrollableState.canScrollBackward

    fun performRawScroll(scroll: Offset): Offset {
        return if (scrollableState.isScrollInProgress) {
            Offset.Zero
        } else {
            dispatchRawDelta(scroll)
        }
    }

    fun dispatchRawDelta(scroll: Offset): Offset {
        return scrollableState.dispatchRawDelta(scroll.toFloat().reverseIfNeeded())
            .reverseIfNeeded().toOffset()
    }

    suspend fun onDragStopped(initialVelocity: Velocity) {
        // Self started flinging, set
        registerNestedFling(true)

        val availableVelocity = initialVelocity.singleAxisVelocity()

        scrollableState.scroll {
            val performFling: suspend (Velocity) -> Velocity = { velocity ->
                val preConsumedByParent = nestedScrollDispatcher
                    .dispatchPreFling(velocity)
                val available = velocity - preConsumedByParent
                val velocityLeft = doFlingAnimation(available)
                val consumedPost =
                    nestedScrollDispatcher.dispatchPostFling(
                        (available - velocityLeft),
                        velocityLeft
                    )
                val totalLeft = velocityLeft - consumedPost
                velocity - totalLeft
            }

            val overscroll = overscrollEffect
            if (overscroll != null && shouldDispatchOverscroll) {
                overscroll.applyToFling(availableVelocity, performFling)
            } else {
                performFling(availableVelocity)
            }
        }

        // Self stopped flinging, reset
        registerNestedFling(false)
    }

    suspend fun ScrollScope.doFlingAnimation(available: Velocity): Velocity {
        var result: Velocity = available
        val outerScopeScroll: (Offset) -> Offset = { delta ->
            dispatchScroll(delta.reverseIfNeeded(), Fling).reverseIfNeeded()
        }
        val scope = object : ScrollScope {
            override fun scrollBy(pixels: Float): Float {
                return outerScopeScroll.invoke(pixels.toOffset()).toFloat()
            }
        }
        with(scope) {
            with(flingBehavior) {
                result = result.update(
                    performFling(available.toFloat().reverseIfNeeded()).reverseIfNeeded()
                )
            }
        }
        return result
    }

    fun shouldScrollImmediately(): Boolean {
        return scrollableState.isScrollInProgress || isNestedFlinging.value ||
            overscrollEffect?.isInProgress ?: false
    }

    fun registerNestedFling(isFlinging: Boolean) {
        isNestedFlinging.value = isFlinging
    }

    fun update(
        scrollableState: ScrollableState,
        orientation: Orientation,
        overscrollEffect: OverscrollEffect?,
        reverseDirection: Boolean,
        flingBehavior: FlingBehavior,
        nestedScrollDispatcher: NestedScrollDispatcher,
    ) {
        this.scrollableState = scrollableState
        this.orientation = orientation
        this.overscrollEffect = overscrollEffect
        this.reverseDirection = reverseDirection
        this.flingBehavior = flingBehavior
        this.nestedScrollDispatcher = nestedScrollDispatcher
    }
}

private class ScrollDraggableState(
    var scrollLogic: ScrollingLogic
) : DraggableState, DragScope {
    var latestScrollScope: ScrollScope = NoOpScrollScope

    override fun dragBy(pixels: Float) {
        with(scrollLogic) {
            with(latestScrollScope) {
                dispatchScroll(pixels.toOffset(), Drag)
            }
        }
    }

    override suspend fun drag(dragPriority: MutatePriority, block: suspend DragScope.() -> Unit) {
        scrollLogic.scrollableState.scroll(dragPriority) {
            latestScrollScope = this
            block()
        }
    }

    override fun dispatchRawDelta(delta: Float) {
        with(scrollLogic) { performRawScroll(delta.toOffset()) }
    }
}

private val NoOpScrollScope: ScrollScope = object : ScrollScope {
    override fun scrollBy(pixels: Float): Float = pixels
}

private class ScrollableNestedScrollConnection(
    val scrollingLogic: ScrollingLogic,
    var enabled: Boolean
) : NestedScrollConnection {
    override fun onPreScroll(available: Offset, source: NestedScrollSource): Offset {
        // child will fling, set
        if (source == Fling) {
            scrollingLogic.registerNestedFling(true)
        }
        return Offset.Zero
    }

    override fun onPostScroll(
        consumed: Offset,
        available: Offset,
        source: NestedScrollSource
    ): Offset = if (enabled) {
        scrollingLogic.performRawScroll(available)
    } else {
        Offset.Zero
    }

    override suspend fun onPostFling(
        consumed: Velocity,
        available: Velocity
    ): Velocity {
        return if (enabled) {
            var velocityLeft: Velocity = available
            with(scrollingLogic) {
                scrollableState.scroll {
                    velocityLeft = doFlingAnimation(available)
                }
            }
            available - velocityLeft
        } else {
            Velocity.Zero
        }.also {
            // Flinging child finished flinging, reset
            scrollingLogic.registerNestedFling(false)
        }
    }
}

internal class DefaultFlingBehavior(
    var flingDecay: DecayAnimationSpec<Float>,
    private val motionDurationScale: MotionDurationScale = DefaultScrollMotionDurationScale
) : FlingBehavior {

    // For Testing
    var lastAnimationCycleCount = 0

    override suspend fun ScrollScope.performFling(initialVelocity: Float): Float {
        lastAnimationCycleCount = 0
        // come up with the better threshold, but we need it since spline curve gives us NaNs
        return withContext(motionDurationScale) {
            if (abs(initialVelocity) > 1f) {
                var velocityLeft = initialVelocity
                var lastValue = 0f
                val animationState = AnimationState(
                    initialValue = 0f,
                    initialVelocity = initialVelocity,
                )
                try {
                    animationState.animateDecay(flingDecay) {
                        val delta = value - lastValue
                        val consumed = scrollBy(delta)
                        lastValue = value
                        velocityLeft = this.velocity
                        // avoid rounding errors and stop if anything is unconsumed
                        if (abs(delta - consumed) > 0.5f) this.cancelAnimation()
                        lastAnimationCycleCount++
                    }
                } catch (exception: CancellationException) {
                    velocityLeft = animationState.velocity
                }
                velocityLeft
            } else {
                initialVelocity
            }
        }
    }
}

// TODO: b/203141462 - make this public and move it to ui
/**
 * Whether this modifier is inside a scrollable container, provided by [Modifier.scrollable].
 * Defaults to false.
 */
internal val ModifierLocalScrollableContainer = modifierLocalOf { false }

internal val NoOpFlingBehavior = object : FlingBehavior {
    override suspend fun ScrollScope.performFling(initialVelocity: Float): Float = 0f
}

private const val DefaultScrollMotionDurationScaleFactor = 1f
internal val DefaultScrollMotionDurationScale = object : MotionDurationScale {
    override val scaleFactor: Float
        get() = DefaultScrollMotionDurationScaleFactor
}

private class ModifierLocalScrollableContainerProvider(var enabled: Boolean) :
    ModifierLocalModifierNode,
    Modifier.Node() {
    private val modifierLocalMap =
        modifierLocalMapOf(entry = ModifierLocalScrollableContainer to true)
    override val providedValues: ModifierLocalMap
        get() = if (enabled) {
            modifierLocalMap
        } else {
            modifierLocalMapOf()
        }
}

internal val UnityDensity = object : Density {
    override val density: Float
        get() = 1f
    override val fontScale: Float
        get() = 1f
}<|MERGE_RESOLUTION|>--- conflicted
+++ resolved
@@ -537,11 +537,6 @@
     val nestedScrollDispatcher: NestedScrollDispatcher,
     val interactionSource: MutableInteractionSource?
 ) : DelegatingNode() {
-<<<<<<< HEAD
-=======
-    init { delegate(MouseWheelScrollNode(scrollLogic)) }
-
->>>>>>> 4aed9400
     val draggableState = ScrollDraggableState(scrollLogic)
     private val startDragImmediately = { scrollLogic.shouldScrollImmediately() }
     private val onDragStopped: suspend CoroutineScope.(velocity: Velocity) -> Unit = { velocity ->
@@ -564,11 +559,8 @@
         )
     )
 
-<<<<<<< HEAD
     val mouseWheelScrollNode = delegate(MouseWheelScrollNode(scrollLogic, enabled))
 
-=======
->>>>>>> 4aed9400
     fun update(
         orientation: Orientation,
         enabled: Boolean,
@@ -587,11 +579,8 @@
             onDragStopped = onDragStopped,
             canDrag = CanDragCalculation
         )
-<<<<<<< HEAD
 
         mouseWheelScrollNode.enabled = enabled
-=======
->>>>>>> 4aed9400
     }
 }
 
@@ -600,59 +589,6 @@
 
 private val NoOpOnDragStarted: suspend CoroutineScope.(startedPosition: Offset) -> Unit = {}
 
-<<<<<<< HEAD
-=======
-private class MouseWheelScrollNode(
-    private val scrollingLogic: ScrollingLogic
-) : DelegatingNode(), CompositionLocalConsumerModifierNode {
-    // Need to wait until onAttach to read the scroll config. Currently this is static, so we
-    // don't need to worry about observation / updating this over time.
-    var scrollConfig: ScrollConfig? = null
-
-    override fun onAttach() {
-        scrollConfig = platformScrollConfig()
-    }
-
-    init {
-        delegate(SuspendingPointerInputModifierNode {
-            awaitPointerEventScope {
-                while (true) {
-                    val event = awaitScrollEvent()
-                    if (event.changes.fastAll { !it.isConsumed }) {
-                        with(scrollConfig!!) {
-                            val scrollAmount = calculateMouseWheelScroll(event, size)
-
-                            with(scrollingLogic) {
-                                // A coroutine is launched for every individual scroll event in the
-                                // larger scroll gesture. If we see degradation in the future (that is,
-                                // a fast scroll gesture on a slow device causes UI jank [not seen up to
-                                // this point), we can switch to a more efficient solution where we
-                                // lazily launch one coroutine (with the first event) and use a Channel
-                                // to communicate the scroll amount to the UI thread.
-                                coroutineScope.launch {
-                                    scrollableState.scroll(MutatePriority.UserInput) {
-                                        dispatchScroll(scrollAmount, Wheel)
-                                    }
-                                }
-                                event.changes.fastForEach { it.consume() }
-                            }
-                        }
-                    }
-                }
-            }
-        })
-    }
-}
-
-private suspend fun AwaitPointerEventScope.awaitScrollEvent(): PointerEvent {
-    var event: PointerEvent
-    do {
-        event = awaitPointerEvent()
-    } while (event.type != PointerEventType.Scroll)
-    return event
-}
-
->>>>>>> 4aed9400
 /**
  * Holds all scrolling related logic: controls nested scrolling, flinging, overscroll and delta
  * dispatching.
