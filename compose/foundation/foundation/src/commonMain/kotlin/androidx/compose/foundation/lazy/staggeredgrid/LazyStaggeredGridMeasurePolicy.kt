--- conflicted
+++ resolved
@@ -44,12 +44,8 @@
     orientation: Orientation,
     mainAxisSpacing: Dp,
     crossAxisSpacing: Dp,
-<<<<<<< HEAD
-    slotSizesSums: Density.(Constraints) -> IntArray
-=======
     coroutineScope: CoroutineScope,
     slots: LazyGridStaggeredGridSlotsProvider
->>>>>>> fdff00cc
 ): LazyLayoutMeasureScope.(Constraints) -> LazyStaggeredGridMeasureResult = remember(
     state,
     itemProviderLambda,
@@ -58,23 +54,19 @@
     orientation,
     mainAxisSpacing,
     crossAxisSpacing,
-    slotSizesSums
+    slots
 ) {
     { constraints ->
         checkScrollableContainerConstraints(
             constraints,
             orientation
         )
-<<<<<<< HEAD
-        val resolvedSlotSums = slotSizesSums(this, constraints)
-=======
         val resolvedSlots = slots.invoke(density = this, constraints = constraints)
->>>>>>> fdff00cc
         val isVertical = orientation == Orientation.Vertical
         val itemProvider = itemProviderLambda()
 
         // setup information for prefetch
-        state.laneWidthsPrefixSum = resolvedSlotSums
+        state.slots = resolvedSlots
         state.isVertical = isVertical
         state.spanProvider = itemProvider.spanProvider
 
@@ -113,13 +105,12 @@
             state = state,
             pinnedItems = pinnedItems,
             itemProvider = itemProvider,
-            resolvedSlotSums = resolvedSlotSums,
+            resolvedSlots = resolvedSlots,
             constraints = constraints.copy(
                 minWidth = constraints.constrainWidth(horizontalPadding),
                 minHeight = constraints.constrainHeight(verticalPadding)
             ),
             mainAxisSpacing = mainAxisSpacing.roundToPx(),
-            crossAxisSpacing = crossAxisSpacing.roundToPx(),
             contentOffset = contentOffset,
             mainAxisAvailableSize = mainAxisAvailableSize,
             isVertical = isVertical,
