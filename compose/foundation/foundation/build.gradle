--- conflicted
+++ resolved
@@ -24,10 +24,7 @@
     id("AndroidXPlugin")
     id("com.android.library")
     id("AndroidXComposePlugin")
-<<<<<<< HEAD
-=======
     id("kotlinx-atomicfu")
->>>>>>> fdff00cc
 }
 
 AndroidXComposePlugin.applyAndConfigureKotlinPlugin(project)
@@ -46,11 +43,7 @@
 
         implementation(libs.kotlinStdlibCommon)
         implementation(project(":compose:foundation:foundation-layout"))
-<<<<<<< HEAD
-        implementation(project(':emoji2:emoji2'))
-=======
         implementation("androidx.emoji2:emoji2:1.4.0")
->>>>>>> fdff00cc
         implementation("androidx.compose.ui:ui-graphics:1.2.1")
         implementation("androidx.compose.ui:ui-text:1.2.1")
         implementation("androidx.compose.ui:ui-util:1.2.1")
@@ -97,10 +90,7 @@
         desktop()
         darwin()
         js()
-<<<<<<< HEAD
-=======
         wasm()
->>>>>>> fdff00cc
 
         configureDarwinFlags()
     }
@@ -124,9 +114,6 @@
             }
             androidMain.dependencies {
                 api("androidx.annotation:annotation:1.1.0")
-<<<<<<< HEAD
-                implementation(project(':emoji2:emoji2'))
-=======
                 implementation("androidx.emoji2:emoji2:1.4.0")
             }
 
@@ -143,30 +130,11 @@
                 dependencies {
                     implementation(libs.kotlinStdlib)
                 }
->>>>>>> fdff00cc
             }
             jsNativeMain.dependsOn(skikoMain)
             nativeMain.dependsOn(jsNativeMain)
             jsWasmMain.dependsOn(jsNativeMain)
 
-<<<<<<< HEAD
-            skikoMain {
-                dependsOn(commonMain)
-                dependencies {
-                    api(libs.skikoCommon)
-                }
-            }
-
-            desktopMain {
-                dependsOn(skikoMain)
-                dependencies {
-                    implementation(libs.kotlinStdlib)
-                }
-            }
-            jsNativeMain.dependsOn(skikoMain)
-            jsMain.dependsOn(jsNativeMain)
-            nativeMain.dependsOn(jsNativeMain)
-=======
             jsMain {
                 dependsOn(jsWasmMain)
             }
@@ -176,7 +144,6 @@
                     dependsOn(jsWasmMain)
                 }
             }
->>>>>>> fdff00cc
 
             commonTest {
                 dependencies {
@@ -232,8 +199,6 @@
             }
             jsNativeTest {
                 dependsOn(skikoTest)
-<<<<<<< HEAD
-=======
             }
 
             desktopTest {
@@ -259,28 +224,7 @@
 
             configureEach {
                 languageSettings.optIn("androidx.compose.foundation.ExperimentalFoundationApi")
->>>>>>> fdff00cc
-            }
-
-            desktopTest {
-                dependsOn(skikoTest)
-                dependencies {
-                    implementation(kotlin("test"))
-                    implementation(project(":compose:ui:ui-test-junit4"))
-                    implementation(libs.truth)
-                    implementation(libs.junit)
-                    implementation(libs.skikoCurrentOs)
-                    implementation(libs.kotlinCoroutinesSwing)
-                    implementation(libs.mockitoCore4)
-                    implementation(libs.mockitoKotlin4)
-                    implementation(libs.mockitoCore)
-                    implementation(libs.mockitoKotlin)
-                }
-            }
-            desktopTest.kotlin.srcDirs("src/test/kotlin", "src/desktopTest/kotlin")
-
-            nativeTest.dependsOn(jsNativeTest)
-            jsTest.dependsOn(jsNativeTest)
+            }
         }
     }
     dependencies {
