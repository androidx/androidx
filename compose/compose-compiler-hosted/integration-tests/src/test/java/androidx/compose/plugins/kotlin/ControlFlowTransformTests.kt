--- conflicted
+++ resolved
@@ -2050,11 +2050,7 @@
     @Test
     fun testTheThing(): Unit = controlFlow(
         """
-<<<<<<< HEAD
-            @Direct
-=======
-            @ComposableContract(restartable = false)
->>>>>>> 0eb1b74c
+            @ComposableContract(restartable = false)
             @Composable
             fun Simple() {
               // this has a composable call in it, and since we don't know the number of times the
@@ -2065,11 +2061,7 @@
               A()
             }
 
-<<<<<<< HEAD
-            @Direct
-=======
-            @ComposableContract(restartable = false)
->>>>>>> 0eb1b74c
+            @ComposableContract(restartable = false)
             @Composable
             fun WithReturn() {
               // this has an early return in it, so it needs to end all of the groups present.
@@ -2080,11 +2072,7 @@
               A()
             }
 
-<<<<<<< HEAD
-            @Direct
-=======
-            @ComposableContract(restartable = false)
->>>>>>> 0eb1b74c
+            @ComposableContract(restartable = false)
             @Composable
             fun NoCalls() {
               // this has no composable calls in it, so shouldn't cause any groups to get created
@@ -2094,11 +2082,7 @@
               A()
             }
 
-<<<<<<< HEAD
-            @Direct
-=======
-            @ComposableContract(restartable = false)
->>>>>>> 0eb1b74c
+            @ComposableContract(restartable = false)
             @Composable
             fun NoCallsAfter() {
               // this has a composable call in the lambda, but not after it, which means the
@@ -2109,11 +2093,7 @@
             }
         """,
         """
-<<<<<<< HEAD
-            @Direct
-=======
-            @ComposableContract(restartable = false)
->>>>>>> 0eb1b74c
+            @ComposableContract(restartable = false)
             @Composable
             fun Simple(%composer: Composer<*>?, %key: Int, %changed: Int) {
               %composer.startReplaceableGroup(%key)
@@ -2125,11 +2105,7 @@
               A(%composer, <>, 0)
               %composer.endReplaceableGroup()
             }
-<<<<<<< HEAD
-            @Direct
-=======
-            @ComposableContract(restartable = false)
->>>>>>> 0eb1b74c
+            @ComposableContract(restartable = false)
             @Composable
             fun WithReturn(%composer: Composer<*>?, %key: Int, %changed: Int) {
               %composer.startReplaceableGroup(%key)
@@ -2144,11 +2120,7 @@
               A(%composer, <>, 0)
               %composer.endReplaceableGroup()
             }
-<<<<<<< HEAD
-            @Direct
-=======
-            @ComposableContract(restartable = false)
->>>>>>> 0eb1b74c
+            @ComposableContract(restartable = false)
             @Composable
             fun NoCalls(%composer: Composer<*>?, %key: Int, %changed: Int) {
               %composer.startReplaceableGroup(%key)
@@ -2158,11 +2130,7 @@
               A(%composer, <>, 0)
               %composer.endReplaceableGroup()
             }
-<<<<<<< HEAD
-            @Direct
-=======
-            @ComposableContract(restartable = false)
->>>>>>> 0eb1b74c
+            @ComposableContract(restartable = false)
             @Composable
             fun NoCallsAfter(%composer: Composer<*>?, %key: Int, %changed: Int) {
               %composer.startReplaceableGroup(%key)
