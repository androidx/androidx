--- conflicted
+++ resolved
@@ -41,21 +41,11 @@
 import androidx.compose.ui.util.fastFirstOrNull
 import androidx.compose.ui.util.fastForEach
 import androidx.compose.ui.util.fastForEachIndexed
-<<<<<<< HEAD
-=======
 import androidx.compose.ui.window.Dialog
->>>>>>> f5541f29
 import androidx.compose.ui.window.DialogProperties
 import kotlin.math.max
 
 /**
-<<<<<<< HEAD
- * <a href="https://material.io/components/dialogs#alert-dialog" class="external" target="_blank">Material Design alert dialog</a>.
- *
- * Alert dialogs interrupt users with urgent information, details, or actions.
- *
- * ![Dialogs image](https://developer.android.com/images/reference/androidx/compose/material/dialogs.png)
-=======
  * <a href="https://material.io/components/dialogs#alert-dialog" class="external"
  * target="_blank">Material Design alert dialog</a>.
  *
@@ -63,7 +53,6 @@
  *
  * ![Dialogs
  * image](https://developer.android.com/images/reference/androidx/compose/material/dialogs.png)
->>>>>>> f5541f29
  *
  * The dialog will position its buttons based on the available space. By default it will try to
  * place them horizontally next to each other and fallback to horizontal placement if not enough
@@ -71,23 +60,6 @@
  * to provide custom buttons layout.
  *
  * Sample of dialog:
-<<<<<<< HEAD
- * @sample androidx.compose.material.samples.AlertDialogSample
- *
- * @param onDismissRequest Executes when the user tries to dismiss the Dialog by clicking outside
- * or pressing the back button. This is not called when the dismiss button is clicked.
- * @param confirmButton A button which is meant to confirm a proposed action, thus resolving
- * what triggered the dialog. The dialog does not set up any events for this button so they need
- * to be set up by the caller.
- * @param modifier Modifier to be applied to the layout of the dialog.
- * @param dismissButton A button which is meant to dismiss the dialog. The dialog does not set up
- * any events for this button so they need to be set up by the caller.
- * @param title The title of the Dialog which should specify the purpose of the Dialog. The title
- * is not mandatory, because there may be sufficient information inside the [text]. Provided text
- * style will be [Typography.subtitle1].
- * @param text The text which presents the details regarding the Dialog's purpose. Provided text
- * style will be [Typography.body2].
-=======
  *
  * @sample androidx.compose.material.samples.AlertDialogSample
  *
@@ -104,7 +76,6 @@
  *   style will be [Typography.subtitle1].
  * @param text The text which presents the details regarding the Dialog's purpose. Provided text
  *   style will be [Typography.body2].
->>>>>>> f5541f29
  * @param shape Defines the Dialog's shape
  * @param backgroundColor The background color of the dialog.
  * @param contentColor The preferred content color provided by this dialog to its children.
@@ -125,13 +96,6 @@
 )
 
 /**
-<<<<<<< HEAD
- * <a href="https://material.io/components/dialogs#alert-dialog" class="external" target="_blank">Material Design alert dialog</a>.
- *
- * Alert dialogs interrupt users with urgent information, details, or actions.
- *
- * ![Dialogs image](https://developer.android.com/images/reference/androidx/compose/material/dialogs.png)
-=======
  * <a href="https://material.io/components/dialogs#alert-dialog" class="external"
  * target="_blank">Material Design alert dialog</a>.
  *
@@ -139,23 +103,11 @@
  *
  * ![Dialogs
  * image](https://developer.android.com/images/reference/androidx/compose/material/dialogs.png)
->>>>>>> f5541f29
  *
  * This function can be used to fully customize the button area, e.g. with:
  *
  * @sample androidx.compose.material.samples.CustomAlertDialogSample
  *
-<<<<<<< HEAD
- * @param onDismissRequest Executes when the user tries to dismiss the Dialog by clicking outside
- * or pressing the back button. This is not called when the dismiss button is clicked.
- * @param buttons Function that emits the layout with the buttons.
- * @param modifier Modifier to be applied to the layout of the dialog.
- * @param title The title of the Dialog which should specify the purpose of the Dialog. The title
- * is not mandatory, because there may be sufficient information inside the [text]. Provided text
- * style will be [Typography.subtitle1].
- * @param text The text which presents the details regarding the Dialog's purpose. Provided text
- * style will be [Typography.body2].
-=======
  * @param onDismissRequest Executes when the user tries to dismiss the Dialog by clicking outside or
  *   pressing the back button. This is not called when the dismiss button is clicked.
  * @param buttons Function that emits the layout with the buttons.
@@ -165,7 +117,6 @@
  *   style will be [Typography.subtitle1].
  * @param text The text which presents the details regarding the Dialog's purpose. Provided text
  *   style will be [Typography.body2].
->>>>>>> f5541f29
  * @param shape Defines the Dialog's shape.
  * @param backgroundColor The background color of the dialog.
  * @param contentColor The preferred content color provided by this dialog to its children.
@@ -184,8 +135,6 @@
     properties: DialogProperties = DialogProperties()
 )
 
-<<<<<<< HEAD
-=======
 @Suppress("NOTHING_TO_INLINE")
 @Composable
 internal inline fun AlertDialogImpl(
@@ -245,7 +194,6 @@
         )
     }
 
->>>>>>> f5541f29
 @Composable
 internal fun AlertDialogContent(
     buttons: @Composable () -> Unit,
