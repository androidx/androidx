--- conflicted
+++ resolved
@@ -63,10 +63,7 @@
         desktop()
         darwin()
         js()
-<<<<<<< HEAD
-=======
         wasm()
->>>>>>> fdff00cc
     }
 
     kotlin {
