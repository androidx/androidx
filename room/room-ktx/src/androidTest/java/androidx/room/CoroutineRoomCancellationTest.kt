--- conflicted
+++ resolved
@@ -18,15 +18,12 @@
 
 import android.database.sqlite.SQLiteException
 import android.os.CancellationSignal
+import androidx.kruth.assertThat
 import androidx.sqlite.db.SupportSQLiteOpenHelper
 import androidx.test.filters.SdkSuppress
 import androidx.test.filters.SmallTest
-<<<<<<< HEAD
-import com.google.common.truth.Truth.assertThat
-=======
 import java.util.concurrent.Callable
 import java.util.concurrent.CountDownLatch
->>>>>>> fdff00cc
 import kotlinx.coroutines.DelicateCoroutinesApi
 import kotlinx.coroutines.Dispatchers
 import kotlinx.coroutines.ExperimentalCoroutinesApi
@@ -37,7 +34,6 @@
 import kotlinx.coroutines.test.StandardTestDispatcher
 import kotlinx.coroutines.test.TestScope
 import kotlinx.coroutines.test.runCurrent
-import org.junit.Assert.assertTrue
 import org.junit.Assert.fail
 import org.junit.Test
 
@@ -138,7 +134,7 @@
                     }
                 )
             } catch (exception: Throwable) {
-                assertTrue(exception is SQLiteException)
+                assertThat(exception).isInstanceOf<SQLiteException>()
             }
         }
 
