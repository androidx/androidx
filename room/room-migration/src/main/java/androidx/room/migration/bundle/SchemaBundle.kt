/*
 * Copyright (C) 2017 The Android Open Source Project
 *
 * Licensed under the Apache License, Version 2.0 (the "License");
 * you may not use this file except in compliance with the License.
 * You may obtain a copy of the License at
 *
 *      http://www.apache.org/licenses/LICENSE-2.0
 *
 * Unless required by applicable law or agreed to in writing, software
 * distributed under the License is distributed on an "AS IS" BASIS,
 * WITHOUT WARRANTIES OR CONDITIONS OF ANY KIND, either express or implied.
 * See the License for the specific language governing permissions and
 * limitations under the License.
 */

package androidx.room.migration.bundle

import androidx.annotation.RestrictTo

import com.google.gson.Gson
import com.google.gson.GsonBuilder
import com.google.gson.JsonElement
import com.google.gson.JsonObject
import com.google.gson.TypeAdapter
import com.google.gson.TypeAdapterFactory
import com.google.gson.annotations.SerializedName
import com.google.gson.reflect.TypeToken
import com.google.gson.stream.JsonReader
import com.google.gson.stream.JsonWriter

import java.io.File
import java.io.FileOutputStream
import java.io.IOException
import java.io.InputStream
import java.io.InputStreamReader
import java.io.OutputStreamWriter
import java.io.UnsupportedEncodingException
import kotlin.jvm.Throws

/**
 * Data class that holds the information about a database schema export.
 *
 * @hide
 */
@RestrictTo(RestrictTo.Scope.LIBRARY_GROUP_PREFIX)
public open class SchemaBundle(
    @SerializedName("formatVersion")
    public open val formatVersion: Int,
    @SerializedName("database")
    public open val database: DatabaseBundle
) : SchemaEquality<SchemaBundle> {
    public companion object {
        private const val CHARSET = "UTF-8"
        public const val LATEST_FORMAT: Int = 1
        private val GSON: Gson = GsonBuilder()
            .setPrettyPrinting()
            .disableHtmlEscaping()
            .registerTypeAdapterFactory(
                EntityTypeAdapterFactory()
            )
            .create()

<<<<<<< HEAD
        /**
         * @hide
         */
=======
>>>>>>> fdff00cc
        @Throws(UnsupportedEncodingException::class)
        @RestrictTo(RestrictTo.Scope.LIBRARY_GROUP_PREFIX)
        @JvmStatic
        public fun deserialize(fis: InputStream): SchemaBundle {
            InputStreamReader(fis, CHARSET).use { inputStream ->
                return GSON.fromJson(inputStream, SchemaBundle::class.javaObjectType)
<<<<<<< HEAD
                    ?: throw IllegalStateException("Invalid schema file")
            }
        }

        /**
         * @hide
         */
=======
                    ?: throw EmptySchemaException()
            }
        }

>>>>>>> fdff00cc
        @Throws(IOException::class)
        @RestrictTo(RestrictTo.Scope.LIBRARY_GROUP_PREFIX)
        @JvmStatic
        @Deprecated("Prefer overload version that has OutputStream as parameter.")
        public fun serialize(bundle: SchemaBundle, file: File) {
            val fos = FileOutputStream(file, false)
            OutputStreamWriter(fos, CHARSET).use { outputStreamWriter ->
                GSON.toJson(bundle, outputStreamWriter)
            }
        }
    }

    override fun isSchemaEqual(other: SchemaBundle): Boolean {
        return SchemaEqualityUtil.checkSchemaEquality(database, other.database) &&
            formatVersion == other.formatVersion
    }

    private open class EntityTypeAdapterFactory : TypeAdapterFactory {
        @Suppress("UNCHECKED_CAST")
        override fun <T> create(gson: Gson, type: TypeToken<T>): TypeAdapter<T>? {
            if (!EntityBundle::class.java.isAssignableFrom(type.rawType)) {
                return null
            }
            val jsonElementAdapter = gson.getAdapter(
                JsonElement::class.java
            )
            val entityBundleAdapter = gson.getDelegateAdapter(
                this,
                TypeToken.get(EntityBundle::class.java)
            )
            val ftsEntityBundleAdapter = gson.getDelegateAdapter(
                this,
                TypeToken.get(FtsEntityBundle::class.java)
            )
            return EntityTypeAdapter(
                jsonElementAdapter, entityBundleAdapter, ftsEntityBundleAdapter
            ) as TypeAdapter<T>
        }

        private class EntityTypeAdapter(
            val jsonElementAdapter: TypeAdapter<JsonElement>,
            val entityBundleAdapter: TypeAdapter<EntityBundle>,
            val ftsEntityBundleAdapter: TypeAdapter<FtsEntityBundle>
        ) : TypeAdapter<EntityBundle>() {
            @Throws(IOException::class)
            override fun write(out: JsonWriter?, value: EntityBundle?) {
                if (value is FtsEntityBundle) {
                    ftsEntityBundleAdapter.write(out, value)
                } else {
                    entityBundleAdapter.write(out, value)
                }
            }

            override fun read(input: JsonReader?): EntityBundle {
                val jsonObject: JsonObject = jsonElementAdapter.read(input).asJsonObject
                return if (jsonObject.has("ftsVersion")) {
                    ftsEntityBundleAdapter.fromJsonTree(jsonObject)
                } else {
                    entityBundleAdapter.fromJsonTree(jsonObject)
                }
            }
        }
    }

    /**
     * A exception indicating a schema file being read was empty.
     */
    @RestrictTo(RestrictTo.Scope.LIBRARY_GROUP_PREFIX)
    public class EmptySchemaException : IllegalStateException("Empty schema file")
}<|MERGE_RESOLUTION|>--- conflicted
+++ resolved
@@ -17,7 +17,6 @@
 package androidx.room.migration.bundle
 
 import androidx.annotation.RestrictTo
-
 import com.google.gson.Gson
 import com.google.gson.GsonBuilder
 import com.google.gson.JsonElement
@@ -28,20 +27,18 @@
 import com.google.gson.reflect.TypeToken
 import com.google.gson.stream.JsonReader
 import com.google.gson.stream.JsonWriter
-
 import java.io.File
 import java.io.FileOutputStream
 import java.io.IOException
 import java.io.InputStream
 import java.io.InputStreamReader
+import java.io.OutputStream
 import java.io.OutputStreamWriter
 import java.io.UnsupportedEncodingException
-import kotlin.jvm.Throws
 
 /**
  * Data class that holds the information about a database schema export.
  *
- * @hide
  */
 @RestrictTo(RestrictTo.Scope.LIBRARY_GROUP_PREFIX)
 public open class SchemaBundle(
@@ -61,39 +58,29 @@
             )
             .create()
 
-<<<<<<< HEAD
-        /**
-         * @hide
-         */
-=======
->>>>>>> fdff00cc
         @Throws(UnsupportedEncodingException::class)
         @RestrictTo(RestrictTo.Scope.LIBRARY_GROUP_PREFIX)
         @JvmStatic
         public fun deserialize(fis: InputStream): SchemaBundle {
             InputStreamReader(fis, CHARSET).use { inputStream ->
                 return GSON.fromJson(inputStream, SchemaBundle::class.javaObjectType)
-<<<<<<< HEAD
-                    ?: throw IllegalStateException("Invalid schema file")
-            }
-        }
-
-        /**
-         * @hide
-         */
-=======
                     ?: throw EmptySchemaException()
             }
         }
 
->>>>>>> fdff00cc
         @Throws(IOException::class)
         @RestrictTo(RestrictTo.Scope.LIBRARY_GROUP_PREFIX)
         @JvmStatic
         @Deprecated("Prefer overload version that has OutputStream as parameter.")
         public fun serialize(bundle: SchemaBundle, file: File) {
-            val fos = FileOutputStream(file, false)
-            OutputStreamWriter(fos, CHARSET).use { outputStreamWriter ->
+            serialize(bundle, FileOutputStream(file, false))
+        }
+
+        @Throws(IOException::class)
+        @RestrictTo(RestrictTo.Scope.LIBRARY_GROUP_PREFIX)
+        @JvmStatic
+        public fun serialize(bundle: SchemaBundle, outputStream: OutputStream) {
+            OutputStreamWriter(outputStream, CHARSET).use { outputStreamWriter ->
                 GSON.toJson(bundle, outputStreamWriter)
             }
         }
