--- conflicted
+++ resolved
@@ -21,7 +21,7 @@
 import kotlin.jvm.JvmStatic
 
 @Generated(value = ["androidx.room.RoomProcessor"])
-@Suppress(names = ["UNCHECKED_CAST", "DEPRECATION"])
+@Suppress(names = ["UNCHECKED_CAST", "DEPRECATION", "REDUNDANT_PROJECTION"])
 public class MyDao_Impl(
     __db: RoomDatabase,
 ) : MyDao {
@@ -34,47 +34,48 @@
             protected override fun createQuery(): String =
                 "INSERT OR ABORT INTO `MyEntity` (`int`,`short`,`byte`,`long`,`char`,`float`,`double`) VALUES (?,?,?,?,?,?,?)"
 
-<<<<<<< HEAD
-            public override fun bind(statement: SupportSQLiteStatement, entity: MyEntity): Unit {
-                if (entity.int == null) {
-=======
             protected override fun bind(statement: SupportSQLiteStatement, entity: MyEntity) {
                 val _tmpInt: Int? = entity.int
                 if (_tmpInt == null) {
->>>>>>> fdff00cc
                     statement.bindNull(1)
                 } else {
-                    statement.bindLong(1, entity.int.toLong())
+                    statement.bindLong(1, _tmpInt.toLong())
                 }
-                if (entity.short == null) {
+                val _tmpShort: Short? = entity.short
+                if (_tmpShort == null) {
                     statement.bindNull(2)
                 } else {
-                    statement.bindLong(2, entity.short.toLong())
+                    statement.bindLong(2, _tmpShort.toLong())
                 }
-                if (entity.byte == null) {
+                val _tmpByte: Byte? = entity.byte
+                if (_tmpByte == null) {
                     statement.bindNull(3)
                 } else {
-                    statement.bindLong(3, entity.byte.toLong())
+                    statement.bindLong(3, _tmpByte.toLong())
                 }
-                if (entity.long == null) {
+                val _tmpLong: Long? = entity.long
+                if (_tmpLong == null) {
                     statement.bindNull(4)
                 } else {
-                    statement.bindLong(4, entity.long)
+                    statement.bindLong(4, _tmpLong)
                 }
-                if (entity.char == null) {
+                val _tmpChar: Char? = entity.char
+                if (_tmpChar == null) {
                     statement.bindNull(5)
                 } else {
-                    statement.bindLong(5, entity.char.toLong())
+                    statement.bindLong(5, _tmpChar.toLong())
                 }
-                if (entity.float == null) {
+                val _tmpFloat: Float? = entity.float
+                if (_tmpFloat == null) {
                     statement.bindNull(6)
                 } else {
-                    statement.bindDouble(6, entity.float.toDouble())
+                    statement.bindDouble(6, _tmpFloat.toDouble())
                 }
-                if (entity.double == null) {
+                val _tmpDouble: Double? = entity.double
+                if (_tmpDouble == null) {
                     statement.bindNull(7)
                 } else {
-                    statement.bindDouble(7, entity.double)
+                    statement.bindDouble(7, _tmpDouble)
                 }
             }
         }
