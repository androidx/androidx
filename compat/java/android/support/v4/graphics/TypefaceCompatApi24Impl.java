--- conflicted
+++ resolved
@@ -22,11 +22,8 @@
 import android.content.res.AssetFileDescriptor;
 import android.content.res.Resources;
 import android.graphics.Typeface;
-<<<<<<< HEAD
-=======
 import android.net.Uri;
 import android.support.annotation.NonNull;
->>>>>>> 1a9144ce
 import android.support.annotation.Nullable;
 import android.support.annotation.RequiresApi;
 import android.support.annotation.RestrictTo;
@@ -148,7 +145,36 @@
             closeQuietly(fis);
         }
     }
-<<<<<<< HEAD
+
+    @Override
+    public Typeface createTypeface(@NonNull FontInfo[] fonts, Map<Uri, ByteBuffer> uriBuffer) {
+        if (sFamilyClass == null) {
+            // If the reflection methods were not available, fall back to loading from file path.
+            return super.createTypeface(fonts, uriBuffer);
+        }
+        try {
+            Object family = sFamilyCtor.newInstance();
+
+            for (FontInfo result : fonts) {
+                ByteBuffer fontBuffer = uriBuffer.get(result.getUri());
+
+                // load font into FontFamily
+                sAddFontWeightStyleMethod.invoke(family, fontBuffer, result.getTtcIndex(), null,
+                        result.getWeight(), result.isItalic());
+            }
+
+            Object familyArray = Array.newInstance(sFamilyClass, 1);
+            Array.set(familyArray, 0, family);
+
+            @SuppressWarnings("unchecked")
+            Typeface typeface = (Typeface) sCreateFromFamiliesWithDefaultMethod.invoke(
+                    null, familyArray);
+            return typeface;
+        } catch (IllegalAccessException | InstantiationException | InvocationTargetException e) {
+            Log.e(TAG, "Error generating typeface by reflection", e);
+            return null;
+        }
+    }
 
     @Nullable
     @Override
@@ -181,70 +207,6 @@
     }
 
     @Override
-=======
-
-    @Override
-    public Typeface createTypeface(@NonNull FontInfo[] fonts, Map<Uri, ByteBuffer> uriBuffer) {
-        if (sFamilyClass == null) {
-            // If the reflection methods were not available, fall back to loading from file path.
-            return super.createTypeface(fonts, uriBuffer);
-        }
-        try {
-            Object family = sFamilyCtor.newInstance();
-
-            for (FontInfo result : fonts) {
-                ByteBuffer fontBuffer = uriBuffer.get(result.getUri());
-
-                // load font into FontFamily
-                sAddFontWeightStyleMethod.invoke(family, fontBuffer, result.getTtcIndex(), null,
-                        result.getWeight(), result.isItalic());
-            }
-
-            Object familyArray = Array.newInstance(sFamilyClass, 1);
-            Array.set(familyArray, 0, family);
-
-            @SuppressWarnings("unchecked")
-            Typeface typeface = (Typeface) sCreateFromFamiliesWithDefaultMethod.invoke(
-                    null, familyArray);
-            return typeface;
-        } catch (IllegalAccessException | InstantiationException | InvocationTargetException e) {
-            Log.e(TAG, "Error generating typeface by reflection", e);
-            return null;
-        }
-    }
-
-    @Nullable
-    @Override
-    Typeface createFromResources(FontFamilyFilesResourceEntry entry,
-            Resources resources, int id, String path) {
-        if (sFamilyClass == null) {
-            // If the reflection methods were not available, fall back to base behavior.
-            return super.createFromResources(entry, resources, id, path);
-        }
-
-        try {
-            Object family = sFamilyCtor.newInstance();
-
-            FontFileResourceEntry[] entries = entry.getEntries();
-            TypedValue value = new TypedValue();
-            for (FontFileResourceEntry fontFileEntry : entries) {
-                resources.getValue(fontFileEntry.getResourceId(), value, false);
-                addFontToFamily(family, resources, (String) value.string, fontFileEntry.getWeight(),
-                        fontFileEntry.isItalic());
-            }
-            Object familyArray = Array.newInstance(sFamilyClass, 1);
-            Array.set(familyArray, 0, family);
-            return (Typeface) sCreateFromFamiliesWithDefaultMethod.invoke(
-                    null, familyArray);
-        } catch (IllegalAccessException | InstantiationException | InvocationTargetException
-                | IOException e) {
-            Log.e(TAG, "Error generating typeface by reflection", e);
-            return null;
-        }
-    }
-
-    @Override
->>>>>>> 1a9144ce
     Typeface createTypeface(Resources resources, String path) throws IOException {
         if (sFamilyClass == null) {
             // If the reflection methods were not available, fall back to base behavior.
