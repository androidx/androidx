/*
 * Copyright (C) 2015 The Android Open Source Project
 *
 * Licensed under the Apache License, Version 2.0 (the "License");
 * you may not use this file except in compliance with the License.
 * You may obtain a copy of the License at
 *
 *      http://www.apache.org/licenses/LICENSE-2.0
 *
 * Unless required by applicable law or agreed to in writing, software
 * distributed under the License is distributed on an "AS IS" BASIS,
 * WITHOUT WARRANTIES OR CONDITIONS OF ANY KIND, either express or implied.
 * See the License for the specific language governing permissions and
 * limitations under the License.
 */

package android.support.design.widget;

import static android.support.annotation.RestrictTo.Scope.LIBRARY_GROUP;
import static android.support.design.widget.ViewUtils.objectEquals;

import android.content.Context;
import android.content.res.Resources;
import android.content.res.TypedArray;
import android.graphics.Canvas;
import android.graphics.Color;
import android.graphics.Paint;
import android.graphics.Rect;
import android.graphics.Region;
import android.graphics.drawable.ColorDrawable;
import android.graphics.drawable.Drawable;
import android.os.Build;
import android.os.Parcel;
import android.os.Parcelable;
import android.os.SystemClock;
import android.support.annotation.ColorInt;
import android.support.annotation.DrawableRes;
import android.support.annotation.FloatRange;
import android.support.annotation.IdRes;
import android.support.annotation.IntDef;
import android.support.annotation.NonNull;
import android.support.annotation.Nullable;
import android.support.annotation.RestrictTo;
import android.support.annotation.VisibleForTesting;
import android.support.design.R;
import android.support.v4.content.ContextCompat;
import android.support.v4.graphics.drawable.DrawableCompat;
import android.support.v4.os.ParcelableCompat;
import android.support.v4.os.ParcelableCompatCreatorCallbacks;
import android.support.v4.util.Pools;
import android.support.v4.view.AbsSavedState;
import android.support.v4.view.GravityCompat;
import android.support.v4.view.MotionEventCompat;
import android.support.v4.view.NestedScrollingParent;
import android.support.v4.view.NestedScrollingParentHelper;
import android.support.v4.view.ViewCompat;
import android.support.v4.view.WindowInsetsCompat;
import android.text.TextUtils;
import android.util.AttributeSet;
import android.util.Log;
import android.util.SparseArray;
import android.view.Gravity;
import android.view.MotionEvent;
import android.view.View;
import android.view.ViewGroup;
import android.view.ViewParent;
import android.view.ViewTreeObserver;

import java.lang.annotation.Retention;
import java.lang.annotation.RetentionPolicy;
import java.lang.reflect.Constructor;
import java.util.ArrayList;
import java.util.Collections;
import java.util.Comparator;
import java.util.HashMap;
import java.util.List;
import java.util.Map;

/**
 * CoordinatorLayout is a super-powered {@link android.widget.FrameLayout FrameLayout}.
 *
 * <p>CoordinatorLayout is intended for two primary use cases:</p>
 * <ol>
 *     <li>As a top-level application decor or chrome layout</li>
 *     <li>As a container for a specific interaction with one or more child views</li>
 * </ol>
 *
 * <p>By specifying {@link CoordinatorLayout.Behavior Behaviors} for child views of a
 * CoordinatorLayout you can provide many different interactions within a single parent and those
 * views can also interact with one another. View classes can specify a default behavior when
 * used as a child of a CoordinatorLayout using the
 * {@link CoordinatorLayout.DefaultBehavior DefaultBehavior} annotation.</p>
 *
 * <p>Behaviors may be used to implement a variety of interactions and additional layout
 * modifications ranging from sliding drawers and panels to swipe-dismissable elements and buttons
 * that stick to other elements as they move and animate.</p>
 *
 * <p>Children of a CoordinatorLayout may have an
 * {@link CoordinatorLayout.LayoutParams#setAnchorId(int) anchor}. This view id must correspond
 * to an arbitrary descendant of the CoordinatorLayout, but it may not be the anchored child itself
 * or a descendant of the anchored child. This can be used to place floating views relative to
 * other arbitrary content panes.</p>
 *
 * <p>Children can specify {@link CoordinatorLayout.LayoutParams#insetEdge} to describe how the
 * view insets the CoordinatorLayout. Any child views which are set to dodge the same inset edges by
 * {@link CoordinatorLayout.LayoutParams#dodgeInsetEdges} will be moved appropriately so that the
 * views do not overlap.</p>
 */
public class CoordinatorLayout extends ViewGroup implements NestedScrollingParent {
    static final String TAG = "CoordinatorLayout";
    static final String WIDGET_PACKAGE_NAME;

    static {
        final Package pkg = CoordinatorLayout.class.getPackage();
        WIDGET_PACKAGE_NAME = pkg != null ? pkg.getName() : null;
    }

    private static final int TYPE_ON_INTERCEPT = 0;
    private static final int TYPE_ON_TOUCH = 1;

    static {
        if (Build.VERSION.SDK_INT >= 21) {
            TOP_SORTED_CHILDREN_COMPARATOR = new ViewElevationComparator();
        } else {
            TOP_SORTED_CHILDREN_COMPARATOR = null;
        }
    }

    static final Class<?>[] CONSTRUCTOR_PARAMS = new Class<?>[] {
            Context.class,
            AttributeSet.class
    };

    static final ThreadLocal<Map<String, Constructor<Behavior>>> sConstructors =
            new ThreadLocal<>();

    static final int EVENT_PRE_DRAW = 0;
    static final int EVENT_NESTED_SCROLL = 1;
    static final int EVENT_VIEW_REMOVED = 2;

    /** @hide */
    @RestrictTo(LIBRARY_GROUP)
    @Retention(RetentionPolicy.SOURCE)
    @IntDef({EVENT_PRE_DRAW, EVENT_NESTED_SCROLL, EVENT_VIEW_REMOVED})
    public @interface DispatchChangeEvent {}

    static final Comparator<View> TOP_SORTED_CHILDREN_COMPARATOR;
    private static final Pools.Pool<Rect> sRectPool = new Pools.SynchronizedPool<>(12);

    @NonNull
    private static Rect acquireTempRect() {
        Rect rect = sRectPool.acquire();
        if (rect == null) {
            rect = new Rect();
        }
        return rect;
    }

    private static void releaseTempRect(@NonNull Rect rect) {
        rect.setEmpty();
        sRectPool.release(rect);
    }

    private final List<View> mDependencySortedChildren = new ArrayList<>();
    private final DirectedAcyclicGraph<View> mChildDag = new DirectedAcyclicGraph<>();

    private final List<View> mTempList1 = new ArrayList<>();
    private final List<View> mTempDependenciesList = new ArrayList<>();
<<<<<<< HEAD
    private final Rect mTempRect1 = new Rect();
    private final Rect mTempRect2 = new Rect();
    private final Rect mTempRect3 = new Rect();
    private final Rect mTempRect4 = new Rect();
    private final Rect mTempRect5 = new Rect();
=======
>>>>>>> 20bd2d02
    private final int[] mTempIntPair = new int[2];
    private Paint mScrimPaint;

    private boolean mDisallowInterceptReset;

    private boolean mIsAttachedToWindow;

    private int[] mKeylines;

    private View mBehaviorTouchView;
    private View mNestedScrollingDirectChild;
    private View mNestedScrollingTarget;

    private OnPreDrawListener mOnPreDrawListener;
    private boolean mNeedsPreDrawListener;

    private WindowInsetsCompat mLastInsets;
    private boolean mDrawStatusBarBackground;
    private Drawable mStatusBarBackground;

    OnHierarchyChangeListener mOnHierarchyChangeListener;
    private android.support.v4.view.OnApplyWindowInsetsListener mApplyWindowInsetsListener;

    private final NestedScrollingParentHelper mNestedScrollingParentHelper =
            new NestedScrollingParentHelper(this);

    public CoordinatorLayout(Context context) {
        this(context, null);
    }

    public CoordinatorLayout(Context context, AttributeSet attrs) {
        this(context, attrs, 0);
    }

    public CoordinatorLayout(Context context, AttributeSet attrs, int defStyleAttr) {
        super(context, attrs, defStyleAttr);

        ThemeUtils.checkAppCompatTheme(context);

        final TypedArray a = context.obtainStyledAttributes(attrs, R.styleable.CoordinatorLayout,
                defStyleAttr, R.style.Widget_Design_CoordinatorLayout);
        final int keylineArrayRes = a.getResourceId(R.styleable.CoordinatorLayout_keylines, 0);
        if (keylineArrayRes != 0) {
            final Resources res = context.getResources();
            mKeylines = res.getIntArray(keylineArrayRes);
            final float density = res.getDisplayMetrics().density;
            final int count = mKeylines.length;
            for (int i = 0; i < count; i++) {
                mKeylines[i] *= density;
            }
        }
        mStatusBarBackground = a.getDrawable(R.styleable.CoordinatorLayout_statusBarBackground);
        a.recycle();

        setupForInsets();
        super.setOnHierarchyChangeListener(new HierarchyChangeListener());
    }

    @Override
    public void setOnHierarchyChangeListener(OnHierarchyChangeListener onHierarchyChangeListener) {
        mOnHierarchyChangeListener = onHierarchyChangeListener;
    }

    @Override
    public void onAttachedToWindow() {
        super.onAttachedToWindow();
        resetTouchBehaviors();
        if (mNeedsPreDrawListener) {
            if (mOnPreDrawListener == null) {
                mOnPreDrawListener = new OnPreDrawListener();
            }
            final ViewTreeObserver vto = getViewTreeObserver();
            vto.addOnPreDrawListener(mOnPreDrawListener);
        }
        if (mLastInsets == null && ViewCompat.getFitsSystemWindows(this)) {
            // We're set to fitSystemWindows but we haven't had any insets yet...
            // We should request a new dispatch of window insets
            ViewCompat.requestApplyInsets(this);
        }
        mIsAttachedToWindow = true;
    }

    @Override
    public void onDetachedFromWindow() {
        super.onDetachedFromWindow();
        resetTouchBehaviors();
        if (mNeedsPreDrawListener && mOnPreDrawListener != null) {
            final ViewTreeObserver vto = getViewTreeObserver();
            vto.removeOnPreDrawListener(mOnPreDrawListener);
        }
        if (mNestedScrollingTarget != null) {
            onStopNestedScroll(mNestedScrollingTarget);
        }
        mIsAttachedToWindow = false;
    }

    /**
     * Set a drawable to draw in the insets area for the status bar.
     * Note that this will only be activated if this DrawerLayout fitsSystemWindows.
     *
     * @param bg Background drawable to draw behind the status bar
     */
    public void setStatusBarBackground(@Nullable final Drawable bg) {
        if (mStatusBarBackground != bg) {
            if (mStatusBarBackground != null) {
                mStatusBarBackground.setCallback(null);
            }
            mStatusBarBackground = bg != null ? bg.mutate() : null;
            if (mStatusBarBackground != null) {
                if (mStatusBarBackground.isStateful()) {
                    mStatusBarBackground.setState(getDrawableState());
                }
                DrawableCompat.setLayoutDirection(mStatusBarBackground,
                        ViewCompat.getLayoutDirection(this));
                mStatusBarBackground.setVisible(getVisibility() == VISIBLE, false);
                mStatusBarBackground.setCallback(this);
            }
            ViewCompat.postInvalidateOnAnimation(this);
        }
    }

    /**
     * Gets the drawable used to draw in the insets area for the status bar.
     *
     * @return The status bar background drawable, or null if none set
     */
    @Nullable
    public Drawable getStatusBarBackground() {
        return mStatusBarBackground;
    }

    @Override
    protected void drawableStateChanged() {
        super.drawableStateChanged();

        final int[] state = getDrawableState();
        boolean changed = false;

        Drawable d = mStatusBarBackground;
        if (d != null && d.isStateful()) {
            changed |= d.setState(state);
        }

        if (changed) {
            invalidate();
        }
    }

    @Override
    protected boolean verifyDrawable(Drawable who) {
        return super.verifyDrawable(who) || who == mStatusBarBackground;
    }

    @Override
    public void setVisibility(int visibility) {
        super.setVisibility(visibility);

        final boolean visible = visibility == VISIBLE;
        if (mStatusBarBackground != null && mStatusBarBackground.isVisible() != visible) {
            mStatusBarBackground.setVisible(visible, false);
        }
    }

    /**
     * Set a drawable to draw in the insets area for the status bar.
     * Note that this will only be activated if this DrawerLayout fitsSystemWindows.
     *
     * @param resId Resource id of a background drawable to draw behind the status bar
     */
    public void setStatusBarBackgroundResource(@DrawableRes int resId) {
        setStatusBarBackground(resId != 0 ? ContextCompat.getDrawable(getContext(), resId) : null);
    }

    /**
     * Set a drawable to draw in the insets area for the status bar.
     * Note that this will only be activated if this DrawerLayout fitsSystemWindows.
     *
     * @param color Color to use as a background drawable to draw behind the status bar
     *              in 0xAARRGGBB format.
     */
    public void setStatusBarBackgroundColor(@ColorInt int color) {
        setStatusBarBackground(new ColorDrawable(color));
    }

    final WindowInsetsCompat setWindowInsets(WindowInsetsCompat insets) {
        if (!objectEquals(mLastInsets, insets)) {
            mLastInsets = insets;
            mDrawStatusBarBackground = insets != null && insets.getSystemWindowInsetTop() > 0;
            setWillNotDraw(!mDrawStatusBarBackground && getBackground() == null);

            // Now dispatch to the Behaviors
            insets = dispatchApplyWindowInsetsToBehaviors(insets);
            requestLayout();
        }
        return insets;
    }

    final WindowInsetsCompat getLastWindowInsets() {
        return mLastInsets;
    }

    /**
     * Reset all Behavior-related tracking records either to clean up or in preparation
     * for a new event stream. This should be called when attached or detached from a window,
     * in response to an UP or CANCEL event, when intercept is request-disallowed
     * and similar cases where an event stream in progress will be aborted.
     */
    private void resetTouchBehaviors() {
        if (mBehaviorTouchView != null) {
            final Behavior b = ((LayoutParams) mBehaviorTouchView.getLayoutParams()).getBehavior();
            if (b != null) {
                final long now = SystemClock.uptimeMillis();
                final MotionEvent cancelEvent = MotionEvent.obtain(now, now,
                        MotionEvent.ACTION_CANCEL, 0.0f, 0.0f, 0);
                b.onTouchEvent(this, mBehaviorTouchView, cancelEvent);
                cancelEvent.recycle();
            }
            mBehaviorTouchView = null;
        }

        final int childCount = getChildCount();
        for (int i = 0; i < childCount; i++) {
            final View child = getChildAt(i);
            final LayoutParams lp = (LayoutParams) child.getLayoutParams();
            lp.resetTouchBehaviorTracking();
        }
        mDisallowInterceptReset = false;
    }

    /**
     * Populate a list with the current child views, sorted such that the topmost views
     * in z-order are at the front of the list. Useful for hit testing and event dispatch.
     */
    private void getTopSortedChildren(List<View> out) {
        out.clear();

        final boolean useCustomOrder = isChildrenDrawingOrderEnabled();
        final int childCount = getChildCount();
        for (int i = childCount - 1; i >= 0; i--) {
            final int childIndex = useCustomOrder ? getChildDrawingOrder(childCount, i) : i;
            final View child = getChildAt(childIndex);
            out.add(child);
        }

        if (TOP_SORTED_CHILDREN_COMPARATOR != null) {
            Collections.sort(out, TOP_SORTED_CHILDREN_COMPARATOR);
        }
    }

    private boolean performIntercept(MotionEvent ev, final int type) {
        boolean intercepted = false;
        boolean newBlock = false;

        MotionEvent cancelEvent = null;

        final int action = MotionEventCompat.getActionMasked(ev);

        final List<View> topmostChildList = mTempList1;
        getTopSortedChildren(topmostChildList);

        // Let topmost child views inspect first
        final int childCount = topmostChildList.size();
        for (int i = 0; i < childCount; i++) {
            final View child = topmostChildList.get(i);
            final LayoutParams lp = (LayoutParams) child.getLayoutParams();
            final Behavior b = lp.getBehavior();

            if ((intercepted || newBlock) && action != MotionEvent.ACTION_DOWN) {
                // Cancel all behaviors beneath the one that intercepted.
                // If the event is "down" then we don't have anything to cancel yet.
                if (b != null) {
                    if (cancelEvent == null) {
                        final long now = SystemClock.uptimeMillis();
                        cancelEvent = MotionEvent.obtain(now, now,
                                MotionEvent.ACTION_CANCEL, 0.0f, 0.0f, 0);
                    }
                    switch (type) {
                        case TYPE_ON_INTERCEPT:
                            b.onInterceptTouchEvent(this, child, cancelEvent);
                            break;
                        case TYPE_ON_TOUCH:
                            b.onTouchEvent(this, child, cancelEvent);
                            break;
                    }
                }
                continue;
            }

            if (!intercepted && b != null) {
                switch (type) {
                    case TYPE_ON_INTERCEPT:
                        intercepted = b.onInterceptTouchEvent(this, child, ev);
                        break;
                    case TYPE_ON_TOUCH:
                        intercepted = b.onTouchEvent(this, child, ev);
                        break;
                }
                if (intercepted) {
                    mBehaviorTouchView = child;
                }
            }

            // Don't keep going if we're not allowing interaction below this.
            // Setting newBlock will make sure we cancel the rest of the behaviors.
            final boolean wasBlocking = lp.didBlockInteraction();
            final boolean isBlocking = lp.isBlockingInteractionBelow(this, child);
            newBlock = isBlocking && !wasBlocking;
            if (isBlocking && !newBlock) {
                // Stop here since we don't have anything more to cancel - we already did
                // when the behavior first started blocking things below this point.
                break;
            }
        }

        topmostChildList.clear();

        return intercepted;
    }

    @Override
    public boolean onInterceptTouchEvent(MotionEvent ev) {
        MotionEvent cancelEvent = null;

        final int action = MotionEventCompat.getActionMasked(ev);

        // Make sure we reset in case we had missed a previous important event.
        if (action == MotionEvent.ACTION_DOWN) {
            resetTouchBehaviors();
        }

        final boolean intercepted = performIntercept(ev, TYPE_ON_INTERCEPT);

        if (cancelEvent != null) {
            cancelEvent.recycle();
        }

        if (action == MotionEvent.ACTION_UP || action == MotionEvent.ACTION_CANCEL) {
            resetTouchBehaviors();
        }

        return intercepted;
    }

    @Override
    public boolean onTouchEvent(MotionEvent ev) {
        boolean handled = false;
        boolean cancelSuper = false;
        MotionEvent cancelEvent = null;

        final int action = MotionEventCompat.getActionMasked(ev);

        if (mBehaviorTouchView != null || (cancelSuper = performIntercept(ev, TYPE_ON_TOUCH))) {
            // Safe since performIntercept guarantees that
            // mBehaviorTouchView != null if it returns true
            final LayoutParams lp = (LayoutParams) mBehaviorTouchView.getLayoutParams();
            final Behavior b = lp.getBehavior();
            if (b != null) {
                handled = b.onTouchEvent(this, mBehaviorTouchView, ev);
            }
        }

        // Keep the super implementation correct
        if (mBehaviorTouchView == null) {
            handled |= super.onTouchEvent(ev);
        } else if (cancelSuper) {
            if (cancelEvent == null) {
                final long now = SystemClock.uptimeMillis();
                cancelEvent = MotionEvent.obtain(now, now,
                        MotionEvent.ACTION_CANCEL, 0.0f, 0.0f, 0);
            }
            super.onTouchEvent(cancelEvent);
        }

        if (!handled && action == MotionEvent.ACTION_DOWN) {

        }

        if (cancelEvent != null) {
            cancelEvent.recycle();
        }

        if (action == MotionEvent.ACTION_UP || action == MotionEvent.ACTION_CANCEL) {
            resetTouchBehaviors();
        }

        return handled;
    }

    @Override
    public void requestDisallowInterceptTouchEvent(boolean disallowIntercept) {
        super.requestDisallowInterceptTouchEvent(disallowIntercept);
        if (disallowIntercept && !mDisallowInterceptReset) {
            resetTouchBehaviors();
            mDisallowInterceptReset = true;
        }
    }

    private int getKeyline(int index) {
        if (mKeylines == null) {
            Log.e(TAG, "No keylines defined for " + this + " - attempted index lookup " + index);
            return 0;
        }

        if (index < 0 || index >= mKeylines.length) {
            Log.e(TAG, "Keyline index " + index + " out of range for " + this);
            return 0;
        }

        return mKeylines[index];
    }

    static Behavior parseBehavior(Context context, AttributeSet attrs, String name) {
        if (TextUtils.isEmpty(name)) {
            return null;
        }

        final String fullName;
        if (name.startsWith(".")) {
            // Relative to the app package. Prepend the app package name.
            fullName = context.getPackageName() + name;
        } else if (name.indexOf('.') >= 0) {
            // Fully qualified package name.
            fullName = name;
        } else {
            // Assume stock behavior in this package (if we have one)
            fullName = !TextUtils.isEmpty(WIDGET_PACKAGE_NAME)
                    ? (WIDGET_PACKAGE_NAME + '.' + name)
                    : name;
        }

        try {
            Map<String, Constructor<Behavior>> constructors = sConstructors.get();
            if (constructors == null) {
                constructors = new HashMap<>();
                sConstructors.set(constructors);
            }
            Constructor<Behavior> c = constructors.get(fullName);
            if (c == null) {
                final Class<Behavior> clazz = (Class<Behavior>) Class.forName(fullName, true,
                        context.getClassLoader());
                c = clazz.getConstructor(CONSTRUCTOR_PARAMS);
                c.setAccessible(true);
                constructors.put(fullName, c);
            }
            return c.newInstance(context, attrs);
        } catch (Exception e) {
            throw new RuntimeException("Could not inflate Behavior subclass " + fullName, e);
        }
    }

    LayoutParams getResolvedLayoutParams(View child) {
        final LayoutParams result = (LayoutParams) child.getLayoutParams();
        if (!result.mBehaviorResolved) {
            Class<?> childClass = child.getClass();
            DefaultBehavior defaultBehavior = null;
            while (childClass != null &&
                    (defaultBehavior = childClass.getAnnotation(DefaultBehavior.class)) == null) {
                childClass = childClass.getSuperclass();
            }
            if (defaultBehavior != null) {
                try {
                    result.setBehavior(defaultBehavior.value().newInstance());
                } catch (Exception e) {
                    Log.e(TAG, "Default behavior class " + defaultBehavior.value().getName() +
                            " could not be instantiated. Did you forget a default constructor?", e);
                }
            }
            result.mBehaviorResolved = true;
        }
        return result;
    }

    private void prepareChildren() {
        mDependencySortedChildren.clear();
        mChildDag.clear();

        for (int i = 0, count = getChildCount(); i < count; i++) {
            final View view = getChildAt(i);

            final LayoutParams lp = getResolvedLayoutParams(view);
            lp.findAnchorView(this, view);

            mChildDag.addNode(view);

            // Now iterate again over the other children, adding any dependencies to the graph
            for (int j = 0; j < count; j++) {
                if (j == i) {
                    continue;
                }
                final View other = getChildAt(j);
                final LayoutParams otherLp = getResolvedLayoutParams(other);
                if (otherLp.dependsOn(this, other, view)) {
                    if (!mChildDag.contains(other)) {
                        // Make sure that the other node is added
                        mChildDag.addNode(other);
                    }
                    // Now add the dependency to the graph
                    mChildDag.addEdge(view, other);
                }
            }
        }

        // Finally add the sorted graph list to our list
        mDependencySortedChildren.addAll(mChildDag.getSortedList());
        // We also need to reverse the result since we want the start of the list to contain
        // Views which have no dependencies, then dependent views after that
        Collections.reverse(mDependencySortedChildren);
    }

    /**
     * Retrieve the transformed bounding rect of an arbitrary descendant view.
     * This does not need to be a direct child.
     *
     * @param descendant descendant view to reference
     * @param out rect to set to the bounds of the descendant view
     */
    void getDescendantRect(View descendant, Rect out) {
        ViewGroupUtils.getDescendantRect(this, descendant, out);
    }

    @Override
    protected int getSuggestedMinimumWidth() {
        return Math.max(super.getSuggestedMinimumWidth(), getPaddingLeft() + getPaddingRight());
    }

    @Override
    protected int getSuggestedMinimumHeight() {
        return Math.max(super.getSuggestedMinimumHeight(), getPaddingTop() + getPaddingBottom());
    }

    /**
     * Called to measure each individual child view unless a
     * {@link CoordinatorLayout.Behavior Behavior} is present. The Behavior may choose to delegate
     * child measurement to this method.
     *
     * @param child the child to measure
     * @param parentWidthMeasureSpec the width requirements for this view
     * @param widthUsed extra space that has been used up by the parent
     *        horizontally (possibly by other children of the parent)
     * @param parentHeightMeasureSpec the height requirements for this view
     * @param heightUsed extra space that has been used up by the parent
     *        vertically (possibly by other children of the parent)
     */
    public void onMeasureChild(View child, int parentWidthMeasureSpec, int widthUsed,
            int parentHeightMeasureSpec, int heightUsed) {
        measureChildWithMargins(child, parentWidthMeasureSpec, widthUsed,
                parentHeightMeasureSpec, heightUsed);
    }

    @Override
    protected void onMeasure(int widthMeasureSpec, int heightMeasureSpec) {
        prepareChildren();
        ensurePreDrawListener();

        final int paddingLeft = getPaddingLeft();
        final int paddingTop = getPaddingTop();
        final int paddingRight = getPaddingRight();
        final int paddingBottom = getPaddingBottom();
        final int layoutDirection = ViewCompat.getLayoutDirection(this);
        final boolean isRtl = layoutDirection == ViewCompat.LAYOUT_DIRECTION_RTL;
        final int widthMode = MeasureSpec.getMode(widthMeasureSpec);
        final int widthSize = MeasureSpec.getSize(widthMeasureSpec);
        final int heightMode = MeasureSpec.getMode(heightMeasureSpec);
        final int heightSize = MeasureSpec.getSize(heightMeasureSpec);

        final int widthPadding = paddingLeft + paddingRight;
        final int heightPadding = paddingTop + paddingBottom;
        int widthUsed = getSuggestedMinimumWidth();
        int heightUsed = getSuggestedMinimumHeight();
        int childState = 0;

        final boolean applyInsets = mLastInsets != null && ViewCompat.getFitsSystemWindows(this);

        final int childCount = mDependencySortedChildren.size();
        for (int i = 0; i < childCount; i++) {
            final View child = mDependencySortedChildren.get(i);
            if (child.getVisibility() == GONE) {
                // If the child is GONE, skip...
                continue;
            }

            final LayoutParams lp = (LayoutParams) child.getLayoutParams();

            int keylineWidthUsed = 0;
            if (lp.keyline >= 0 && widthMode != MeasureSpec.UNSPECIFIED) {
                final int keylinePos = getKeyline(lp.keyline);
                final int keylineGravity = GravityCompat.getAbsoluteGravity(
                        resolveKeylineGravity(lp.gravity), layoutDirection)
                        & Gravity.HORIZONTAL_GRAVITY_MASK;
                if ((keylineGravity == Gravity.LEFT && !isRtl)
                        || (keylineGravity == Gravity.RIGHT && isRtl)) {
                    keylineWidthUsed = Math.max(0, widthSize - paddingRight - keylinePos);
                } else if ((keylineGravity == Gravity.RIGHT && !isRtl)
                        || (keylineGravity == Gravity.LEFT && isRtl)) {
                    keylineWidthUsed = Math.max(0, keylinePos - paddingLeft);
                }
            }

            int childWidthMeasureSpec = widthMeasureSpec;
            int childHeightMeasureSpec = heightMeasureSpec;
            if (applyInsets && !ViewCompat.getFitsSystemWindows(child)) {
                // We're set to handle insets but this child isn't, so we will measure the
                // child as if there are no insets
                final int horizInsets = mLastInsets.getSystemWindowInsetLeft()
                        + mLastInsets.getSystemWindowInsetRight();
                final int vertInsets = mLastInsets.getSystemWindowInsetTop()
                        + mLastInsets.getSystemWindowInsetBottom();

                childWidthMeasureSpec = MeasureSpec.makeMeasureSpec(
                        widthSize - horizInsets, widthMode);
                childHeightMeasureSpec = MeasureSpec.makeMeasureSpec(
                        heightSize - vertInsets, heightMode);
            }

            final Behavior b = lp.getBehavior();
            if (b == null || !b.onMeasureChild(this, child, childWidthMeasureSpec, keylineWidthUsed,
                    childHeightMeasureSpec, 0)) {
                onMeasureChild(child, childWidthMeasureSpec, keylineWidthUsed,
                        childHeightMeasureSpec, 0);
            }

            widthUsed = Math.max(widthUsed, widthPadding + child.getMeasuredWidth() +
                    lp.leftMargin + lp.rightMargin);

            heightUsed = Math.max(heightUsed, heightPadding + child.getMeasuredHeight() +
                    lp.topMargin + lp.bottomMargin);
            childState = ViewCompat.combineMeasuredStates(childState,
                    ViewCompat.getMeasuredState(child));
        }

        final int width = ViewCompat.resolveSizeAndState(widthUsed, widthMeasureSpec,
                childState & ViewCompat.MEASURED_STATE_MASK);
        final int height = ViewCompat.resolveSizeAndState(heightUsed, heightMeasureSpec,
                childState << ViewCompat.MEASURED_HEIGHT_STATE_SHIFT);
        setMeasuredDimension(width, height);
    }

    private WindowInsetsCompat dispatchApplyWindowInsetsToBehaviors(WindowInsetsCompat insets) {
        if (insets.isConsumed()) {
            return insets;
        }

        for (int i = 0, z = getChildCount(); i < z; i++) {
            final View child = getChildAt(i);
            if (ViewCompat.getFitsSystemWindows(child)) {
                final LayoutParams lp = (LayoutParams) child.getLayoutParams();
                final Behavior b = lp.getBehavior();

                if (b != null) {
                    // If the view has a behavior, let it try first
                    insets = b.onApplyWindowInsets(this, child, insets);
                    if (insets.isConsumed()) {
                        // If it consumed the insets, break
                        break;
                    }
                }
            }
        }

        return insets;
    }

    /**
     * Called to lay out each individual child view unless a
     * {@link CoordinatorLayout.Behavior Behavior} is present. The Behavior may choose to
     * delegate child measurement to this method.
     *
     * @param child child view to lay out
     * @param layoutDirection the resolved layout direction for the CoordinatorLayout, such as
     *                        {@link ViewCompat#LAYOUT_DIRECTION_LTR} or
     *                        {@link ViewCompat#LAYOUT_DIRECTION_RTL}.
     */
    public void onLayoutChild(View child, int layoutDirection) {
        final LayoutParams lp = (LayoutParams) child.getLayoutParams();
        if (lp.checkAnchorChanged()) {
            throw new IllegalStateException("An anchor may not be changed after CoordinatorLayout"
                    + " measurement begins before layout is complete.");
        }
        if (lp.mAnchorView != null) {
            layoutChildWithAnchor(child, lp.mAnchorView, layoutDirection);
        } else if (lp.keyline >= 0) {
            layoutChildWithKeyline(child, lp.keyline, layoutDirection);
        } else {
            layoutChild(child, layoutDirection);
        }
    }

    @Override
    protected void onLayout(boolean changed, int l, int t, int r, int b) {
        final int layoutDirection = ViewCompat.getLayoutDirection(this);
        final int childCount = mDependencySortedChildren.size();
        for (int i = 0; i < childCount; i++) {
            final View child = mDependencySortedChildren.get(i);
            if (child.getVisibility() == GONE) {
                // If the child is GONE, skip...
                continue;
            }

            final LayoutParams lp = (LayoutParams) child.getLayoutParams();
            final Behavior behavior = lp.getBehavior();

            if (behavior == null || !behavior.onLayoutChild(this, child, layoutDirection)) {
                onLayoutChild(child, layoutDirection);
            }
        }
    }

    @Override
    public void onDraw(Canvas c) {
        super.onDraw(c);
        if (mDrawStatusBarBackground && mStatusBarBackground != null) {
            final int inset = mLastInsets != null ? mLastInsets.getSystemWindowInsetTop() : 0;
            if (inset > 0) {
                mStatusBarBackground.setBounds(0, 0, getWidth(), inset);
                mStatusBarBackground.draw(c);
            }
        }
    }

    @Override
    public void setFitsSystemWindows(boolean fitSystemWindows) {
        super.setFitsSystemWindows(fitSystemWindows);
        setupForInsets();
    }

    /**
     * Mark the last known child position rect for the given child view.
     * This will be used when checking if a child view's position has changed between frames.
     * The rect used here should be one returned by
     * {@link #getChildRect(android.view.View, boolean, android.graphics.Rect)}, with translation
     * disabled.
     *
     * @param child child view to set for
     * @param r rect to set
     */
    void recordLastChildRect(View child, Rect r) {
        final LayoutParams lp = (LayoutParams) child.getLayoutParams();
        lp.setLastChildRect(r);
    }

    /**
     * Get the last known child rect recorded by
     * {@link #recordLastChildRect(android.view.View, android.graphics.Rect)}.
     *
     * @param child child view to retrieve from
     * @param out rect to set to the outpur values
     */
    void getLastChildRect(View child, Rect out) {
        final LayoutParams lp = (LayoutParams) child.getLayoutParams();
        out.set(lp.getLastChildRect());
    }

    /**
     * Get the position rect for the given child. If the child has currently requested layout
     * or has a visibility of GONE.
     *
     * @param child child view to check
     * @param transform true to include transformation in the output rect, false to
     *                        only account for the base position
     * @param out rect to set to the output values
     */
    void getChildRect(View child, boolean transform, Rect out) {
        if (child.isLayoutRequested() || child.getVisibility() == View.GONE) {
            out.setEmpty();
            return;
        }
        if (transform) {
            getDescendantRect(child, out);
        } else {
            out.set(child.getLeft(), child.getTop(), child.getRight(), child.getBottom());
        }
    }

    private void getDesiredAnchoredChildRectWithoutConstraints(View child, int layoutDirection,
            Rect anchorRect, Rect out, LayoutParams lp, int childWidth, int childHeight) {
        final int absGravity = GravityCompat.getAbsoluteGravity(
                resolveAnchoredChildGravity(lp.gravity), layoutDirection);
        final int absAnchorGravity = GravityCompat.getAbsoluteGravity(
                resolveGravity(lp.anchorGravity),
                layoutDirection);

        final int hgrav = absGravity & Gravity.HORIZONTAL_GRAVITY_MASK;
        final int vgrav = absGravity & Gravity.VERTICAL_GRAVITY_MASK;
        final int anchorHgrav = absAnchorGravity & Gravity.HORIZONTAL_GRAVITY_MASK;
        final int anchorVgrav = absAnchorGravity & Gravity.VERTICAL_GRAVITY_MASK;

        int left;
        int top;

        // Align to the anchor. This puts us in an assumed right/bottom child view gravity.
        // If this is not the case we will subtract out the appropriate portion of
        // the child size below.
        switch (anchorHgrav) {
            default:
            case Gravity.LEFT:
                left = anchorRect.left;
                break;
            case Gravity.RIGHT:
                left = anchorRect.right;
                break;
            case Gravity.CENTER_HORIZONTAL:
                left = anchorRect.left + anchorRect.width() / 2;
                break;
        }

        switch (anchorVgrav) {
            default:
            case Gravity.TOP:
                top = anchorRect.top;
                break;
            case Gravity.BOTTOM:
                top = anchorRect.bottom;
                break;
            case Gravity.CENTER_VERTICAL:
                top = anchorRect.top + anchorRect.height() / 2;
                break;
        }

        // Offset by the child view's gravity itself. The above assumed right/bottom gravity.
        switch (hgrav) {
            default:
            case Gravity.LEFT:
                left -= childWidth;
                break;
            case Gravity.RIGHT:
                // Do nothing, we're already in position.
                break;
            case Gravity.CENTER_HORIZONTAL:
                left -= childWidth / 2;
                break;
        }

        switch (vgrav) {
            default:
            case Gravity.TOP:
                top -= childHeight;
                break;
            case Gravity.BOTTOM:
                // Do nothing, we're already in position.
                break;
            case Gravity.CENTER_VERTICAL:
                top -= childHeight / 2;
                break;
        }

        out.set(left, top, left + childWidth, top + childHeight);
    }

    private void constrainChildRect(LayoutParams lp, Rect out, int childWidth, int childHeight) {
        final int width = getWidth();
        final int height = getHeight();

        // Obey margins and padding
        int left = Math.max(getPaddingLeft() + lp.leftMargin,
                Math.min(out.left,
                        width - getPaddingRight() - childWidth - lp.rightMargin));
        int top = Math.max(getPaddingTop() + lp.topMargin,
                Math.min(out.top,
                        height - getPaddingBottom() - childHeight - lp.bottomMargin));

        out.set(left, top, left + childWidth, top + childHeight);
    }

    /**
     * Calculate the desired child rect relative to an anchor rect, respecting both
     * gravity and anchorGravity.
     *
     * @param child child view to calculate a rect for
     * @param layoutDirection the desired layout direction for the CoordinatorLayout
     * @param anchorRect rect in CoordinatorLayout coordinates of the anchor view area
     * @param out rect to set to the output values
     */
    void getDesiredAnchoredChildRect(View child, int layoutDirection, Rect anchorRect, Rect out) {
        final LayoutParams lp = (LayoutParams) child.getLayoutParams();
        final int childWidth = child.getMeasuredWidth();
        final int childHeight = child.getMeasuredHeight();
        getDesiredAnchoredChildRectWithoutConstraints(child, layoutDirection, anchorRect, out, lp,
                childWidth, childHeight);
        constrainChildRect(lp, out, childWidth, childHeight);
    }

    /**
     * CORE ASSUMPTION: anchor has been laid out by the time this is called for a given child view.
     *
     * @param child child to lay out
     * @param anchor view to anchor child relative to; already laid out.
     * @param layoutDirection ViewCompat constant for layout direction
     */
    private void layoutChildWithAnchor(View child, View anchor, int layoutDirection) {
        final LayoutParams lp = (LayoutParams) child.getLayoutParams();

        final Rect anchorRect = acquireTempRect();
        final Rect childRect = acquireTempRect();
        try {
            getDescendantRect(anchor, anchorRect);
            getDesiredAnchoredChildRect(child, layoutDirection, anchorRect, childRect);
            child.layout(childRect.left, childRect.top, childRect.right, childRect.bottom);
        } finally {
            releaseTempRect(anchorRect);
            releaseTempRect(childRect);
        }
    }

    /**
     * Lay out a child view with respect to a keyline.
     *
     * <p>The keyline represents a horizontal offset from the unpadded starting edge of
     * the CoordinatorLayout. The child's gravity will affect how it is positioned with
     * respect to the keyline.</p>
     *
     * @param child child to lay out
     * @param keyline offset from the starting edge in pixels of the keyline to align with
     * @param layoutDirection ViewCompat constant for layout direction
     */
    private void layoutChildWithKeyline(View child, int keyline, int layoutDirection) {
        final LayoutParams lp = (LayoutParams) child.getLayoutParams();
        final int absGravity = GravityCompat.getAbsoluteGravity(
                resolveKeylineGravity(lp.gravity), layoutDirection);

        final int hgrav = absGravity & Gravity.HORIZONTAL_GRAVITY_MASK;
        final int vgrav = absGravity & Gravity.VERTICAL_GRAVITY_MASK;
        final int width = getWidth();
        final int height = getHeight();
        final int childWidth = child.getMeasuredWidth();
        final int childHeight = child.getMeasuredHeight();

        if (layoutDirection == ViewCompat.LAYOUT_DIRECTION_RTL) {
            keyline = width - keyline;
        }

        int left = getKeyline(keyline) - childWidth;
        int top = 0;

        switch (hgrav) {
            default:
            case Gravity.LEFT:
                // Nothing to do.
                break;
            case Gravity.RIGHT:
                left += childWidth;
                break;
            case Gravity.CENTER_HORIZONTAL:
                left += childWidth / 2;
                break;
        }

        switch (vgrav) {
            default:
            case Gravity.TOP:
                // Do nothing, we're already in position.
                break;
            case Gravity.BOTTOM:
                top += childHeight;
                break;
            case Gravity.CENTER_VERTICAL:
                top += childHeight / 2;
                break;
        }

        // Obey margins and padding
        left = Math.max(getPaddingLeft() + lp.leftMargin,
                Math.min(left,
                        width - getPaddingRight() - childWidth - lp.rightMargin));
        top = Math.max(getPaddingTop() + lp.topMargin,
                Math.min(top,
                        height - getPaddingBottom() - childHeight - lp.bottomMargin));

        child.layout(left, top, left + childWidth, top + childHeight);
    }

    /**
     * Lay out a child view with no special handling. This will position the child as
     * if it were within a FrameLayout or similar simple frame.
     *
     * @param child child view to lay out
     * @param layoutDirection ViewCompat constant for the desired layout direction
     */
    private void layoutChild(View child, int layoutDirection) {
        final LayoutParams lp = (LayoutParams) child.getLayoutParams();
        final Rect parent = acquireTempRect();
        parent.set(getPaddingLeft() + lp.leftMargin,
                getPaddingTop() + lp.topMargin,
                getWidth() - getPaddingRight() - lp.rightMargin,
                getHeight() - getPaddingBottom() - lp.bottomMargin);

        if (mLastInsets != null && ViewCompat.getFitsSystemWindows(this)
                && !ViewCompat.getFitsSystemWindows(child)) {
            // If we're set to handle insets but this child isn't, then it has been measured as
            // if there are no insets. We need to lay it out to match.
            parent.left += mLastInsets.getSystemWindowInsetLeft();
            parent.top += mLastInsets.getSystemWindowInsetTop();
            parent.right -= mLastInsets.getSystemWindowInsetRight();
            parent.bottom -= mLastInsets.getSystemWindowInsetBottom();
        }

        final Rect out = acquireTempRect();
        GravityCompat.apply(resolveGravity(lp.gravity), child.getMeasuredWidth(),
                child.getMeasuredHeight(), parent, out, layoutDirection);
        child.layout(out.left, out.top, out.right, out.bottom);

        releaseTempRect(parent);
        releaseTempRect(out);
    }

    /**
     * Return the given gravity value or the default if the passed value is NO_GRAVITY.
     * This should be used for children that are not anchored to another view or a keyline.
     */
    private static int resolveGravity(int gravity) {
        return gravity == Gravity.NO_GRAVITY ? GravityCompat.START | Gravity.TOP : gravity;
    }

    /**
     * Return the given gravity value or the default if the passed value is NO_GRAVITY.
     * This should be used for children that are positioned relative to a keyline.
     */
    private static int resolveKeylineGravity(int gravity) {
        return gravity == Gravity.NO_GRAVITY ? GravityCompat.END | Gravity.TOP : gravity;
    }

    /**
     * Return the given gravity value or the default if the passed value is NO_GRAVITY.
     * This should be used for children that are anchored to another view.
     */
    private static int resolveAnchoredChildGravity(int gravity) {
        return gravity == Gravity.NO_GRAVITY ? Gravity.CENTER : gravity;
    }

    @Override
    protected boolean drawChild(Canvas canvas, View child, long drawingTime) {
        final LayoutParams lp = (LayoutParams) child.getLayoutParams();
        if (lp.mBehavior != null) {
            final float scrimAlpha = lp.mBehavior.getScrimOpacity(this, child);
            if (scrimAlpha > 0f) {
                if (mScrimPaint == null) {
                    mScrimPaint = new Paint();
                }
                mScrimPaint.setColor(lp.mBehavior.getScrimColor(this, child));
                mScrimPaint.setAlpha(MathUtils.constrain(Math.round(255 * scrimAlpha), 0, 255));

                final int saved = canvas.save();
                if (child.isOpaque()) {
                    // If the child is opaque, there is no need to draw behind it so we'll inverse
                    // clip the canvas
                    canvas.clipRect(child.getLeft(), child.getTop(), child.getRight(),
                            child.getBottom(), Region.Op.DIFFERENCE);
                }
                // Now draw the rectangle for the scrim
                canvas.drawRect(getPaddingLeft(), getPaddingTop(),
                        getWidth() - getPaddingRight(), getHeight() - getPaddingBottom(),
                        mScrimPaint);
                canvas.restoreToCount(saved);
            }
        }
        return super.drawChild(canvas, child, drawingTime);
    }

    /**
     * Dispatch any dependent view changes to the relevant {@link Behavior} instances.
     *
     * Usually run as part of the pre-draw step when at least one child view has a reported
     * dependency on another view. This allows CoordinatorLayout to account for layout
     * changes and animations that occur outside of the normal layout pass.
     *
     * It can also be ran as part of the nested scrolling dispatch to ensure that any offsetting
     * is completed within the correct coordinate window.
     *
     * The offsetting behavior implemented here does not store the computed offset in
     * the LayoutParams; instead it expects that the layout process will always reconstruct
     * the proper positioning.
     *
     * @param type the type of event which has caused this call
     */
    final void onChildViewsChanged(@DispatchChangeEvent final int type) {
        final int layoutDirection = ViewCompat.getLayoutDirection(this);
        final int childCount = mDependencySortedChildren.size();
        final Rect inset = acquireTempRect();
        final Rect drawRect = acquireTempRect();
        final Rect lastDrawRect = acquireTempRect();

        for (int i = 0; i < childCount; i++) {
            final View child = mDependencySortedChildren.get(i);
            final LayoutParams lp = (LayoutParams) child.getLayoutParams();
            if (type == EVENT_PRE_DRAW && child.getVisibility() == View.GONE) {
                // Do not try to update GONE child views in pre draw updates.
                continue;
            }

            // Check child views before for anchor
            for (int j = 0; j < i; j++) {
                final View checkChild = mDependencySortedChildren.get(j);

                if (lp.mAnchorDirectChild == checkChild) {
                    offsetChildToAnchor(child, layoutDirection);
                }
            }

            // Get the current draw rect of the view
            getChildRect(child, true, drawRect);

            // Accumulate inset sizes
            if (lp.insetEdge != Gravity.NO_GRAVITY && !drawRect.isEmpty()) {
                final int absInsetEdge = GravityCompat.getAbsoluteGravity(
                        lp.insetEdge, layoutDirection);
                switch (absInsetEdge & Gravity.VERTICAL_GRAVITY_MASK) {
                    case Gravity.TOP:
                        inset.top = Math.max(inset.top, drawRect.bottom);
                        break;
                    case Gravity.BOTTOM:
                        inset.bottom = Math.max(inset.bottom, getHeight() - drawRect.top);
                        break;
                }
                switch (absInsetEdge & Gravity.HORIZONTAL_GRAVITY_MASK) {
                    case Gravity.LEFT:
                        inset.left = Math.max(inset.left, drawRect.right);
                        break;
                    case Gravity.RIGHT:
                        inset.right = Math.max(inset.right, getWidth() - drawRect.left);
                        break;
                }
            }

            // Dodge inset edges if necessary
            if (lp.dodgeInsetEdges != Gravity.NO_GRAVITY && child.getVisibility() == View.VISIBLE) {
                offsetChildByInset(child, inset, layoutDirection);
            }

            if (type == EVENT_PRE_DRAW) {
                // Did it change? if not continue
                getLastChildRect(child, lastDrawRect);
                if (lastDrawRect.equals(drawRect)) {
                    continue;
                }
                recordLastChildRect(child, drawRect);
            }

            // Update any behavior-dependent views for the change
            for (int j = i + 1; j < childCount; j++) {
                final View checkChild = mDependencySortedChildren.get(j);
                final LayoutParams checkLp = (LayoutParams) checkChild.getLayoutParams();
                final Behavior b = checkLp.getBehavior();

                if (b != null && b.layoutDependsOn(this, checkChild, child)) {
                    if (type == EVENT_PRE_DRAW && checkLp.getChangedAfterNestedScroll()) {
                        // If this is from a pre-draw and we have already been changed
                        // from a nested scroll, skip the dispatch and reset the flag
                        checkLp.resetChangedAfterNestedScroll();
                        continue;
                    }

                    final boolean handled;
                    switch (type) {
                        case EVENT_VIEW_REMOVED:
                            // EVENT_VIEW_REMOVED means that we need to dispatch
                            // onDependentViewRemoved() instead
                            b.onDependentViewRemoved(this, checkChild, child);
                            handled = true;
                            break;
                        default:
                            // Otherwise we dispatch onDependentViewChanged()
                            handled = b.onDependentViewChanged(this, checkChild, child);
                            break;
                    }

                    if (type == EVENT_NESTED_SCROLL) {
                        // If this is from a nested scroll, set the flag so that we may skip
                        // any resulting onPreDraw dispatch (if needed)
                        checkLp.setChangedAfterNestedScroll(handled);
                    }
                }
            }
        }

        releaseTempRect(inset);
        releaseTempRect(drawRect);
        releaseTempRect(lastDrawRect);
    }

    private void offsetChildByInset(final View child, final Rect inset, final int layoutDirection) {
        if (!ViewCompat.isLaidOut(child)) {
            // The view has not been laid out yet, so we can't obtain its bounds.
            return;
        }

<<<<<<< HEAD
        final Rect bounds = mTempRect5;
        bounds.set(child.getLeft(), child.getTop(), child.getRight(), child.getBottom());
        if (bounds.isEmpty()) {
=======
        if (child.getWidth() <= 0 || child.getHeight() <= 0) {
>>>>>>> 20bd2d02
            // Bounds are empty so there is nothing to dodge against, skip...
            return;
        }

        final LayoutParams lp = (LayoutParams) child.getLayoutParams();
        final Behavior behavior = lp.getBehavior();
<<<<<<< HEAD
        final Rect dodgeRect = mTempRect3;
        dodgeRect.setEmpty();
=======
        final Rect dodgeRect = acquireTempRect();
        final Rect bounds = acquireTempRect();
        bounds.set(child.getLeft(), child.getTop(), child.getRight(), child.getBottom());
>>>>>>> 20bd2d02

        if (behavior != null && behavior.getInsetDodgeRect(this, child, dodgeRect)) {
            // Make sure that the rect is within the view's bounds
            if (!bounds.contains(dodgeRect)) {
<<<<<<< HEAD
                throw new IllegalArgumentException("Rect should be within the child's bounds."
                        + " Rect:" + dodgeRect.toShortString()
                        + " | Bounds:" + bounds.toShortString());
=======
                    throw new IllegalArgumentException("Rect should be within the child's bounds."
                            + " Rect:" + dodgeRect.toShortString()
                            + " | Bounds:" + bounds.toShortString());
>>>>>>> 20bd2d02
            }
        } else {
            dodgeRect.set(bounds);
        }

<<<<<<< HEAD
=======
        // We can release the bounds rect now
        releaseTempRect(bounds);

>>>>>>> 20bd2d02
        if (dodgeRect.isEmpty()) {
            // Rect is empty so there is nothing to dodge against, skip...
            releaseTempRect(dodgeRect);
            return;
        }

        final int absDodgeInsetEdges = GravityCompat.getAbsoluteGravity(lp.dodgeInsetEdges,
                layoutDirection);

        boolean offsetY = false;
        if ((absDodgeInsetEdges & Gravity.TOP) == Gravity.TOP) {
            int distance = dodgeRect.top - lp.topMargin - lp.mInsetOffsetY;
            if (distance < inset.top) {
                setInsetOffsetY(child, inset.top - distance);
                offsetY = true;
            }
        }
        if ((absDodgeInsetEdges & Gravity.BOTTOM) == Gravity.BOTTOM) {
            int distance = getHeight() - dodgeRect.bottom - lp.bottomMargin + lp.mInsetOffsetY;
            if (distance < inset.bottom) {
                setInsetOffsetY(child, distance - inset.bottom);
                offsetY = true;
            }
        }
        if (!offsetY) {
            setInsetOffsetY(child, 0);
        }

        boolean offsetX = false;
        if ((absDodgeInsetEdges & Gravity.LEFT) == Gravity.LEFT) {
            int distance = dodgeRect.left - lp.leftMargin - lp.mInsetOffsetX;
            if (distance < inset.left) {
                setInsetOffsetX(child, inset.left - distance);
                offsetX = true;
            }
        }
        if ((absDodgeInsetEdges & Gravity.RIGHT) == Gravity.RIGHT) {
            int distance = getWidth() - dodgeRect.right - lp.rightMargin + lp.mInsetOffsetX;
            if (distance < inset.right) {
                setInsetOffsetX(child, distance - inset.right);
                offsetX = true;
            }
        }
        if (!offsetX) {
            setInsetOffsetX(child, 0);
        }

        releaseTempRect(dodgeRect);
    }

    private void setInsetOffsetX(View child, int offsetX) {
        final LayoutParams lp = (LayoutParams) child.getLayoutParams();
        if (lp.mInsetOffsetX != offsetX) {
            final int dx = offsetX - lp.mInsetOffsetX;
            ViewCompat.offsetLeftAndRight(child, dx);
            lp.mInsetOffsetX = offsetX;
        }
    }

    private void setInsetOffsetY(View child, int offsetY) {
        final LayoutParams lp = (LayoutParams) child.getLayoutParams();
        if (lp.mInsetOffsetY != offsetY) {
            final int dy = offsetY - lp.mInsetOffsetY;
            ViewCompat.offsetTopAndBottom(child, dy);
            lp.mInsetOffsetY = offsetY;
        }
    }

    /**
     * Allows the caller to manually dispatch
     * {@link Behavior#onDependentViewChanged(CoordinatorLayout, View, View)} to the associated
     * {@link Behavior} instances of views which depend on the provided {@link View}.
     *
     * <p>You should not normally need to call this method as the it will be automatically done
     * when the view has changed.
     *
     * @param view the View to find dependents of to dispatch the call.
     */
    public void dispatchDependentViewsChanged(View view) {
        final List<View> dependents = mChildDag.getIncomingEdges(view);
        if (dependents != null && !dependents.isEmpty()) {
            for (int i = 0; i < dependents.size(); i++) {
                final View child = dependents.get(i);
                CoordinatorLayout.LayoutParams lp = (CoordinatorLayout.LayoutParams)
                        child.getLayoutParams();
                CoordinatorLayout.Behavior b = lp.getBehavior();
                if (b != null) {
                    b.onDependentViewChanged(this, child, view);
                }
            }
        }
    }

    /**
     * Returns the list of views which the provided view depends on. Do not store this list as its
     * contents may not be valid beyond the caller.
     *
     * @param child the view to find dependencies for.
     *
     * @return the list of views which {@code child} depends on.
     */
    @NonNull
    public List<View> getDependencies(@NonNull View child) {
        final List<View> dependencies = mChildDag.getOutgoingEdges(child);
        mTempDependenciesList.clear();
        if (dependencies != null) {
            mTempDependenciesList.addAll(dependencies);
        }
        return mTempDependenciesList;
    }

    /**
     * Returns the list of views which depend on the provided view. Do not store this list as its
     * contents may not be valid beyond the caller.
     *
     * @param child the view to find dependents of.
     *
     * @return the list of views which depend on {@code child}.
     */
    @NonNull
    public List<View> getDependents(@NonNull View child) {
        final List<View> edges = mChildDag.getIncomingEdges(child);
        mTempDependenciesList.clear();
        if (edges != null) {
            mTempDependenciesList.addAll(edges);
        }
        return mTempDependenciesList;
    }

    @VisibleForTesting
    final List<View> getDependencySortedChildren() {
        prepareChildren();
        return Collections.unmodifiableList(mDependencySortedChildren);
    }

    /**
     * Add or remove the pre-draw listener as necessary.
     */
    void ensurePreDrawListener() {
        boolean hasDependencies = false;
        final int childCount = getChildCount();
        for (int i = 0; i < childCount; i++) {
            final View child = getChildAt(i);
            if (hasDependencies(child)) {
                hasDependencies = true;
                break;
            }
        }

        if (hasDependencies != mNeedsPreDrawListener) {
            if (hasDependencies) {
                addPreDrawListener();
            } else {
                removePreDrawListener();
            }
        }
    }

    /**
     * Check if the given child has any layout dependencies on other child views.
     */
    private boolean hasDependencies(View child) {
        return mChildDag.hasOutgoingEdges(child);
    }

    /**
     * Add the pre-draw listener if we're attached to a window and mark that we currently
     * need it when attached.
     */
    void addPreDrawListener() {
        if (mIsAttachedToWindow) {
            // Add the listener
            if (mOnPreDrawListener == null) {
                mOnPreDrawListener = new OnPreDrawListener();
            }
            final ViewTreeObserver vto = getViewTreeObserver();
            vto.addOnPreDrawListener(mOnPreDrawListener);
        }

        // Record that we need the listener regardless of whether or not we're attached.
        // We'll add the real listener when we become attached.
        mNeedsPreDrawListener = true;
    }

    /**
     * Remove the pre-draw listener if we're attached to a window and mark that we currently
     * do not need it when attached.
     */
    void removePreDrawListener() {
        if (mIsAttachedToWindow) {
            if (mOnPreDrawListener != null) {
                final ViewTreeObserver vto = getViewTreeObserver();
                vto.removeOnPreDrawListener(mOnPreDrawListener);
            }
        }
        mNeedsPreDrawListener = false;
    }

    /**
     * Adjust the child left, top, right, bottom rect to the correct anchor view position,
     * respecting gravity and anchor gravity.
     *
     * Note that child translation properties are ignored in this process, allowing children
     * to be animated away from their anchor. However, if the anchor view is animated,
     * the child will be offset to match the anchor's translated position.
     */
    void offsetChildToAnchor(View child, int layoutDirection) {
        final LayoutParams lp = (LayoutParams) child.getLayoutParams();
        if (lp.mAnchorView != null) {
            final Rect anchorRect = acquireTempRect();
            final Rect childRect = acquireTempRect();
            final Rect desiredChildRect = acquireTempRect();

            getDescendantRect(lp.mAnchorView, anchorRect);
            getChildRect(child, false, childRect);

            int childWidth = child.getMeasuredWidth();
            int childHeight = child.getMeasuredHeight();
            getDesiredAnchoredChildRectWithoutConstraints(child, layoutDirection, anchorRect,
                    desiredChildRect, lp, childWidth, childHeight);
            boolean changed = desiredChildRect.left != childRect.left ||
                    desiredChildRect.top != childRect.top;
            constrainChildRect(lp, desiredChildRect, childWidth, childHeight);

            final int dx = desiredChildRect.left - childRect.left;
            final int dy = desiredChildRect.top - childRect.top;

            if (dx != 0) {
                ViewCompat.offsetLeftAndRight(child, dx);
            }
            if (dy != 0) {
                ViewCompat.offsetTopAndBottom(child, dy);
            }

            if (changed) {
                // If we have needed to move, make sure to notify the child's Behavior
                final Behavior b = lp.getBehavior();
                if (b != null) {
                    b.onDependentViewChanged(this, child, lp.mAnchorView);
                }
            }

            releaseTempRect(anchorRect);
            releaseTempRect(childRect);
            releaseTempRect(desiredChildRect);
        }
    }

    /**
     * Check if a given point in the CoordinatorLayout's coordinates are within the view bounds
     * of the given direct child view.
     *
     * @param child child view to test
     * @param x X coordinate to test, in the CoordinatorLayout's coordinate system
     * @param y Y coordinate to test, in the CoordinatorLayout's coordinate system
     * @return true if the point is within the child view's bounds, false otherwise
     */
    public boolean isPointInChildBounds(View child, int x, int y) {
        final Rect r = acquireTempRect();
        getDescendantRect(child, r);
        try {
            return r.contains(x, y);
        } finally {
            releaseTempRect(r);
        }
    }

    /**
     * Check whether two views overlap each other. The views need to be descendants of this
     * {@link CoordinatorLayout} in the view hierarchy.
     *
     * @param first first child view to test
     * @param second second child view to test
     * @return true if both views are visible and overlap each other
     */
    public boolean doViewsOverlap(View first, View second) {
        if (first.getVisibility() == VISIBLE && second.getVisibility() == VISIBLE) {
            final Rect firstRect = acquireTempRect();
            getChildRect(first, first.getParent() != this, firstRect);
            final Rect secondRect = acquireTempRect();
            getChildRect(second, second.getParent() != this, secondRect);
            try {
                return !(firstRect.left > secondRect.right || firstRect.top > secondRect.bottom
                        || firstRect.right < secondRect.left || firstRect.bottom < secondRect.top);
            } finally {
                releaseTempRect(firstRect);
                releaseTempRect(secondRect);
            }
        }
        return false;
    }

    @Override
    public LayoutParams generateLayoutParams(AttributeSet attrs) {
        return new LayoutParams(getContext(), attrs);
    }

    @Override
    protected LayoutParams generateLayoutParams(ViewGroup.LayoutParams p) {
        if (p instanceof LayoutParams) {
            return new LayoutParams((LayoutParams) p);
        } else if (p instanceof MarginLayoutParams) {
            return new LayoutParams((MarginLayoutParams) p);
        }
        return new LayoutParams(p);
    }

    @Override
    protected LayoutParams generateDefaultLayoutParams() {
        return new LayoutParams(LayoutParams.WRAP_CONTENT, LayoutParams.WRAP_CONTENT);
    }

    @Override
    protected boolean checkLayoutParams(ViewGroup.LayoutParams p) {
        return p instanceof LayoutParams && super.checkLayoutParams(p);
    }

    @Override
    public boolean onStartNestedScroll(View child, View target, int nestedScrollAxes) {
        boolean handled = false;

        final int childCount = getChildCount();
        for (int i = 0; i < childCount; i++) {
            final View view = getChildAt(i);
            if (view.getVisibility() == View.GONE) {
                // If it's GONE, don't dispatch
                continue;
            }
            final LayoutParams lp = (LayoutParams) view.getLayoutParams();
            final Behavior viewBehavior = lp.getBehavior();
            if (viewBehavior != null) {
                final boolean accepted = viewBehavior.onStartNestedScroll(this, view, child, target,
                        nestedScrollAxes);
                handled |= accepted;

                lp.acceptNestedScroll(accepted);
            } else {
                lp.acceptNestedScroll(false);
            }
        }
        return handled;
    }

    @Override
    public void onNestedScrollAccepted(View child, View target, int nestedScrollAxes) {
        mNestedScrollingParentHelper.onNestedScrollAccepted(child, target, nestedScrollAxes);
        mNestedScrollingDirectChild = child;
        mNestedScrollingTarget = target;

        final int childCount = getChildCount();
        for (int i = 0; i < childCount; i++) {
            final View view = getChildAt(i);
            final LayoutParams lp = (LayoutParams) view.getLayoutParams();
            if (!lp.isNestedScrollAccepted()) {
                continue;
            }

            final Behavior viewBehavior = lp.getBehavior();
            if (viewBehavior != null) {
                viewBehavior.onNestedScrollAccepted(this, view, child, target, nestedScrollAxes);
            }
        }
    }

    @Override
    public void onStopNestedScroll(View target) {
        mNestedScrollingParentHelper.onStopNestedScroll(target);

        final int childCount = getChildCount();
        for (int i = 0; i < childCount; i++) {
            final View view = getChildAt(i);
            final LayoutParams lp = (LayoutParams) view.getLayoutParams();
            if (!lp.isNestedScrollAccepted()) {
                continue;
            }

            final Behavior viewBehavior = lp.getBehavior();
            if (viewBehavior != null) {
                viewBehavior.onStopNestedScroll(this, view, target);
            }
            lp.resetNestedScroll();
            lp.resetChangedAfterNestedScroll();
        }

        mNestedScrollingDirectChild = null;
        mNestedScrollingTarget = null;
    }

    @Override
    public void onNestedScroll(View target, int dxConsumed, int dyConsumed,
            int dxUnconsumed, int dyUnconsumed) {
        final int childCount = getChildCount();
        boolean accepted = false;

        for (int i = 0; i < childCount; i++) {
            final View view = getChildAt(i);
            if (view.getVisibility() == GONE) {
                // If the child is GONE, skip...
                continue;
            }

            final LayoutParams lp = (LayoutParams) view.getLayoutParams();
            if (!lp.isNestedScrollAccepted()) {
                continue;
            }

            final Behavior viewBehavior = lp.getBehavior();
            if (viewBehavior != null) {
                viewBehavior.onNestedScroll(this, view, target, dxConsumed, dyConsumed,
                        dxUnconsumed, dyUnconsumed);
                accepted = true;
            }
        }

        if (accepted) {
            onChildViewsChanged(EVENT_NESTED_SCROLL);
        }
    }

    @Override
    public void onNestedPreScroll(View target, int dx, int dy, int[] consumed) {
        int xConsumed = 0;
        int yConsumed = 0;
        boolean accepted = false;

        final int childCount = getChildCount();
        for (int i = 0; i < childCount; i++) {
            final View view = getChildAt(i);
            if (view.getVisibility() == GONE) {
                // If the child is GONE, skip...
                continue;
            }

            final LayoutParams lp = (LayoutParams) view.getLayoutParams();
            if (!lp.isNestedScrollAccepted()) {
                continue;
            }

            final Behavior viewBehavior = lp.getBehavior();
            if (viewBehavior != null) {
                mTempIntPair[0] = mTempIntPair[1] = 0;
                viewBehavior.onNestedPreScroll(this, view, target, dx, dy, mTempIntPair);

                xConsumed = dx > 0 ? Math.max(xConsumed, mTempIntPair[0])
                        : Math.min(xConsumed, mTempIntPair[0]);
                yConsumed = dy > 0 ? Math.max(yConsumed, mTempIntPair[1])
                        : Math.min(yConsumed, mTempIntPair[1]);

                accepted = true;
            }
        }

        consumed[0] = xConsumed;
        consumed[1] = yConsumed;

        if (accepted) {
            onChildViewsChanged(EVENT_NESTED_SCROLL);
        }
    }

    @Override
    public boolean onNestedFling(View target, float velocityX, float velocityY, boolean consumed) {
        boolean handled = false;

        final int childCount = getChildCount();
        for (int i = 0; i < childCount; i++) {
            final View view = getChildAt(i);
            if (view.getVisibility() == GONE) {
                // If the child is GONE, skip...
                continue;
            }

            final LayoutParams lp = (LayoutParams) view.getLayoutParams();
            if (!lp.isNestedScrollAccepted()) {
                continue;
            }

            final Behavior viewBehavior = lp.getBehavior();
            if (viewBehavior != null) {
                handled |= viewBehavior.onNestedFling(this, view, target, velocityX, velocityY,
                        consumed);
            }
        }
        if (handled) {
            onChildViewsChanged(EVENT_NESTED_SCROLL);
        }
        return handled;
    }

    @Override
    public boolean onNestedPreFling(View target, float velocityX, float velocityY) {
        boolean handled = false;

        final int childCount = getChildCount();
        for (int i = 0; i < childCount; i++) {
            final View view = getChildAt(i);
            if (view.getVisibility() == GONE) {
                // If the child is GONE, skip...
                continue;
            }

            final LayoutParams lp = (LayoutParams) view.getLayoutParams();
            if (!lp.isNestedScrollAccepted()) {
                continue;
            }

            final Behavior viewBehavior = lp.getBehavior();
            if (viewBehavior != null) {
                handled |= viewBehavior.onNestedPreFling(this, view, target, velocityX, velocityY);
            }
        }
        return handled;
    }

    @Override
    public int getNestedScrollAxes() {
        return mNestedScrollingParentHelper.getNestedScrollAxes();
    }

    class OnPreDrawListener implements ViewTreeObserver.OnPreDrawListener {
        @Override
        public boolean onPreDraw() {
            onChildViewsChanged(EVENT_PRE_DRAW);
            return true;
        }
    }

    /**
     * Sorts child views with higher Z values to the beginning of a collection.
     */
    static class ViewElevationComparator implements Comparator<View> {
        @Override
        public int compare(View lhs, View rhs) {
            final float lz = ViewCompat.getZ(lhs);
            final float rz = ViewCompat.getZ(rhs);
            if (lz > rz) {
                return -1;
            } else if (lz < rz) {
                return 1;
            }
            return 0;
        }
    }

    /**
     * Defines the default {@link Behavior} of a {@link View} class.
     *
     * <p>When writing a custom view, use this annotation to define the default behavior
     * when used as a direct child of an {@link CoordinatorLayout}. The default behavior
     * can be overridden using {@link LayoutParams#setBehavior}.</p>
     *
     * <p>Example: <code>@DefaultBehavior(MyBehavior.class)</code></p>
     */
    @Retention(RetentionPolicy.RUNTIME)
    public @interface DefaultBehavior {
        Class<? extends Behavior> value();
    }

    /**
     * Interaction behavior plugin for child views of {@link CoordinatorLayout}.
     *
     * <p>A Behavior implements one or more interactions that a user can take on a child view.
     * These interactions may include drags, swipes, flings, or any other gestures.</p>
     *
     * @param <V> The View type that this Behavior operates on
     */
    public static abstract class Behavior<V extends View> {

        /**
         * Default constructor for instantiating Behaviors.
         */
        public Behavior() {
        }

        /**
         * Default constructor for inflating Behaviors from layout. The Behavior will have
         * the opportunity to parse specially defined layout parameters. These parameters will
         * appear on the child view tag.
         *
         * @param context
         * @param attrs
         */
        public Behavior(Context context, AttributeSet attrs) {
        }

        /**
         * Called when the Behavior has been attached to a LayoutParams instance.
         *
         * <p>This will be called after the LayoutParams has been instantiated and can be
         * modified.</p>
         *
         * @param params the LayoutParams instance that this Behavior has been attached to
         */
        public void onAttachedToLayoutParams(@NonNull CoordinatorLayout.LayoutParams params) {
        }

        /**
         * Called when the Behavior has been detached from its holding LayoutParams instance.
         *
         * <p>This will only be called if the Behavior has been explicitly removed from the
         * LayoutParams instance via {@link LayoutParams#setBehavior(Behavior)}. It will not be
         * called if the associated view is removed from the CoordinatorLayout or similar.</p>
         */
        public void onDetachedFromLayoutParams() {
        }

        /**
         * Respond to CoordinatorLayout touch events before they are dispatched to child views.
         *
         * <p>Behaviors can use this to monitor inbound touch events until one decides to
         * intercept the rest of the event stream to take an action on its associated child view.
         * This method will return false until it detects the proper intercept conditions, then
         * return true once those conditions have occurred.</p>
         *
         * <p>Once a Behavior intercepts touch events, the rest of the event stream will
         * be sent to the {@link #onTouchEvent} method.</p>
         *
         * <p>This method will be called regardless of the visibility of the associated child
         * of the behavior. If you only wish to handle touch events when the child is visible, you
         * should add a check to {@link View#isShown()} on the given child.</p>
         *
         * <p>The default implementation of this method always returns false.</p>
         *
         * @param parent the parent view currently receiving this touch event
         * @param child the child view associated with this Behavior
         * @param ev the MotionEvent describing the touch event being processed
         * @return true if this Behavior would like to intercept and take over the event stream.
         *         The default always returns false.
         */
        public boolean onInterceptTouchEvent(CoordinatorLayout parent, V child, MotionEvent ev) {
            return false;
        }

        /**
         * Respond to CoordinatorLayout touch events after this Behavior has started
         * {@link #onInterceptTouchEvent intercepting} them.
         *
         * <p>Behaviors may intercept touch events in order to help the CoordinatorLayout
         * manipulate its child views. For example, a Behavior may allow a user to drag a
         * UI pane open or closed. This method should perform actual mutations of view
         * layout state.</p>
         *
         * <p>This method will be called regardless of the visibility of the associated child
         * of the behavior. If you only wish to handle touch events when the child is visible, you
         * should add a check to {@link View#isShown()} on the given child.</p>
         *
         * @param parent the parent view currently receiving this touch event
         * @param child the child view associated with this Behavior
         * @param ev the MotionEvent describing the touch event being processed
         * @return true if this Behavior handled this touch event and would like to continue
         *         receiving events in this stream. The default always returns false.
         */
        public boolean onTouchEvent(CoordinatorLayout parent, V child, MotionEvent ev) {
            return false;
        }

        /**
         * Supply a scrim color that will be painted behind the associated child view.
         *
         * <p>A scrim may be used to indicate that the other elements beneath it are not currently
         * interactive or actionable, drawing user focus and attention to the views above the scrim.
         * </p>
         *
         * <p>The default implementation returns {@link Color#BLACK}.</p>
         *
         * @param parent the parent view of the given child
         * @param child the child view above the scrim
         * @return the desired scrim color in 0xAARRGGBB format. The default return value is
         *         {@link Color#BLACK}.
         * @see #getScrimOpacity(CoordinatorLayout, android.view.View)
         */
        @ColorInt
        public int getScrimColor(CoordinatorLayout parent, V child) {
            return Color.BLACK;
        }

        /**
         * Determine the current opacity of the scrim behind a given child view
         *
         * <p>A scrim may be used to indicate that the other elements beneath it are not currently
         * interactive or actionable, drawing user focus and attention to the views above the scrim.
         * </p>
         *
         * <p>The default implementation returns 0.0f.</p>
         *
         * @param parent the parent view of the given child
         * @param child the child view above the scrim
         * @return the desired scrim opacity from 0.0f to 1.0f. The default return value is 0.0f.
         */
        @FloatRange(from = 0, to = 1)
        public float getScrimOpacity(CoordinatorLayout parent, V child) {
            return 0.f;
        }

        /**
         * Determine whether interaction with views behind the given child in the child order
         * should be blocked.
         *
         * <p>The default implementation returns true if
         * {@link #getScrimOpacity(CoordinatorLayout, android.view.View)} would return > 0.0f.</p>
         *
         * @param parent the parent view of the given child
         * @param child the child view to test
         * @return true if {@link #getScrimOpacity(CoordinatorLayout, android.view.View)} would
         *         return > 0.0f.
         */
        public boolean blocksInteractionBelow(CoordinatorLayout parent, V child) {
            return getScrimOpacity(parent, child) > 0.f;
        }

        /**
         * Determine whether the supplied child view has another specific sibling view as a
         * layout dependency.
         *
         * <p>This method will be called at least once in response to a layout request. If it
         * returns true for a given child and dependency view pair, the parent CoordinatorLayout
         * will:</p>
         * <ol>
         *     <li>Always lay out this child after the dependent child is laid out, regardless
         *     of child order.</li>
         *     <li>Call {@link #onDependentViewChanged} when the dependency view's layout or
         *     position changes.</li>
         * </ol>
         *
         * @param parent the parent view of the given child
         * @param child the child view to test
         * @param dependency the proposed dependency of child
         * @return true if child's layout depends on the proposed dependency's layout,
         *         false otherwise
         *
         * @see #onDependentViewChanged(CoordinatorLayout, android.view.View, android.view.View)
         */
        public boolean layoutDependsOn(CoordinatorLayout parent, V child, View dependency) {
            return false;
        }

        /**
         * Respond to a change in a child's dependent view
         *
         * <p>This method is called whenever a dependent view changes in size or position outside
         * of the standard layout flow. A Behavior may use this method to appropriately update
         * the child view in response.</p>
         *
         * <p>A view's dependency is determined by
         * {@link #layoutDependsOn(CoordinatorLayout, android.view.View, android.view.View)} or
         * if {@code child} has set another view as it's anchor.</p>
         *
         * <p>Note that if a Behavior changes the layout of a child via this method, it should
         * also be able to reconstruct the correct position in
         * {@link #onLayoutChild(CoordinatorLayout, android.view.View, int) onLayoutChild}.
         * <code>onDependentViewChanged</code> will not be called during normal layout since
         * the layout of each child view will always happen in dependency order.</p>
         *
         * <p>If the Behavior changes the child view's size or position, it should return true.
         * The default implementation returns false.</p>
         *
         * @param parent the parent view of the given child
         * @param child the child view to manipulate
         * @param dependency the dependent view that changed
         * @return true if the Behavior changed the child view's size or position, false otherwise
         */
        public boolean onDependentViewChanged(CoordinatorLayout parent, V child, View dependency) {
            return false;
        }

        /**
         * Respond to a child's dependent view being removed.
         *
         * <p>This method is called after a dependent view has been removed from the parent.
         * A Behavior may use this method to appropriately update the child view in response.</p>
         *
         * <p>A view's dependency is determined by
         * {@link #layoutDependsOn(CoordinatorLayout, android.view.View, android.view.View)} or
         * if {@code child} has set another view as it's anchor.</p>
         *
         * @param parent the parent view of the given child
         * @param child the child view to manipulate
         * @param dependency the dependent view that has been removed
         */
        public void onDependentViewRemoved(CoordinatorLayout parent, V child, View dependency) {
        }

        /**
         * @deprecated this method is not called anymore. You can safely remove all usages
         * and implementations. This method will be removed in a future release.
         */
        @Deprecated
        public boolean isDirty(CoordinatorLayout parent, V child) {
            return false;
        }

        /**
         * Called when the parent CoordinatorLayout is about to measure the given child view.
         *
         * <p>This method can be used to perform custom or modified measurement of a child view
         * in place of the default child measurement behavior. The Behavior's implementation
         * can delegate to the standard CoordinatorLayout measurement behavior by calling
         * {@link CoordinatorLayout#onMeasureChild(android.view.View, int, int, int, int)
         * parent.onMeasureChild}.</p>
         *
         * @param parent the parent CoordinatorLayout
         * @param child the child to measure
         * @param parentWidthMeasureSpec the width requirements for this view
         * @param widthUsed extra space that has been used up by the parent
         *        horizontally (possibly by other children of the parent)
         * @param parentHeightMeasureSpec the height requirements for this view
         * @param heightUsed extra space that has been used up by the parent
         *        vertically (possibly by other children of the parent)
         * @return true if the Behavior measured the child view, false if the CoordinatorLayout
         *         should perform its default measurement
         */
        public boolean onMeasureChild(CoordinatorLayout parent, V child,
                int parentWidthMeasureSpec, int widthUsed,
                int parentHeightMeasureSpec, int heightUsed) {
            return false;
        }

        /**
         * Called when the parent CoordinatorLayout is about the lay out the given child view.
         *
         * <p>This method can be used to perform custom or modified layout of a child view
         * in place of the default child layout behavior. The Behavior's implementation can
         * delegate to the standard CoordinatorLayout measurement behavior by calling
         * {@link CoordinatorLayout#onLayoutChild(android.view.View, int)
         * parent.onLayoutChild}.</p>
         *
         * <p>If a Behavior implements
         * {@link #onDependentViewChanged(CoordinatorLayout, android.view.View, android.view.View)}
         * to change the position of a view in response to a dependent view changing, it
         * should also implement <code>onLayoutChild</code> in such a way that respects those
         * dependent views. <code>onLayoutChild</code> will always be called for a dependent view
         * <em>after</em> its dependency has been laid out.</p>
         *
         * @param parent the parent CoordinatorLayout
         * @param child child view to lay out
         * @param layoutDirection the resolved layout direction for the CoordinatorLayout, such as
         *                        {@link ViewCompat#LAYOUT_DIRECTION_LTR} or
         *                        {@link ViewCompat#LAYOUT_DIRECTION_RTL}.
         * @return true if the Behavior performed layout of the child view, false to request
         *         default layout behavior
         */
        public boolean onLayoutChild(CoordinatorLayout parent, V child, int layoutDirection) {
            return false;
        }

        // Utility methods for accessing child-specific, behavior-modifiable properties.

        /**
         * Associate a Behavior-specific tag object with the given child view.
         * This object will be stored with the child view's LayoutParams.
         *
         * @param child child view to set tag with
         * @param tag tag object to set
         */
        public static void setTag(View child, Object tag) {
            final LayoutParams lp = (LayoutParams) child.getLayoutParams();
            lp.mBehaviorTag = tag;
        }

        /**
         * Get the behavior-specific tag object with the given child view.
         * This object is stored with the child view's LayoutParams.
         *
         * @param child child view to get tag with
         * @return the previously stored tag object
         */
        public static Object getTag(View child) {
            final LayoutParams lp = (LayoutParams) child.getLayoutParams();
            return lp.mBehaviorTag;
        }


        /**
         * Called when a descendant of the CoordinatorLayout attempts to initiate a nested scroll.
         *
         * <p>Any Behavior associated with any direct child of the CoordinatorLayout may respond
         * to this event and return true to indicate that the CoordinatorLayout should act as
         * a nested scrolling parent for this scroll. Only Behaviors that return true from
         * this method will receive subsequent nested scroll events.</p>
         *
         * @param coordinatorLayout the CoordinatorLayout parent of the view this Behavior is
         *                          associated with
         * @param child the child view of the CoordinatorLayout this Behavior is associated with
         * @param directTargetChild the child view of the CoordinatorLayout that either is or
         *                          contains the target of the nested scroll operation
         * @param target the descendant view of the CoordinatorLayout initiating the nested scroll
         * @param nestedScrollAxes the axes that this nested scroll applies to. See
         *                         {@link ViewCompat#SCROLL_AXIS_HORIZONTAL},
         *                         {@link ViewCompat#SCROLL_AXIS_VERTICAL}
         * @return true if the Behavior wishes to accept this nested scroll
         *
         * @see NestedScrollingParent#onStartNestedScroll(View, View, int)
         */
        public boolean onStartNestedScroll(CoordinatorLayout coordinatorLayout,
                V child, View directTargetChild, View target, int nestedScrollAxes) {
            return false;
        }

        /**
         * Called when a nested scroll has been accepted by the CoordinatorLayout.
         *
         * <p>Any Behavior associated with any direct child of the CoordinatorLayout may elect
         * to accept the nested scroll as part of {@link #onStartNestedScroll}. Each Behavior
         * that returned true will receive subsequent nested scroll events for that nested scroll.
         * </p>
         *
         * @param coordinatorLayout the CoordinatorLayout parent of the view this Behavior is
         *                          associated with
         * @param child the child view of the CoordinatorLayout this Behavior is associated with
         * @param directTargetChild the child view of the CoordinatorLayout that either is or
         *                          contains the target of the nested scroll operation
         * @param target the descendant view of the CoordinatorLayout initiating the nested scroll
         * @param nestedScrollAxes the axes that this nested scroll applies to. See
         *                         {@link ViewCompat#SCROLL_AXIS_HORIZONTAL},
         *                         {@link ViewCompat#SCROLL_AXIS_VERTICAL}
         *
         * @see NestedScrollingParent#onNestedScrollAccepted(View, View, int)
         */
        public void onNestedScrollAccepted(CoordinatorLayout coordinatorLayout, V child,
                View directTargetChild, View target, int nestedScrollAxes) {
            // Do nothing
        }

        /**
         * Called when a nested scroll has ended.
         *
         * <p>Any Behavior associated with any direct child of the CoordinatorLayout may elect
         * to accept the nested scroll as part of {@link #onStartNestedScroll}. Each Behavior
         * that returned true will receive subsequent nested scroll events for that nested scroll.
         * </p>
         *
         * <p><code>onStopNestedScroll</code> marks the end of a single nested scroll event
         * sequence. This is a good place to clean up any state related to the nested scroll.
         * </p>
         *
         * @param coordinatorLayout the CoordinatorLayout parent of the view this Behavior is
         *                          associated with
         * @param child the child view of the CoordinatorLayout this Behavior is associated with
         * @param target the descendant view of the CoordinatorLayout that initiated
         *               the nested scroll
         *
         * @see NestedScrollingParent#onStopNestedScroll(View)
         */
        public void onStopNestedScroll(CoordinatorLayout coordinatorLayout, V child, View target) {
            // Do nothing
        }

        /**
         * Called when a nested scroll in progress has updated and the target has scrolled or
         * attempted to scroll.
         *
         * <p>Any Behavior associated with the direct child of the CoordinatorLayout may elect
         * to accept the nested scroll as part of {@link #onStartNestedScroll}. Each Behavior
         * that returned true will receive subsequent nested scroll events for that nested scroll.
         * </p>
         *
         * <p><code>onNestedScroll</code> is called each time the nested scroll is updated by the
         * nested scrolling child, with both consumed and unconsumed components of the scroll
         * supplied in pixels. <em>Each Behavior responding to the nested scroll will receive the
         * same values.</em>
         * </p>
         *
         * @param coordinatorLayout the CoordinatorLayout parent of the view this Behavior is
         *                          associated with
         * @param child the child view of the CoordinatorLayout this Behavior is associated with
         * @param target the descendant view of the CoordinatorLayout performing the nested scroll
         * @param dxConsumed horizontal pixels consumed by the target's own scrolling operation
         * @param dyConsumed vertical pixels consumed by the target's own scrolling operation
         * @param dxUnconsumed horizontal pixels not consumed by the target's own scrolling
         *                     operation, but requested by the user
         * @param dyUnconsumed vertical pixels not consumed by the target's own scrolling operation,
         *                     but requested by the user
         *
         * @see NestedScrollingParent#onNestedScroll(View, int, int, int, int)
         */
        public void onNestedScroll(CoordinatorLayout coordinatorLayout, V child, View target,
                int dxConsumed, int dyConsumed, int dxUnconsumed, int dyUnconsumed) {
            // Do nothing
        }

        /**
         * Called when a nested scroll in progress is about to update, before the target has
         * consumed any of the scrolled distance.
         *
         * <p>Any Behavior associated with the direct child of the CoordinatorLayout may elect
         * to accept the nested scroll as part of {@link #onStartNestedScroll}. Each Behavior
         * that returned true will receive subsequent nested scroll events for that nested scroll.
         * </p>
         *
         * <p><code>onNestedPreScroll</code> is called each time the nested scroll is updated
         * by the nested scrolling child, before the nested scrolling child has consumed the scroll
         * distance itself. <em>Each Behavior responding to the nested scroll will receive the
         * same values.</em> The CoordinatorLayout will report as consumed the maximum number
         * of pixels in either direction that any Behavior responding to the nested scroll reported
         * as consumed.</p>
         *
         * @param coordinatorLayout the CoordinatorLayout parent of the view this Behavior is
         *                          associated with
         * @param child the child view of the CoordinatorLayout this Behavior is associated with
         * @param target the descendant view of the CoordinatorLayout performing the nested scroll
         * @param dx the raw horizontal number of pixels that the user attempted to scroll
         * @param dy the raw vertical number of pixels that the user attempted to scroll
         * @param consumed out parameter. consumed[0] should be set to the distance of dx that
         *                 was consumed, consumed[1] should be set to the distance of dy that
         *                 was consumed
         *
         * @see NestedScrollingParent#onNestedPreScroll(View, int, int, int[])
         */
        public void onNestedPreScroll(CoordinatorLayout coordinatorLayout, V child, View target,
                int dx, int dy, int[] consumed) {
            // Do nothing
        }

        /**
         * Called when a nested scrolling child is starting a fling or an action that would
         * be a fling.
         *
         * <p>Any Behavior associated with the direct child of the CoordinatorLayout may elect
         * to accept the nested scroll as part of {@link #onStartNestedScroll}. Each Behavior
         * that returned true will receive subsequent nested scroll events for that nested scroll.
         * </p>
         *
         * <p><code>onNestedFling</code> is called when the current nested scrolling child view
         * detects the proper conditions for a fling. It reports if the child itself consumed
         * the fling. If it did not, the child is expected to show some sort of overscroll
         * indication. This method should return true if it consumes the fling, so that a child
         * that did not itself take an action in response can choose not to show an overfling
         * indication.</p>
         *
         * @param coordinatorLayout the CoordinatorLayout parent of the view this Behavior is
         *                          associated with
         * @param child the child view of the CoordinatorLayout this Behavior is associated with
         * @param target the descendant view of the CoordinatorLayout performing the nested scroll
         * @param velocityX horizontal velocity of the attempted fling
         * @param velocityY vertical velocity of the attempted fling
         * @param consumed true if the nested child view consumed the fling
         * @return true if the Behavior consumed the fling
         *
         * @see NestedScrollingParent#onNestedFling(View, float, float, boolean)
         */
        public boolean onNestedFling(CoordinatorLayout coordinatorLayout, V child, View target,
                float velocityX, float velocityY, boolean consumed) {
            return false;
        }

        /**
         * Called when a nested scrolling child is about to start a fling.
         *
         * <p>Any Behavior associated with the direct child of the CoordinatorLayout may elect
         * to accept the nested scroll as part of {@link #onStartNestedScroll}. Each Behavior
         * that returned true will receive subsequent nested scroll events for that nested scroll.
         * </p>
         *
         * <p><code>onNestedPreFling</code> is called when the current nested scrolling child view
         * detects the proper conditions for a fling, but it has not acted on it yet. A
         * Behavior can return true to indicate that it consumed the fling. If at least one
         * Behavior returns true, the fling should not be acted upon by the child.</p>
         *
         * @param coordinatorLayout the CoordinatorLayout parent of the view this Behavior is
         *                          associated with
         * @param child the child view of the CoordinatorLayout this Behavior is associated with
         * @param target the descendant view of the CoordinatorLayout performing the nested scroll
         * @param velocityX horizontal velocity of the attempted fling
         * @param velocityY vertical velocity of the attempted fling
         * @return true if the Behavior consumed the fling
         *
         * @see NestedScrollingParent#onNestedPreFling(View, float, float)
         */
        public boolean onNestedPreFling(CoordinatorLayout coordinatorLayout, V child, View target,
                float velocityX, float velocityY) {
            return false;
        }

        /**
         * Called when the window insets have changed.
         *
         * <p>Any Behavior associated with the direct child of the CoordinatorLayout may elect
         * to handle the window inset change on behalf of it's associated view.
         * </p>
         *
         * @param coordinatorLayout the CoordinatorLayout parent of the view this Behavior is
         *                          associated with
         * @param child the child view of the CoordinatorLayout this Behavior is associated with
         * @param insets the new window insets.
         *
         * @return The insets supplied, minus any insets that were consumed
         */
        @NonNull
        public WindowInsetsCompat onApplyWindowInsets(CoordinatorLayout coordinatorLayout,
                V child, WindowInsetsCompat insets) {
            return insets;
        }

        /**
         * Called when a child of the view associated with this behavior wants a particular
         * rectangle to be positioned onto the screen.
         *
         * <p>The contract for this method is the same as
         * {@link ViewParent#requestChildRectangleOnScreen(View, Rect, boolean)}.</p>
         *
         * @param coordinatorLayout the CoordinatorLayout parent of the view this Behavior is
         *                          associated with
         * @param child             the child view of the CoordinatorLayout this Behavior is
         *                          associated with
         * @param rectangle         The rectangle which the child wishes to be on the screen
         *                          in the child's coordinates
         * @param immediate         true to forbid animated or delayed scrolling, false otherwise
         * @return true if the Behavior handled the request
         * @see ViewParent#requestChildRectangleOnScreen(View, Rect, boolean)
         */
        public boolean onRequestChildRectangleOnScreen(CoordinatorLayout coordinatorLayout,
                V child, Rect rectangle, boolean immediate) {
            return false;
        }

        /**
         * Hook allowing a behavior to re-apply a representation of its internal state that had
         * previously been generated by {@link #onSaveInstanceState}. This function will never
         * be called with a null state.
         *
         * @param parent the parent CoordinatorLayout
         * @param child child view to restore from
         * @param state The frozen state that had previously been returned by
         *        {@link #onSaveInstanceState}.
         *
         * @see #onSaveInstanceState()
         */
        public void onRestoreInstanceState(CoordinatorLayout parent, V child, Parcelable state) {
            // no-op
        }

        /**
         * Hook allowing a behavior to generate a representation of its internal state
         * that can later be used to create a new instance with that same state.
         * This state should only contain information that is not persistent or can
         * not be reconstructed later.
         *
         * <p>Behavior state is only saved when both the parent {@link CoordinatorLayout} and
         * a view using this behavior have valid IDs set.</p>
         *
         * @param parent the parent CoordinatorLayout
         * @param child child view to restore from
         *
         * @return Returns a Parcelable object containing the behavior's current dynamic
         *         state.
         *
         * @see #onRestoreInstanceState(android.os.Parcelable)
         * @see View#onSaveInstanceState()
         */
        public Parcelable onSaveInstanceState(CoordinatorLayout parent, V child) {
            return BaseSavedState.EMPTY_STATE;
        }

        /**
         * Called when a view is set to dodge view insets.
         *
         * <p>This method allows a behavior to update the rectangle that should be dodged.
         * The rectangle should be in the parent's coordinate system and within the child's
         * bounds. If not, a {@link IllegalArgumentException} is thrown.</p>
         *
         * @param parent the CoordinatorLayout parent of the view this Behavior is
         *               associated with
         * @param child  the child view of the CoordinatorLayout this Behavior is associated with
         * @param rect   the rect to update with the dodge rectangle
         * @return true the rect was updated, false if we should use the child's bounds
         */
        public boolean getInsetDodgeRect(@NonNull CoordinatorLayout parent, @NonNull V child,
                @NonNull Rect rect) {
            return false;
        }
    }

    /**
     * Parameters describing the desired layout for a child of a {@link CoordinatorLayout}.
     */
    public static class LayoutParams extends ViewGroup.MarginLayoutParams {
        /**
         * A {@link Behavior} that the child view should obey.
         */
        Behavior mBehavior;

        boolean mBehaviorResolved = false;

        /**
         * A {@link Gravity} value describing how this child view should lay out.
         * If an {@link #setAnchorId(int) anchor} is also specified, the gravity describes
         * how this child view should be positioned relative to its anchored position.
         */
        public int gravity = Gravity.NO_GRAVITY;

        /**
         * A {@link Gravity} value describing which edge of a child view's
         * {@link #getAnchorId() anchor} view the child should position itself relative to.
         */
        public int anchorGravity = Gravity.NO_GRAVITY;

        /**
         * The index of the horizontal keyline specified to the parent CoordinatorLayout that this
         * child should align relative to. If an {@link #setAnchorId(int) anchor} is present the
         * keyline will be ignored.
         */
        public int keyline = -1;

        /**
         * A {@link View#getId() view id} of a descendant view of the CoordinatorLayout that
         * this child should position relative to.
         */
        int mAnchorId = View.NO_ID;

        /**
         * A {@link Gravity} value describing how this child view insets the CoordinatorLayout.
         * Other child views which are set to dodge the same inset edges will be moved appropriately
         * so that the views do not overlap.
         */
        public int insetEdge = Gravity.NO_GRAVITY;

        /**
         * A {@link Gravity} value describing how this child view dodges any inset child views in
         * the CoordinatorLayout. Any views which are inset on the same edge as this view is set to
         * dodge will result in this view being moved so that the views do not overlap.
         */
        public int dodgeInsetEdges = Gravity.NO_GRAVITY;

        int mInsetOffsetX;
        int mInsetOffsetY;

        View mAnchorView;
        View mAnchorDirectChild;

        private boolean mDidBlockInteraction;
        private boolean mDidAcceptNestedScroll;
        private boolean mDidChangeAfterNestedScroll;

        final Rect mLastChildRect = new Rect();

        Object mBehaviorTag;

        public LayoutParams(int width, int height) {
            super(width, height);
        }

        LayoutParams(Context context, AttributeSet attrs) {
            super(context, attrs);

            final TypedArray a = context.obtainStyledAttributes(attrs,
                    R.styleable.CoordinatorLayout_Layout);

            this.gravity = a.getInteger(
                    R.styleable.CoordinatorLayout_Layout_android_layout_gravity,
                    Gravity.NO_GRAVITY);
            mAnchorId = a.getResourceId(R.styleable.CoordinatorLayout_Layout_layout_anchor,
                    View.NO_ID);
            this.anchorGravity = a.getInteger(
                    R.styleable.CoordinatorLayout_Layout_layout_anchorGravity,
                    Gravity.NO_GRAVITY);

            this.keyline = a.getInteger(R.styleable.CoordinatorLayout_Layout_layout_keyline,
                    -1);

            insetEdge = a.getInt(R.styleable.CoordinatorLayout_Layout_layout_insetEdge, 0);
            dodgeInsetEdges = a.getInt(
                    R.styleable.CoordinatorLayout_Layout_layout_dodgeInsetEdges, 0);
            mBehaviorResolved = a.hasValue(
                    R.styleable.CoordinatorLayout_Layout_layout_behavior);
            if (mBehaviorResolved) {
                mBehavior = parseBehavior(context, attrs, a.getString(
                        R.styleable.CoordinatorLayout_Layout_layout_behavior));
            }
            a.recycle();

            if (mBehavior != null) {
                // If we have a Behavior, dispatch that it has been attached
                mBehavior.onAttachedToLayoutParams(this);
            }
        }

        public LayoutParams(LayoutParams p) {
            super(p);
        }

        public LayoutParams(MarginLayoutParams p) {
            super(p);
        }

        public LayoutParams(ViewGroup.LayoutParams p) {
            super(p);
        }

        /**
         * Get the id of this view's anchor.
         *
         * @return A {@link View#getId() view id} or {@link View#NO_ID} if there is no anchor
         */
        @IdRes
        public int getAnchorId() {
            return mAnchorId;
        }

        /**
         * Set the id of this view's anchor.
         *
         * <p>The view with this id must be a descendant of the CoordinatorLayout containing
         * the child view this LayoutParams belongs to. It may not be the child view with
         * this LayoutParams or a descendant of it.</p>
         *
         * @param id The {@link View#getId() view id} of the anchor or
         *           {@link View#NO_ID} if there is no anchor
         */
        public void setAnchorId(@IdRes int id) {
            invalidateAnchor();
            mAnchorId = id;
        }

        /**
         * Get the behavior governing the layout and interaction of the child view within
         * a parent CoordinatorLayout.
         *
         * @return The current behavior or null if no behavior is specified
         */
        @Nullable
        public Behavior getBehavior() {
            return mBehavior;
        }

        /**
         * Set the behavior governing the layout and interaction of the child view within
         * a parent CoordinatorLayout.
         *
         * <p>Setting a new behavior will remove any currently associated
         * {@link Behavior#setTag(android.view.View, Object) Behavior tag}.</p>
         *
         * @param behavior The behavior to set or null for no special behavior
         */
        public void setBehavior(@Nullable Behavior behavior) {
            if (mBehavior != behavior) {
                if (mBehavior != null) {
                    // First detach any old behavior
                    mBehavior.onDetachedFromLayoutParams();
                }

                mBehavior = behavior;
                mBehaviorTag = null;
                mBehaviorResolved = true;

                if (behavior != null) {
                    // Now dispatch that the Behavior has been attached
                    behavior.onAttachedToLayoutParams(this);
                }
            }
        }

        /**
         * Set the last known position rect for this child view
         * @param r the rect to set
         */
        void setLastChildRect(Rect r) {
            mLastChildRect.set(r);
        }

        /**
         * Get the last known position rect for this child view.
         * Note: do not mutate the result of this call.
         */
        Rect getLastChildRect() {
            return mLastChildRect;
        }

        /**
         * Returns true if the anchor id changed to another valid view id since the anchor view
         * was resolved.
         */
        boolean checkAnchorChanged() {
            return mAnchorView == null && mAnchorId != View.NO_ID;
        }

        /**
         * Returns true if the associated Behavior previously blocked interaction with other views
         * below the associated child since the touch behavior tracking was last
         * {@link #resetTouchBehaviorTracking() reset}.
         *
         * @see #isBlockingInteractionBelow(CoordinatorLayout, android.view.View)
         */
        boolean didBlockInteraction() {
            if (mBehavior == null) {
                mDidBlockInteraction = false;
            }
            return mDidBlockInteraction;
        }

        /**
         * Check if the associated Behavior wants to block interaction below the given child
         * view. The given child view should be the child this LayoutParams is associated with.
         *
         * <p>Once interaction is blocked, it will remain blocked until touch interaction tracking
         * is {@link #resetTouchBehaviorTracking() reset}.</p>
         *
         * @param parent the parent CoordinatorLayout
         * @param child the child view this LayoutParams is associated with
         * @return true to block interaction below the given child
         */
        boolean isBlockingInteractionBelow(CoordinatorLayout parent, View child) {
            if (mDidBlockInteraction) {
                return true;
            }

            return mDidBlockInteraction |= mBehavior != null
                    ? mBehavior.blocksInteractionBelow(parent, child)
                    : false;
        }

        /**
         * Reset tracking of Behavior-specific touch interactions. This includes
         * interaction blocking.
         *
         * @see #isBlockingInteractionBelow(CoordinatorLayout, android.view.View)
         * @see #didBlockInteraction()
         */
        void resetTouchBehaviorTracking() {
            mDidBlockInteraction = false;
        }

        void resetNestedScroll() {
            mDidAcceptNestedScroll = false;
        }

        void acceptNestedScroll(boolean accept) {
            mDidAcceptNestedScroll = accept;
        }

        boolean isNestedScrollAccepted() {
            return mDidAcceptNestedScroll;
        }

        boolean getChangedAfterNestedScroll() {
            return mDidChangeAfterNestedScroll;
        }

        void setChangedAfterNestedScroll(boolean changed) {
            mDidChangeAfterNestedScroll = changed;
        }

        void resetChangedAfterNestedScroll() {
            mDidChangeAfterNestedScroll = false;
        }

        /**
         * Check if an associated child view depends on another child view of the CoordinatorLayout.
         *
         * @param parent the parent CoordinatorLayout
         * @param child the child to check
         * @param dependency the proposed dependency to check
         * @return true if child depends on dependency
         */
        boolean dependsOn(CoordinatorLayout parent, View child, View dependency) {
            return dependency == mAnchorDirectChild
                    || shouldDodge(dependency, ViewCompat.getLayoutDirection(parent))
                    || (mBehavior != null && mBehavior.layoutDependsOn(parent, child, dependency));
        }

        /**
         * Invalidate the cached anchor view and direct child ancestor of that anchor.
         * The anchor will need to be
         * {@link #findAnchorView(CoordinatorLayout, android.view.View) found} before
         * being used again.
         */
        void invalidateAnchor() {
            mAnchorView = mAnchorDirectChild = null;
        }

        /**
         * Locate the appropriate anchor view by the current {@link #setAnchorId(int) anchor id}
         * or return the cached anchor view if already known.
         *
         * @param parent the parent CoordinatorLayout
         * @param forChild the child this LayoutParams is associated with
         * @return the located descendant anchor view, or null if the anchor id is
         *         {@link View#NO_ID}.
         */
        View findAnchorView(CoordinatorLayout parent, View forChild) {
            if (mAnchorId == View.NO_ID) {
                mAnchorView = mAnchorDirectChild = null;
                return null;
            }

            if (mAnchorView == null || !verifyAnchorView(forChild, parent)) {
                resolveAnchorView(forChild, parent);
            }
            return mAnchorView;
        }

        /**
         * Determine the anchor view for the child view this LayoutParams is assigned to.
         * Assumes mAnchorId is valid.
         */
        private void resolveAnchorView(final View forChild, final CoordinatorLayout parent) {
            mAnchorView = parent.findViewById(mAnchorId);
            if (mAnchorView != null) {
                if (mAnchorView == parent) {
                    if (parent.isInEditMode()) {
                        mAnchorView = mAnchorDirectChild = null;
                        return;
                    }
                    throw new IllegalStateException(
                            "View can not be anchored to the the parent CoordinatorLayout");
                }

                View directChild = mAnchorView;
                for (ViewParent p = mAnchorView.getParent();
                        p != parent && p != null;
                        p = p.getParent()) {
                    if (p == forChild) {
                        if (parent.isInEditMode()) {
                            mAnchorView = mAnchorDirectChild = null;
                            return;
                        }
                        throw new IllegalStateException(
                                "Anchor must not be a descendant of the anchored view");
                    }
                    if (p instanceof View) {
                        directChild = (View) p;
                    }
                }
                mAnchorDirectChild = directChild;
            } else {
                if (parent.isInEditMode()) {
                    mAnchorView = mAnchorDirectChild = null;
                    return;
                }
                throw new IllegalStateException("Could not find CoordinatorLayout descendant view"
                        + " with id " + parent.getResources().getResourceName(mAnchorId)
                        + " to anchor view " + forChild);
            }
        }

        /**
         * Verify that the previously resolved anchor view is still valid - that it is still
         * a descendant of the expected parent view, it is not the child this LayoutParams
         * is assigned to or a descendant of it, and it has the expected id.
         */
        private boolean verifyAnchorView(View forChild, CoordinatorLayout parent) {
            if (mAnchorView.getId() != mAnchorId) {
                return false;
            }

            View directChild = mAnchorView;
            for (ViewParent p = mAnchorView.getParent();
                    p != parent;
                    p = p.getParent()) {
                if (p == null || p == forChild) {
                    mAnchorView = mAnchorDirectChild = null;
                    return false;
                }
                if (p instanceof View) {
                    directChild = (View) p;
                }
            }
            mAnchorDirectChild = directChild;
            return true;
        }

        /**
         * Checks whether the view with this LayoutParams should dodge the specified view.
         */
        private boolean shouldDodge(View other, int layoutDirection) {
            LayoutParams lp = (LayoutParams) other.getLayoutParams();
            final int absInset = GravityCompat.getAbsoluteGravity(lp.insetEdge, layoutDirection);
            return absInset != Gravity.NO_GRAVITY && (absInset &
                    GravityCompat.getAbsoluteGravity(dodgeInsetEdges, layoutDirection)) == absInset;
        }
    }

    private class HierarchyChangeListener implements OnHierarchyChangeListener {
        HierarchyChangeListener() {
        }

        @Override
        public void onChildViewAdded(View parent, View child) {
            if (mOnHierarchyChangeListener != null) {
                mOnHierarchyChangeListener.onChildViewAdded(parent, child);
            }
        }

        @Override
        public void onChildViewRemoved(View parent, View child) {
            onChildViewsChanged(EVENT_VIEW_REMOVED);

            if (mOnHierarchyChangeListener != null) {
                mOnHierarchyChangeListener.onChildViewRemoved(parent, child);
            }
        }
    }

    @Override
    protected void onRestoreInstanceState(Parcelable state) {
        if (!(state instanceof SavedState)) {
            super.onRestoreInstanceState(state);
            return;
        }

        final SavedState ss = (SavedState) state;
        super.onRestoreInstanceState(ss.getSuperState());

        final SparseArray<Parcelable> behaviorStates = ss.behaviorStates;

        for (int i = 0, count = getChildCount(); i < count; i++) {
            final View child = getChildAt(i);
            final int childId = child.getId();
            final LayoutParams lp = getResolvedLayoutParams(child);
            final Behavior b = lp.getBehavior();

            if (childId != NO_ID && b != null) {
                Parcelable savedState = behaviorStates.get(childId);
                if (savedState != null) {
                    b.onRestoreInstanceState(this, child, savedState);
                }
            }
        }
    }

    @Override
    protected Parcelable onSaveInstanceState() {
        final SavedState ss = new SavedState(super.onSaveInstanceState());

        final SparseArray<Parcelable> behaviorStates = new SparseArray<>();
        for (int i = 0, count = getChildCount(); i < count; i++) {
            final View child = getChildAt(i);
            final int childId = child.getId();
            final LayoutParams lp = (LayoutParams) child.getLayoutParams();
            final Behavior b = lp.getBehavior();

            if (childId != NO_ID && b != null) {
                // If the child has an ID and a Behavior, let it save some state...
                Parcelable state = b.onSaveInstanceState(this, child);
                if (state != null) {
                    behaviorStates.append(childId, state);
                }
            }
        }
        ss.behaviorStates = behaviorStates;
        return ss;
    }

    @Override
    public boolean requestChildRectangleOnScreen(View child, Rect rectangle, boolean immediate) {
        final CoordinatorLayout.LayoutParams lp = (LayoutParams) child.getLayoutParams();
        final Behavior behavior = lp.getBehavior();

        if (behavior != null
                && behavior.onRequestChildRectangleOnScreen(this, child, rectangle, immediate)) {
            return true;
        }

        return super.requestChildRectangleOnScreen(child, rectangle, immediate);
    }

    private void setupForInsets() {
        if (Build.VERSION.SDK_INT < 21) {
            return;
        }

        if (ViewCompat.getFitsSystemWindows(this)) {
            if (mApplyWindowInsetsListener == null) {
                mApplyWindowInsetsListener =
                        new android.support.v4.view.OnApplyWindowInsetsListener() {
                            @Override
                            public WindowInsetsCompat onApplyWindowInsets(View v,
                                    WindowInsetsCompat insets) {
                                return setWindowInsets(insets);
                            }
                        };
            }
            // First apply the insets listener
            ViewCompat.setOnApplyWindowInsetsListener(this, mApplyWindowInsetsListener);

            // Now set the sys ui flags to enable us to lay out in the window insets
            setSystemUiVisibility(View.SYSTEM_UI_FLAG_LAYOUT_STABLE
                    | View.SYSTEM_UI_FLAG_LAYOUT_FULLSCREEN);
        } else {
            ViewCompat.setOnApplyWindowInsetsListener(this, null);
        }
    }

    protected static class SavedState extends AbsSavedState {
        SparseArray<Parcelable> behaviorStates;

        public SavedState(Parcel source, ClassLoader loader) {
            super(source, loader);

            final int size = source.readInt();

            final int[] ids = new int[size];
            source.readIntArray(ids);

            final Parcelable[] states = source.readParcelableArray(loader);

            behaviorStates = new SparseArray<>(size);
            for (int i = 0; i < size; i++) {
                behaviorStates.append(ids[i], states[i]);
            }
        }

        public SavedState(Parcelable superState) {
            super(superState);
        }

        @Override
        public void writeToParcel(Parcel dest, int flags) {
            super.writeToParcel(dest, flags);

            final int size = behaviorStates != null ? behaviorStates.size() : 0;
            dest.writeInt(size);

            final int[] ids = new int[size];
            final Parcelable[] states = new Parcelable[size];

            for (int i = 0; i < size; i++) {
                ids[i] = behaviorStates.keyAt(i);
                states[i] = behaviorStates.valueAt(i);
            }
            dest.writeIntArray(ids);
            dest.writeParcelableArray(states, flags);

        }

        public static final Parcelable.Creator<SavedState> CREATOR
                = ParcelableCompat.newCreator(new ParcelableCompatCreatorCallbacks<SavedState>() {
            @Override
            public SavedState createFromParcel(Parcel in, ClassLoader loader) {
                return new SavedState(in, loader);
            }

            @Override
            public SavedState[] newArray(int size) {
                return new SavedState[size];
            }
        });
    }
}<|MERGE_RESOLUTION|>--- conflicted
+++ resolved
@@ -166,14 +166,6 @@
 
     private final List<View> mTempList1 = new ArrayList<>();
     private final List<View> mTempDependenciesList = new ArrayList<>();
-<<<<<<< HEAD
-    private final Rect mTempRect1 = new Rect();
-    private final Rect mTempRect2 = new Rect();
-    private final Rect mTempRect3 = new Rect();
-    private final Rect mTempRect4 = new Rect();
-    private final Rect mTempRect5 = new Rect();
-=======
->>>>>>> 20bd2d02
     private final int[] mTempIntPair = new int[2];
     private Paint mScrimPaint;
 
@@ -1358,51 +1350,31 @@
             return;
         }
 
-<<<<<<< HEAD
-        final Rect bounds = mTempRect5;
-        bounds.set(child.getLeft(), child.getTop(), child.getRight(), child.getBottom());
-        if (bounds.isEmpty()) {
-=======
         if (child.getWidth() <= 0 || child.getHeight() <= 0) {
->>>>>>> 20bd2d02
             // Bounds are empty so there is nothing to dodge against, skip...
             return;
         }
 
         final LayoutParams lp = (LayoutParams) child.getLayoutParams();
         final Behavior behavior = lp.getBehavior();
-<<<<<<< HEAD
-        final Rect dodgeRect = mTempRect3;
-        dodgeRect.setEmpty();
-=======
         final Rect dodgeRect = acquireTempRect();
         final Rect bounds = acquireTempRect();
         bounds.set(child.getLeft(), child.getTop(), child.getRight(), child.getBottom());
->>>>>>> 20bd2d02
 
         if (behavior != null && behavior.getInsetDodgeRect(this, child, dodgeRect)) {
             // Make sure that the rect is within the view's bounds
             if (!bounds.contains(dodgeRect)) {
-<<<<<<< HEAD
-                throw new IllegalArgumentException("Rect should be within the child's bounds."
-                        + " Rect:" + dodgeRect.toShortString()
-                        + " | Bounds:" + bounds.toShortString());
-=======
                     throw new IllegalArgumentException("Rect should be within the child's bounds."
                             + " Rect:" + dodgeRect.toShortString()
                             + " | Bounds:" + bounds.toShortString());
->>>>>>> 20bd2d02
             }
         } else {
             dodgeRect.set(bounds);
         }
 
-<<<<<<< HEAD
-=======
         // We can release the bounds rect now
         releaseTempRect(bounds);
 
->>>>>>> 20bd2d02
         if (dodgeRect.isEmpty()) {
             // Rect is empty so there is nothing to dodge against, skip...
             releaseTempRect(dodgeRect);
